--- conflicted
+++ resolved
@@ -1,10 +1,3 @@
-<<<<<<< HEAD
-mir (0.1.1-0ubuntu1) UNRELEASED; urgency=low
-
-  * Bump version to 0.1.1
-
- -- Daniel van Vugt <daniel.van.vugt@canonical.com>  Wed, 30 Oct 2013 11:46:13 +0800
-=======
 mir (0.1.1+14.04.20131120-0ubuntu1) trusty; urgency=low
 
   [ Daniel van Vugt ]
@@ -58,7 +51,6 @@
   * Automatic snapshot from revision 1165
 
  -- Ubuntu daily release <ps-jenkins@lists.canonical.com>  Wed, 20 Nov 2013 07:36:15 +0000
->>>>>>> 6e769afb
 
 mir (0.1.0+14.04.20131030-0ubuntu1) trusty; urgency=low
 
@@ -75,12 +67,9 @@
     server crashes without the timeout, rendering it needless anyway.
     (LP: #1245958)
 
-<<<<<<< HEAD
-=======
   [ Ubuntu daily release ]
   * Automatic snapshot from revision 1161
 
->>>>>>> 6e769afb
  -- Ubuntu daily release <ps-jenkins@lists.canonical.com>  Wed, 30 Oct 2013 18:37:21 +0000
 
 mir (0.1.0+14.04.20131028-0ubuntu1) trusty; urgency=low
@@ -182,7 +171,7 @@
     #1244192)
 
   [ Ubuntu daily release ]
-  * Automatic snapshot from revision 1160
+  * Automatic snapshot from revision 1161
 
  -- Ubuntu daily release <ps-jenkins@lists.canonical.com>  Mon, 28 Oct 2013 02:04:31 +0000
 
