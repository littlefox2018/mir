/*
 * Copyright © 2012 Canonical Ltd.
 *
 * This program is free software: you can redistribute it and/or modify
 * it under the terms of the GNU General Public License version 3 as
 * published by the Free Software Foundation.
 *
 * This program is distributed in the hope that it will be useful,
 * but WITHOUT ANY WARRANTY; without even the implied warranty of
 * MERCHANTABILITY or FITNESS FOR A PARTICULAR PURPOSE.  See the
 * GNU General Public License for more details.
 *
 * You should have received a copy of the GNU General Public License
 * along with this program.  If not, see <http://www.gnu.org/licenses/>.
 *
 * Authored by:
 * Kevin DuBois <kevin.dubois@canonical.com>
 */
#include "mir/compositor/buffer_bundle.h"
#include "mir/compositor/buffer_swapper.h"
#include "mir/thread/all.h"

namespace mc = mir::compositor;

mc::BufferBundle::BufferBundle(std::unique_ptr<BufferSwapper>&& swapper)
 :
    swapper(std::move(swapper))
{
}

mc::BufferBundle::~BufferBundle()
{
}

std::shared_ptr<mir::graphics::Texture> mc::BufferBundle::lock_and_bind_back_buffer()
{
    auto compositor_buffer = swapper->compositor_acquire();
    compositor_buffer->bind_to_texture();

<<<<<<< HEAD
    return std::shared_ptr<mir::graphics::Texture>(nullptr);
=======
void mc::BufferBundle::unlock_back_buffer()
{
    compositor_buffer->unlock();
>>>>>>> ea89e422
}

void mc::BufferBundle::unlock_back_buffer()
{
    swapper->compositor_release(nullptr);
}

void mc::BufferBundle::queue_client_buffer(std::shared_ptr<mc::Buffer> client_buffer)
{
    client_buffer->unlock();
<<<<<<< HEAD
    swapper->client_release(client_buffer.get());
=======
>>>>>>> ea89e422
}

std::shared_ptr<mc::Buffer> mc::BufferBundle::dequeue_client_buffer()
{
    auto client_buffer = swapper->client_acquire();
    client_buffer->lock();

    struct NullDeleter { void operator()(void*) const {} };
    return std::shared_ptr<mc::Buffer>(client_buffer, NullDeleter());
}<|MERGE_RESOLUTION|>--- conflicted
+++ resolved
@@ -21,6 +21,7 @@
 #include "mir/thread/all.h"
 
 namespace mc = mir::compositor;
+namespace mg = mir::graphics;
 
 mc::BufferBundle::BufferBundle(std::unique_ptr<BufferSwapper>&& swapper)
  :
@@ -32,39 +33,36 @@
 {
 }
 
+namespace
+{
+struct NullDeleter { void operator()(void*) const {} };
+}
 std::shared_ptr<mir::graphics::Texture> mc::BufferBundle::lock_and_bind_back_buffer()
 {
     auto compositor_buffer = swapper->compositor_acquire();
     compositor_buffer->bind_to_texture();
 
-<<<<<<< HEAD
-    return std::shared_ptr<mir::graphics::Texture>(nullptr);
-=======
-void mc::BufferBundle::unlock_back_buffer()
-{
-    compositor_buffer->unlock();
->>>>>>> ea89e422
+    mg::Texture* tex = NULL;
+    return std::shared_ptr<mg::Texture>(tex, NullDeleter());
 }
 
 void mc::BufferBundle::unlock_back_buffer()
 {
-    swapper->compositor_release(nullptr);
+    swapper->compositor_release(NULL);
 }
 
-void mc::BufferBundle::queue_client_buffer(std::shared_ptr<mc::Buffer> client_buffer)
+void mc::BufferBundle::queue_client_buffer(std::shared_ptr<mc::Buffer> buffer)
 {
-    client_buffer->unlock();
-<<<<<<< HEAD
-    swapper->client_release(client_buffer.get());
-=======
->>>>>>> ea89e422
+    auto client_buffer = buffer.get();
+    assert(client_buffer);
+
+    swapper->client_release(client_buffer);
 }
 
 std::shared_ptr<mc::Buffer> mc::BufferBundle::dequeue_client_buffer()
 {
-    auto client_buffer = swapper->client_acquire();
+    mc::Buffer* client_buffer = swapper->client_acquire();
     client_buffer->lock();
 
-    struct NullDeleter { void operator()(void*) const {} };
     return std::shared_ptr<mc::Buffer>(client_buffer, NullDeleter());
 }