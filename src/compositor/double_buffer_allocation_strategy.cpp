--- conflicted
+++ resolved
@@ -35,14 +35,8 @@
 }
 
 std::unique_ptr<mc::BufferSwapper> mc::DoubleBufferAllocationStrategy::create_swapper(
-<<<<<<< HEAD
     geometry::Size size,
-    PixelFormat pf)
-=======
-    geometry::Width width,
-    geometry::Height height,
     geometry::PixelFormat pf)
->>>>>>> 56d56c9b
 {
     return std::unique_ptr<BufferSwapper>(
         new BufferSwapperDouble(
