/*
 * Copyright © 2014 Canonical Ltd.
 *
 * This program is free software: you can redistribute it and/or modify it
 * under the terms of the GNU Lesser General Public License version 3,
 * as published by the Free Software Foundation.
 *
 * This program is distributed in the hope that it will be useful,
 * but WITHOUT ANY WARRANTY; without even the implied warranty of
 * MERCHANTABILITY or FITNESS FOR A PARTICULAR PURPOSE.  See the
 * GNU Lesser General Public License for more details.
 *
 * You should have received a copy of the GNU Lesser General Public License
 * along with this program.  If not, see <http://www.gnu.org/licenses/>.
 *
 * Authored by: Nick Dedekind <nick.dedekind@gmail.com>
 */

#include "mir_trust_session.h"
#include "event_distributor.h"

namespace mp = mir::protobuf;
namespace mcl = mir::client;

MirTrustSession::MirTrustSession(
    mp::DisplayServer& server,
    std::shared_ptr<mcl::EventDistributor> const& event_distributor)
    : server(server),
      event_distributor(event_distributor),
      state(mir_trust_session_state_stopped)
{
    event_distributor_fn_id = event_distributor->register_event_handler(
        [this](MirEvent const& event)
        {
            if (event.type != mir_event_type_trust_session_state_change)
                return;

            std::lock_guard<decltype(mutex_event_handler)> lock(mutex_event_handler);

            set_state(event.trust_session.new_state);
            if (handle_trust_session_event) {
                handle_trust_session_event(event.trust_session.new_state);
            }
        }
    );
}

MirTrustSession::~MirTrustSession()
{
    event_distributor->unregister_event_handler(event_distributor_fn_id);
}

MirTrustSessionState MirTrustSession::get_state() const
{
    std::lock_guard<decltype(mutex)> lock(mutex);

    return state;
}

void MirTrustSession::set_state(MirTrustSessionState new_state)
{
    std::lock_guard<decltype(mutex)> lock(mutex);

    state = new_state;
}

MirWaitHandle* MirTrustSession::start(pid_t pid, mir_trust_session_callback callback, void* context)
{
    mir::protobuf::TrustSessionParameters parameters;
    parameters.mutable_base_trusted_session()->set_pid(pid);

    server.start_trust_session(
        0,
        &parameters,
        &session,
        google::protobuf::NewCallback(this, &MirTrustSession::done_start,
                                      callback, context));

    return &start_wait_handle;
}

MirWaitHandle* MirTrustSession::stop(mir_trust_session_callback callback, void* context)
{
    server.stop_trust_session(
        0,
        &protobuf_void,
        &protobuf_void,
        google::protobuf::NewCallback(this, &MirTrustSession::done_stop,
                                      callback, context));

    return &stop_wait_handle;
}

MirWaitHandle* MirTrustSession::add_trusted_session(pid_t pid,
    mir_trust_session_add_trusted_session_callback callback,
    void* context)
{
    mir::protobuf::TrustedSession trusted_session;
    trusted_session.set_pid(pid);

    server.add_trusted_session(
        0,
        &trusted_session,
        &add_result,
        google::protobuf::NewCallback(this, &MirTrustSession::done_add_trusted_session,
                                      callback, context));

    return &add_result_wait_handle;
}

void MirTrustSession::register_trust_session_event_callback(
    mir_trust_session_event_callback callback,
    void* context)
{
    std::lock_guard<decltype(mutex_event_handler)> lock(mutex_event_handler);

    handle_trust_session_event =
        [this, callback, context](MirTrustSessionState new_state)
        {
            callback(this, new_state, context);
        };
}

void MirTrustSession::done_start(mir_trust_session_callback callback, void* context)
{
    std::string error;
    MirTrustSessionState new_state = mir_trust_session_state_started;
    {
        std::lock_guard<decltype(mutex)> lock(mutex);

        if (session.has_error())
            new_state = mir_trust_session_state_stopped;

        state = new_state;
    }

    callback(this, context);
    start_wait_handle.result_received();
}

void MirTrustSession::done_stop(mir_trust_session_callback callback, void* context)
{
    set_state(mir_trust_session_state_stopped);

    callback(this, context);
    stop_wait_handle.result_received();
}

void MirTrustSession::done_add_trusted_session(mir_trust_session_add_trusted_session_callback callback, void* context)
{
<<<<<<< HEAD
    MirTrustSessionAddTrustResult result = mir_trust_session_add_tust_succeeded;
    if (add_result.has_error())
    {
        result = mir_trust_session_add_tust_failed;
=======
    MirBool added = mir_true;
    if (add_result.has_error())
    {
        set_error_message(add_result.error());
        added = mir_false;
>>>>>>> 31d5afa7
    }
    callback(this, added, context);
    add_result_wait_handle.result_received();
}

char const* MirTrustSession::get_error_message()
{
    std::lock_guard<decltype(mutex)> lock(mutex);

    if (session.has_error())
    {
        return session.error().c_str();
    }
    else
    {
        return error_message.c_str();
    }
}<|MERGE_RESOLUTION|>--- conflicted
+++ resolved
@@ -148,18 +148,10 @@
 
 void MirTrustSession::done_add_trusted_session(mir_trust_session_add_trusted_session_callback callback, void* context)
 {
-<<<<<<< HEAD
-    MirTrustSessionAddTrustResult result = mir_trust_session_add_tust_succeeded;
-    if (add_result.has_error())
-    {
-        result = mir_trust_session_add_tust_failed;
-=======
     MirBool added = mir_true;
     if (add_result.has_error())
     {
-        set_error_message(add_result.error());
         added = mir_false;
->>>>>>> 31d5afa7
     }
     callback(this, added, context);
     add_result_wait_handle.result_received();
