/*
 * Copyright © 2015 Canonical Ltd.
 *
 * This program is free software: you can redistribute it and/or modify it
 * under the terms of the GNU Lesser General Public License version 3,
 * as published by the Free Software Foundation.
 *
 * This program is distributed in the hope that it will be useful,
 * but WITHOUT ANY WARRANTY; without even the implied warranty of
 * MERCHANTABILITY or FITNESS FOR A PARTICULAR PURPOSE.  See the
 * GNU Lesser General Public License for more details.
 *
 * You should have received a copy of the GNU Lesser General Public License
 * along with this program.  If not, see <http://www.gnu.org/licenses/>.
 *
 * Authored by: Kevin DuBois <kevin.dubois@canonical.com>
 */

#include "mir/client_buffer_factory.h"
#include "mir/client_buffer.h"
#include "buffer_vault.h"
#include "buffer.h"
#include "buffer_factory.h"
#include "surface_map.h"
#include "mir_protobuf.pb.h"
#include "protobuf_to_native_buffer.h"
#include "connection_surface_map.h"
#include "buffer_factory.h"
#include "buffer.h"
#include <algorithm>
#include <boost/throw_exception.hpp>

namespace mcl = mir::client;
namespace mp = mir::protobuf;
namespace geom = mir::geometry;
namespace mp = mir::protobuf;

enum class mcl::BufferVault::Owner
{
    Server,
    ContentProducer,
    Self
};

namespace
{
void incoming_buffer(MirPresentationChain*, MirBuffer* buffer, void* context)
{
    printf("BAD.\n");
    auto vault = static_cast<mcl::BufferVault*>(context);
    vault->wire_transfer_inbound(reinterpret_cast<mcl::Buffer*>(buffer)->rpc_id());
}
}

mcl::BufferVault::BufferVault(
    std::shared_ptr<ClientBufferFactory> const& platform_factory,
    std::shared_ptr<AsyncBufferFactory> const& buffer_factory,
    std::shared_ptr<ServerBufferRequests> const& server_requests,
    std::weak_ptr<SurfaceMap> const& surface_map,
    geom::Size size, MirPixelFormat format, int usage, unsigned int initial_nbuffers) :
    platform_factory(platform_factory),
    buffer_factory(buffer_factory),
    server_requests(server_requests),
    surface_map(surface_map),
    format(format),
    usage(usage),
    size(size),
    disconnected_(false)
{
    for (auto i = 0u; i < initial_nbuffers; i++)
        alloc_buffer(size, format, usage);
}

mcl::BufferVault::~BufferVault()
{
    if (disconnected_)
        return;

    buffer_factory->cancel_requests_with_context(this);
    for (auto& it : buffers)
    try
    {
        free_buffer(it.first);
    }
    catch (...)
    {
    }
}

void mcl::BufferVault::alloc_buffer(geom::Size size, MirPixelFormat format, int usage)
{
    buffer_factory->expect_buffer(platform_factory, nullptr, size, format, static_cast<MirBufferUsage>(usage),
        incoming_buffer, this);
    server_requests->allocate_buffer(size, format, usage);
}

void mcl::BufferVault::free_buffer(int free_id)
{
    server_requests->free_buffer(free_id);
}

void mcl::BufferVault::realloc_buffer(int free_id, geom::Size size, MirPixelFormat format, int usage)
{
    free_buffer(free_id);
    alloc_buffer(size, format, usage);
}

std::shared_ptr<mcl::Buffer> mcl::BufferVault::checked_buffer_from_map(int id)
{
    auto map = surface_map.lock();
    if (!map)
<<<<<<< HEAD
        BOOST_THROW_EXCEPTION(std::logic_error(""));
=======
        BOOST_THROW_EXCEPTION(std::logic_error("connection resources lost; cannot access buffer"));
    
>>>>>>> c9c3bd70
    if (auto buffer = map->buffer(id))
        return buffer;
    else
        BOOST_THROW_EXCEPTION(std::logic_error("no buffer in map"));
}

mcl::NoTLSFuture<std::shared_ptr<mcl::Buffer>> mcl::BufferVault::withdraw()
{
    std::lock_guard<std::mutex> lk(mutex);
    if (disconnected_)
        BOOST_THROW_EXCEPTION(std::logic_error("server_disconnected"));
    mcl::NoTLSPromise<std::shared_ptr<mcl::Buffer>> promise;
    auto it = std::find_if(buffers.begin(), buffers.end(),
        [this](std::pair<int, Owner> const& entry) {
            return ((entry.second == Owner::Self) &&
                    (checked_buffer_from_map(entry.first)->size() == size));
    });

    auto future = promise.get_future();
    if (it != buffers.end())
    {
        it->second = Owner::ContentProducer;
        promise.set_value(checked_buffer_from_map(it->first));
    }
    else
    {
        promises.emplace_back(std::move(promise));
    }
    return future;
}

void mcl::BufferVault::deposit(std::shared_ptr<mcl::Buffer> const& buffer)
{
    std::lock_guard<std::mutex> lk(mutex);
    auto it = buffers.find(buffer->rpc_id());
    if (it == buffers.end() || it->second != Owner::ContentProducer)
        BOOST_THROW_EXCEPTION(std::logic_error("buffer cannot be deposited"));

    it->second = Owner::Self;
    checked_buffer_from_map(it->first)->increment_age();
}

void mcl::BufferVault::wire_transfer_outbound(std::shared_ptr<mcl::Buffer> const& buffer)
{
    std::unique_lock<std::mutex> lk(mutex);
    auto it = buffers.find(buffer->rpc_id());
    if (it == buffers.end() || it->second != Owner::Self)
        BOOST_THROW_EXCEPTION(std::logic_error("buffer cannot be transferred"));
    it->second = Owner::Server;
    lk.unlock();

    buffer->submitted();
    server_requests->submit_buffer(*buffer);
}

void mcl::BufferVault::wire_transfer_inbound(int buffer_id)
{
    std::unique_lock<std::mutex> lk(mutex);

    auto buffer = checked_buffer_from_map(buffer_id);
    auto inbound_size = buffer->size();
    auto it = buffers.find(buffer_id);
    if (it == buffers.end())
    {
        if (inbound_size != size)
        {
            lk.unlock();
            realloc_buffer(buffer_id, size, format, usage);
            return;
        }
<<<<<<< HEAD
        buffers[buffer_id] = Owner::Self;
=======

        buffer = buffer_factory->generate_buffer(protobuf_buffer);
        if (auto map = surface_map.lock())
            map->insert(protobuf_buffer.buffer_id(), buffer);
        else
            BOOST_THROW_EXCEPTION(std::logic_error("connection resources lost; cannot access buffer"));
         
        buffers[protobuf_buffer.buffer_id()] = Owner::Self;
        buffer->received();
>>>>>>> c9c3bd70
    }
    else
    {
        if (size == buffer->size())
        { 
            it->second = Owner::Self;
        }
        else
        {
            buffers.erase(it);
            lk.unlock();
            realloc_buffer(buffer_id, size, format, usage);
            return;
        }
    }

    if (!promises.empty())
    {
        buffers[buffer_id] = Owner::ContentProducer;
        promises.front().set_value(buffer);
        promises.pop_front();
    }
}

//TODO: the server will currently spam us with a lot of resize messages at once,
//      and we want to delay the IPC transactions for resize. If we could rate-limit
//      the incoming messages, we should should consolidate the scale and size functions
void mcl::BufferVault::set_size(geom::Size sz)
{
    std::lock_guard<std::mutex> lk(mutex);
    size = sz;
}

void mcl::BufferVault::disconnected()
{
    std::lock_guard<std::mutex> lk(mutex);
    disconnected_ = true;
    promises.clear();
}

void mcl::BufferVault::set_scale(float scale)
{
    std::vector<int> free_ids;
    std::unique_lock<std::mutex> lk(mutex);
    auto new_size = size * scale;
    if (new_size == size)
        return;
    size = new_size;
    for (auto it = buffers.begin(); it != buffers.end();)
    {
        auto buffer = checked_buffer_from_map(it->first);
        if ((it->second == Owner::Self) && (buffer->size() != size)) 
        {
            free_ids.push_back(it->first);
            it = buffers.erase(it);
        }
        else
        {
            it++;
        }
    } 
    lk.unlock();

    for(auto& id : free_ids)
        realloc_buffer(id, new_size, format, usage);
}<|MERGE_RESOLUTION|>--- conflicted
+++ resolved
@@ -109,12 +109,8 @@
 {
     auto map = surface_map.lock();
     if (!map)
-<<<<<<< HEAD
-        BOOST_THROW_EXCEPTION(std::logic_error(""));
-=======
         BOOST_THROW_EXCEPTION(std::logic_error("connection resources lost; cannot access buffer"));
     
->>>>>>> c9c3bd70
     if (auto buffer = map->buffer(id))
         return buffer;
     else
@@ -185,19 +181,7 @@
             realloc_buffer(buffer_id, size, format, usage);
             return;
         }
-<<<<<<< HEAD
         buffers[buffer_id] = Owner::Self;
-=======
-
-        buffer = buffer_factory->generate_buffer(protobuf_buffer);
-        if (auto map = surface_map.lock())
-            map->insert(protobuf_buffer.buffer_id(), buffer);
-        else
-            BOOST_THROW_EXCEPTION(std::logic_error("connection resources lost; cannot access buffer"));
-         
-        buffers[protobuf_buffer.buffer_id()] = Owner::Self;
-        buffer->received();
->>>>>>> c9c3bd70
     }
     else
     {
