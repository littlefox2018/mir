--- conflicted
+++ resolved
@@ -710,14 +710,6 @@
     }
 }
 
-<<<<<<< HEAD
-std::shared_ptr<mir::client::ClientPlatform> MirConnection::get_client_platform()
-{
-    std::lock_guard<decltype(mutex)> lock(mutex);
-
-    return platform;
-}
-
 void MirConnection::stream_created(StreamCreationRequest* request)
 {
     auto stream_it = std::find_if(stream_requests.begin(), stream_requests.end(),
@@ -767,9 +759,6 @@
 }
 
 MirWaitHandle* MirConnection::create_client_buffer_stream(
-=======
-mir::client::ClientBufferStream* MirConnection::create_client_buffer_stream(
->>>>>>> 59c3e743
     int width, int height,
     MirPixelFormat format,
     MirBufferUsage buffer_usage,
