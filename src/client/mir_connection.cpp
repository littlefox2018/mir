--- conflicted
+++ resolved
@@ -32,13 +32,10 @@
 #include "connection_surface_map.h"
 #include "lifecycle_control.h"
 #include "error_stream.h"
-<<<<<<< HEAD
-=======
 #include "buffer_stream.h"
 #include "perf_report.h"
 #include "logging/perf_report.h"
 #include "lttng/perf_report.h"
->>>>>>> ea1bbe32
 
 #include "mir/events/event_builders.h"
 #include "mir/logging/logger.h"
@@ -61,9 +58,6 @@
 
 namespace
 {
-<<<<<<< HEAD
-=======
-
 std::shared_ptr<mcl::PerfReport>
 make_perf_report(std::shared_ptr<ml::Logger> const& logger)
 {
@@ -93,7 +87,6 @@
     return 3u;
 }
 
->>>>>>> ea1bbe32
 struct OnScopeExit
 {
     ~OnScopeExit() { f(); }
@@ -437,10 +430,6 @@
     if (data.callback)
         data.callback(reinterpret_cast<MirBufferStream*>(data.stream), data.context);
     data.handle->result_received();
-<<<<<<< HEAD
-//    delete data.stream;
-=======
->>>>>>> ea1bbe32
 }
 
 void MirConnection::released(SurfaceRelease data)
@@ -735,51 +724,6 @@
         return;
 
     auto protobuf_bs = request->response;
-<<<<<<< HEAD
-
-//    OnScopeExit on_scope_exit{[this, request]
-//    {
-//    }};
-
-    if (!request->response->has_id())
-    {
-        if (!request->response->has_error())
-            request->response->set_error("Error processing buffer stream create response, no ID (disconnected?)");
-        return;
-    }
-
-    if (request->response->has_error())
-        return;
-
-    std::shared_ptr<mcl::ClientBufferStream> stream;
-    try
-    {
-        std::string str;
-        stream = buffer_stream_factory->make_producer_stream(
-            this, server, *protobuf_bs, str, mir::geometry::Size{0,0});
-        surface_map->insert(mf::BufferStreamId(protobuf_bs->id().value()), stream);
-    }
-    catch (std::exception const& error)
-    {
-        std::lock_guard<decltype(mutex)> lock(mutex);
-
-        stream = std::make_shared<mcl::ErrorStream>(
-            std::string{"Error processing buffer stream creating response:"} + boost::diagnostic_information(error),
-            this,
-            mf::BufferStreamId(next_error_id(lock).as_value()));
-
-        surface_map->insert(stream->rpc_id(), stream);
-        for (int i = 0; i < request->response->buffer().fd_size(); i++)
-            ::close(protobuf_bs->buffer().fd(i));
-
-    }
-
-    if (request->callback)
-        request->callback(reinterpret_cast<MirBufferStream*>(stream.get()), request->context);
-    request->wh.result_received();
-}
-
-=======
 
     if (!request->response->has_id())
     {
@@ -820,7 +764,6 @@
     request->wh->result_received();
 }
 
->>>>>>> ea1bbe32
 MirWaitHandle* MirConnection::create_client_buffer_stream(
     int width, int height,
     MirPixelFormat format,
@@ -835,11 +778,7 @@
     params.set_buffer_usage(buffer_usage);
 
     auto request = std::make_shared<StreamCreationRequest>(callback, context, params);
-<<<<<<< HEAD
-    request->wh.expect_result();
-=======
     request->wh->expect_result();
->>>>>>> ea1bbe32
     stream_requests.push_back(request);
 
     try
@@ -856,17 +795,10 @@
             mf::BufferStreamId(next_error_id(lock).as_value()));
         surface_map->insert(stream->rpc_id(), stream); 
 
-<<<<<<< HEAD
-        request->wh.result_received();
-        request->callback(reinterpret_cast<MirBufferStream*>(stream.get()), request->context);
-    }
-    return &request->wh;
-=======
         request->wh->result_received();
         request->callback(reinterpret_cast<MirBufferStream*>(stream.get()), request->context);
     }
     return request->wh.get();
->>>>>>> ea1bbe32
 }
 
 std::shared_ptr<mir::client::ClientBufferStream> MirConnection::make_consumer_stream(
