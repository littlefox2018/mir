/*
 * Copyright © 2015 Canonical Ltd.
 *
 * This program is free software: you can redistribute it and/or modify
 * it under the terms of the GNU Lesser General Public License version 3 as
 * published by the Free Software Foundation.
 *
 * This program is distributed in the hope that it will be useful,
 * but WITHOUT ANY WARRANTY; without even the implied warranty of
 * MERCHANTABILITY or FITNESS FOR A PARTICULAR PURPOSE.  See the
 * GNU Lesser General Public License for more details.
 *
 * You should have received a copy of the GNU Lesser General Public License
 * along with this program.  If not, see <http://www.gnu.org/licenses/>.
 *
 * Authored by: Robert Carr <robert.carr@canonical.com>
 */

#define MIR_LOG_COMPONENT "MirBufferStream"

#include "buffer_stream.h"
#include "make_protobuf_object.h"
#include "mir_connection.h"
#include "perf_report.h"
#include "logging/perf_report.h"
#include "rpc/mir_display_server.h"
#include "mir_protobuf.pb.h"
#include "buffer_vault.h"

#include "mir/log.h"
#include "mir/client_platform.h"
#include "mir/egl_native_window_factory.h"
#include "mir/frontend/client_constants.h"
#include "mir_toolkit/mir_native_buffer.h"

#include <boost/throw_exception.hpp>
#include <boost/exception/diagnostic_information.hpp>

#include <stdexcept>

namespace mcl = mir::client;
namespace mclr = mir::client::rpc;
namespace mf = mir::frontend;
namespace ml = mir::logging;
namespace mp = mir::protobuf;
namespace geom = mir::geometry;

namespace gp = google::protobuf;

namespace mir
{
namespace client
{
//An internal interface useful in transitioning buffer exchange semantics based on
//the BufferStream response provided by the server
struct ServerBufferSemantics
{
    virtual void deposit(protobuf::Buffer const&, geometry::Size, MirPixelFormat) = 0;
    virtual void set_buffer_cache_size(unsigned int) = 0;
    virtual std::shared_ptr<mir::client::ClientBuffer> current_buffer() = 0;
    virtual uint32_t current_buffer_id() = 0;
    virtual MirWaitHandle* submit(std::function<void()> const&, geometry::Size sz, MirPixelFormat, int stream_id) = 0;
    virtual void lost_connection() = 0;
    virtual void set_size(geom::Size) = 0;
    virtual MirWaitHandle* set_scale(float, mf::BufferStreamId) = 0;
    virtual ~ServerBufferSemantics() = default;
    ServerBufferSemantics() = default;
    ServerBufferSemantics(ServerBufferSemantics const&) = delete;
    ServerBufferSemantics& operator=(ServerBufferSemantics const&) = delete;
};
}
}

namespace
{

void populate_buffer_package(
    MirBufferPackage& buffer_package,
    mir::protobuf::Buffer const& protobuf_buffer)
{
    if (!protobuf_buffer.has_error())
    {
        buffer_package.data_items = protobuf_buffer.data_size();
        for (int i = 0; i != protobuf_buffer.data_size(); ++i)
        {
            buffer_package.data[i] = protobuf_buffer.data(i);
        }

        buffer_package.fd_items = protobuf_buffer.fd_size();

        for (int i = 0; i != protobuf_buffer.fd_size(); ++i)
        {
            buffer_package.fd[i] = protobuf_buffer.fd(i);
        }

        buffer_package.stride = protobuf_buffer.stride();
        buffer_package.flags = protobuf_buffer.flags();
        buffer_package.width = protobuf_buffer.width();
        buffer_package.height = protobuf_buffer.height();
    }
    else
    {
        buffer_package.data_items = 0;
        buffer_package.fd_items = 0;
        buffer_package.stride = 0;
        buffer_package.flags = 0;
        buffer_package.width = 0;
        buffer_package.height = 0;
    }
}

struct ExchangeSemantics : mcl::ServerBufferSemantics
{
    ExchangeSemantics(
        mir::protobuf::DisplayServer& server,
        std::shared_ptr<mcl::ClientBufferFactory> const& factory, int max_buffers,
        mp::Buffer const& first_buffer, geom::Size first_size, MirPixelFormat first_pf) :
        wrapped{factory, max_buffers},
        display_server(server)
    {
        auto buffer_package = std::make_shared<MirBufferPackage>();
        populate_buffer_package(*buffer_package, first_buffer);
        wrapped.deposit_package(buffer_package, first_buffer.buffer_id(), first_size, first_pf);
    }

    void deposit(mp::Buffer const& buffer, geom::Size size, MirPixelFormat pf) override
    {
        std::unique_lock<std::mutex> lock(mutex);
        if (on_incoming_buffer)
        {
            auto buffer_package = std::make_shared<MirBufferPackage>();
            populate_buffer_package(*buffer_package, buffer);
            wrapped.deposit_package(buffer_package, buffer.buffer_id(), size, pf);
            if (on_incoming_buffer)
            {
                on_incoming_buffer();
                next_buffer_wait_handle.result_received();
                on_incoming_buffer = std::function<void()>{};
            }
        }
        else
        {
            incoming_buffers.push(buffer);
        }
    }

    void set_buffer_cache_size(unsigned int sz) override
    {
        std::unique_lock<std::mutex> lock(mutex);
        wrapped.set_max_buffers(sz);
    }
    std::shared_ptr<mir::client::ClientBuffer> current_buffer() override
    {
        std::unique_lock<std::mutex> lock(mutex);
        return wrapped.current_buffer();
    }
    uint32_t current_buffer_id() override
    {
        std::unique_lock<std::mutex> lock(mutex);
        if (incoming_buffers.size())
            return incoming_buffers.front().buffer_id();
        return wrapped.current_buffer_id();
    }

    MirWaitHandle* submit(std::function<void()> const& done, geom::Size sz, MirPixelFormat pf, int stream_id) override
    {
        std::unique_lock<std::mutex> lock(mutex);
        if (server_connection_lost)
            BOOST_THROW_EXCEPTION(std::runtime_error("disconnected: no new buffers"));
        //always submit what we have, whether we have a buffer, or will have to wait for an async reply
        auto request = mcl::make_protobuf_object<mp::BufferRequest>();
        request->mutable_id()->set_value(stream_id);
        request->mutable_buffer()->set_buffer_id(wrapped.current_buffer_id());
        lock.unlock();

        display_server.submit_buffer(request.get(), &protobuf_void,
            google::protobuf::NewCallback(google::protobuf::DoNothing));

        lock.lock();
        if (server_connection_lost)
            BOOST_THROW_EXCEPTION(std::runtime_error("disconnected: no new buffers"));
        if (incoming_buffers.empty())
        {
            next_buffer_wait_handle.expect_result();
            on_incoming_buffer = done; 
        }
        else
        {
            auto buffer_package = std::make_shared<MirBufferPackage>();
            populate_buffer_package(*buffer_package, incoming_buffers.front());
            wrapped.deposit_package(buffer_package, incoming_buffers.front().buffer_id(), sz, pf);
            incoming_buffers.pop();
            done();
        }
        return &next_buffer_wait_handle;
    }

    void lost_connection() override
    {
        std::unique_lock<std::mutex> lock(mutex);
        server_connection_lost = true;
        if (on_incoming_buffer)
        {
            on_incoming_buffer();
            on_incoming_buffer = std::function<void()>{};
        }
        if (next_buffer_wait_handle.is_pending())
            next_buffer_wait_handle.result_received();
    }

    void set_size(geom::Size) override
    {
    }

    void on_scale_set(float scale)
    {
        std::unique_lock<decltype(mutex)> lock(mutex);
        scale_ = scale;
        scale_wait_handle.result_received();
    }

    MirWaitHandle* set_scale(float scale, mf::BufferStreamId stream_id) override
    {
        mp::StreamConfiguration configuration;
        configuration.mutable_id()->set_value(stream_id.as_value());
        configuration.set_scale(scale);
        scale_wait_handle.expect_result();

        display_server.configure_buffer_stream(&configuration, protobuf_void.get(),
            google::protobuf::NewCallback(this, &ExchangeSemantics::on_scale_set, scale));
        return &scale_wait_handle;
    }

    std::mutex mutex;
    mcl::ClientBufferDepository wrapped;
    mir::protobuf::DisplayServer& display_server;
    std::function<void()> on_incoming_buffer{std::function<void()>{}};
    std::queue<mir::protobuf::Buffer> incoming_buffers;
    MirWaitHandle next_buffer_wait_handle;
    bool server_connection_lost {false};
<<<<<<< HEAD
    mp::Void protobuf_void;
=======
    MirWaitHandle scale_wait_handle;
    float scale_;
>>>>>>> 95e76549
};

class Requests : public mcl::ServerBufferRequests
{
public:
    Requests(mclr::DisplayServer& server, int stream_id) :
        server(server),
        stream_id(stream_id)
    {
    }

    void allocate_buffer(geom::Size size, MirPixelFormat format, int usage) override
    {
        if (disconnected_) return;
        mp::BufferAllocation request;
        request.mutable_id()->set_value(stream_id);
        auto buf_params = request.add_buffer_requests();
        buf_params->set_width(size.width.as_int());
        buf_params->set_height(size.height.as_int());
        buf_params->set_pixel_format(format);
        buf_params->set_buffer_usage(usage);
        server.allocate_buffers(&request, &protobuf_void, 
            google::protobuf::NewCallback(google::protobuf::DoNothing));
    }

    void free_buffer(int buffer_id) override
    {
        if (disconnected_) return;
        mp::BufferRelease request;
        request.mutable_id()->set_value(stream_id);
        request.add_buffers()->set_buffer_id(buffer_id);
        server.release_buffers(&request, &protobuf_void,
            google::protobuf::NewCallback(google::protobuf::DoNothing));
    }

    void submit_buffer(int id, mcl::ClientBuffer&) override
    {
        if (disconnected_) return;
        mp::BufferRequest request;
        request.mutable_id()->set_value(stream_id);
        request.mutable_buffer()->set_buffer_id(id);
        server.submit_buffer(&request, &protobuf_void,
            google::protobuf::NewCallback(google::protobuf::DoNothing));
    }

    void disconnected() override
    {
        disconnected_ = true;
    }

private:
    std::atomic<bool> disconnected_{false};
    mclr::DisplayServer& server;
    int stream_id;
    mp::Void protobuf_void;
};

struct NewBufferSemantics : mcl::ServerBufferSemantics
{
    NewBufferSemantics(
        std::shared_ptr<mcl::ClientBufferFactory> const& factory,
        std::shared_ptr<mcl::ServerBufferRequests> const& requests,
        geom::Size size, MirPixelFormat format, int usage,
        unsigned int initial_nbuffers) :
        vault(factory, requests, size, format, usage, initial_nbuffers)
    {
    }

    void deposit(mp::Buffer const& buffer, geom::Size, MirPixelFormat) override
    {
        vault.wire_transfer_inbound(buffer);
    }

    void advance_current_buffer(std::unique_lock<std::mutex>& lk)
    {
        lk.unlock();
        auto buffer = vault.withdraw().get();
        lk.lock();
        current = buffer;
    }

    std::shared_ptr<mir::client::ClientBuffer> current_buffer() override
    {
        std::unique_lock<std::mutex> lk(mutex);
        if (!current.buffer)
            advance_current_buffer(lk);
        return current.buffer;
    }

    uint32_t current_buffer_id() override
    {
        std::unique_lock<std::mutex> lk(mutex);
        if (!current.buffer)
            advance_current_buffer(lk);
        return current.id;
    }

    MirWaitHandle* submit(std::function<void()> const& done, geom::Size, MirPixelFormat, int) override
    {
        std::unique_lock<std::mutex> lk(mutex);
        if (!current.buffer)
            advance_current_buffer(lk);
        lk.unlock();

        vault.deposit(current.buffer);

        next_buffer_wait_handle.expect_result();
        vault.wire_transfer_outbound(current.buffer);
        next_buffer_wait_handle.result_received();

        lk.lock();
        advance_current_buffer(lk);
        done();
        return &next_buffer_wait_handle;
    }

    void set_size(geom::Size size) override
    {
        vault.set_size(size);
    }

    void lost_connection() override
    {
        vault.disconnected();
    }

    void set_buffer_cache_size(unsigned int) override
    {
    }

    MirWaitHandle* set_scale(float scale, mf::BufferStreamId) override
    {
        scale_wait_handle.expect_result();
        scale_wait_handle.result_received();
        vault.set_scale(scale);
        return &scale_wait_handle;
    }

    mcl::BufferVault vault;
    std::mutex mutex;
    mcl::BufferInfo current{nullptr, 0};
    MirWaitHandle next_buffer_wait_handle;
    MirWaitHandle scale_wait_handle;
};

struct OnScopeExit
{
    ~OnScopeExit() { f(); }
    std::function<void()> const f;
};
}

mcl::BufferStream::BufferStream(
    MirConnection* connection,
    mclr::DisplayServer& server,
    mcl::BufferStreamMode mode,
    std::shared_ptr<mcl::ClientPlatform> const& client_platform,
    mp::BufferStream const& a_protobuf_bs,
    std::shared_ptr<mcl::PerfReport> const& perf_report,
    std::string const& surface_name,
    geom::Size ideal_size,
    size_t nbuffers)
    : connection(connection),
      display_server(server),
      mode(mode),
      client_platform(client_platform),
      protobuf_bs{mcl::make_protobuf_object<mir::protobuf::BufferStream>(a_protobuf_bs)},
      swap_interval_(1),
      scale_(1.0f),
      perf_report(perf_report),
      protobuf_void{mcl::make_protobuf_object<mir::protobuf::Void>()},
      ideal_buffer_size(ideal_size),
      nbuffers(nbuffers)
{
    created(nullptr, nullptr);
    if (!valid())
        BOOST_THROW_EXCEPTION(std::runtime_error("Can not create buffer stream: " + std::string(protobuf_bs->error())));
    perf_report->name_surface(surface_name.c_str());
}

mcl::BufferStream::BufferStream(
    MirConnection* connection,
    mclr::DisplayServer& server,
    std::shared_ptr<mcl::ClientPlatform> const& client_platform,
    mp::BufferStreamParameters const& parameters,
    std::shared_ptr<mcl::PerfReport> const& perf_report,
    size_t nbuffers,
    mir_buffer_stream_callback callback,
    void *context)
    : connection(connection),
      display_server(server),
      mode(BufferStreamMode::Producer),
      client_platform(client_platform),
      protobuf_bs{mcl::make_protobuf_object<mir::protobuf::BufferStream>()},
      closure{gp::NewPermanentCallback(this, &mcl::BufferStream::created, callback, context)},
      swap_interval_(1),
      perf_report(perf_report),
      protobuf_void{mcl::make_protobuf_object<mir::protobuf::Void>()},
      ideal_buffer_size(parameters.width(), parameters.height()),
      nbuffers(nbuffers)
{
    perf_report->name_surface(std::to_string(reinterpret_cast<long int>(this)).c_str());

    create_wait_handle.expect_result();
    try
    {
        server.create_buffer_stream(&parameters, protobuf_bs.get(), closure.get());
    }
    catch (std::exception const& ex)
    {
        protobuf_bs->set_error(std::string{"Error invoking create buffer stream: "} +
                              boost::diagnostic_information(ex));
        if (callback)
            callback(reinterpret_cast<MirBufferStream*>(this), context);
        if (create_wait_handle.is_pending())
            create_wait_handle.result_received();
    }
}

void mcl::BufferStream::created(mir_buffer_stream_callback callback, void *context)
{
    OnScopeExit on_scope_exit{[this, callback, context]
    {
        if (callback)
            callback(reinterpret_cast<MirBufferStream*>(this), context);
        create_wait_handle.result_received();
    }};

    if (!protobuf_bs->has_id())
    {
        if (!protobuf_bs->has_error())
            protobuf_bs->set_error("Error processing buffer stream create response, no ID (disconnected?)");
        return;
    }

    if (protobuf_bs->has_error())
        return;

    try
    {
        if (protobuf_bs->has_buffer())
        {
            cached_buffer_size = geom::Size{protobuf_bs->buffer().width(), protobuf_bs->buffer().height()};
            buffer_depository = std::make_unique<ExchangeSemantics>(
                display_server,
                client_platform->create_buffer_factory(),
                mir::frontend::client_buffer_cache_size,
                protobuf_bs->buffer(),
                cached_buffer_size,
                static_cast<MirPixelFormat>(protobuf_bs->pixel_format()));
        }
        else
        {
            buffer_depository = std::make_unique<NewBufferSemantics>(
                client_platform->create_buffer_factory(),
                std::make_shared<Requests>(display_server, protobuf_bs->id().value()),
                ideal_buffer_size, static_cast<MirPixelFormat>(protobuf_bs->pixel_format()), 0, nbuffers);
        }


        egl_native_window_ = client_platform->create_egl_native_window(this);

        if (connection)
            connection->on_stream_created(protobuf_bs->id().value(), this);
    }
    catch (std::exception const& error)
    {
        protobuf_bs->set_error(std::string{"Error processing buffer stream creating response:"} +
                               boost::diagnostic_information(error));

        if (!buffer_depository)
        {
            for (int i = 0; i < protobuf_bs->buffer().fd_size(); i++)
                ::close(protobuf_bs->buffer().fd(i));
        }
    }
}

mcl::BufferStream::~BufferStream()
{
}

void mcl::BufferStream::process_buffer(mp::Buffer const& buffer)
{
    std::unique_lock<decltype(mutex)> lock(mutex);
    process_buffer(buffer, lock);
}

void mcl::BufferStream::process_buffer(protobuf::Buffer const& buffer, std::unique_lock<std::mutex>& lk)
{
    if (buffer.has_width() && buffer.has_height())
    {
        cached_buffer_size = geom::Size{buffer.width(), buffer.height()};
    }

    if (buffer.has_error())
    {
        BOOST_THROW_EXCEPTION(std::runtime_error("BufferStream received buffer with error:" + buffer.error()));
    }

    try
    {
        auto pixel_format = static_cast<MirPixelFormat>(protobuf_bs->pixel_format());
        lk.unlock();
        buffer_depository->deposit(buffer, geom::Size{buffer.width(), buffer.height()}, pixel_format);
        perf_report->begin_frame(buffer.buffer_id());
    }
    catch (const std::runtime_error& err)
    {
        mir::log_error("Error processing incoming buffer " + std::string(err.what()));
    }
}

MirWaitHandle* mcl::BufferStream::next_buffer(std::function<void()> const& done)
{
    std::unique_lock<decltype(mutex)> lock(mutex);
    perf_report->end_frame(buffer_depository->current_buffer_id());

    secured_region.reset();

    // TODO: We can fix the strange "ID casting" used below in the second phase
    // of buffer stream which generalizes and clarifies the server side logic.
    if (mode == mcl::BufferStreamMode::Producer)
    {
        lock.unlock();
        return buffer_depository->submit(done, cached_buffer_size,
            static_cast<MirPixelFormat>(protobuf_bs->pixel_format()), protobuf_bs->id().value());
    }
    else
    {
        mp::ScreencastId screencast_id;
        screencast_id.set_value(protobuf_bs->id().value());

        lock.unlock();
        screencast_wait_handle.expect_result();

        display_server.screencast_buffer(
            &screencast_id,
            protobuf_bs->mutable_buffer(),
            google::protobuf::NewCallback(
            this, &mcl::BufferStream::screencast_buffer_received,
            done));
    }

    return &screencast_wait_handle;
}

std::shared_ptr<mcl::ClientBuffer> mcl::BufferStream::get_current_buffer()
{
    return buffer_depository->current_buffer();
}

EGLNativeWindowType mcl::BufferStream::egl_native_window()
{
    std::unique_lock<decltype(mutex)> lock(mutex);
    return *egl_native_window_;
}

void mcl::BufferStream::release_cpu_region()
{
    std::unique_lock<decltype(mutex)> lock(mutex);
    secured_region.reset();
}

std::shared_ptr<mcl::MemoryRegion> mcl::BufferStream::secure_for_cpu_write()
{
    auto buffer = buffer_depository->current_buffer();
    std::unique_lock<decltype(mutex)> lock(mutex);

    if (!secured_region)
        secured_region = buffer->secure_for_cpu_write();
    return secured_region;
}

void mcl::BufferStream::screencast_buffer_received(std::function<void()> done)
{
    process_buffer(protobuf_bs->buffer());

    done();
    screencast_wait_handle.result_received();
}

/* mcl::EGLNativeSurface interface for EGLNativeWindow integration */
MirSurfaceParameters mcl::BufferStream::get_parameters() const
{
    std::unique_lock<decltype(mutex)> lock(mutex);
    return MirSurfaceParameters{
        "",
        cached_buffer_size.width.as_int(),
        cached_buffer_size.height.as_int(),
        static_cast<MirPixelFormat>(protobuf_bs->pixel_format()),
        static_cast<MirBufferUsage>(protobuf_bs->buffer_usage()),
        mir_display_output_id_invalid};
}

void mcl::BufferStream::request_and_wait_for_next_buffer()
{
    next_buffer([](){})->wait_for_all();
}

void mcl::BufferStream::on_swap_interval_set(int interval)
{
    std::unique_lock<decltype(mutex)> lock(mutex);
    swap_interval_ = interval;
    interval_wait_handle.result_received();
}

void mcl::BufferStream::request_and_wait_for_configure(MirSurfaceAttrib attrib, int interval)
{
    std::unique_lock<decltype(mutex)> lock(mutex);
    if (attrib != mir_surface_attrib_swapinterval)
    {
        BOOST_THROW_EXCEPTION(std::logic_error("Attempt to configure surface attribute " + std::to_string(attrib) +
        " on BufferStream but only mir_surface_attrib_swapinterval is supported")); 
    }

    auto i = interval;
    lock.unlock();
    set_swap_interval(i);
    interval_wait_handle.wait_for_all();
}

uint32_t mcl::BufferStream::get_current_buffer_id()
{
    std::unique_lock<decltype(mutex)> lock(mutex);
    return buffer_depository->current_buffer_id();
}

int mcl::BufferStream::swap_interval() const
{
    std::unique_lock<decltype(mutex)> lock(mutex);
    return swap_interval_;
}

MirWaitHandle* mcl::BufferStream::set_swap_interval(int interval)
{
    if (mode != mcl::BufferStreamMode::Producer)
        BOOST_THROW_EXCEPTION(std::logic_error("Attempt to set swap interval on screencast is invalid"));

    mp::StreamConfiguration configuration;
    configuration.mutable_id()->set_value(protobuf_bs->id().value());
    configuration.set_swapinterval(interval);

    interval_wait_handle.expect_result();
    display_server.configure_buffer_stream(&configuration, protobuf_void.get(),
        google::protobuf::NewCallback(this, &mcl::BufferStream::on_swap_interval_set, interval));

    return &interval_wait_handle;
}

MirNativeBuffer* mcl::BufferStream::get_current_buffer_package()
{
    auto buffer = get_current_buffer();
    auto handle = buffer->native_buffer_handle();
    return client_platform->convert_native_buffer(handle.get());
}

MirPlatformType mcl::BufferStream::platform_type()
{
    return client_platform->platform_type();
}

MirWaitHandle* mcl::BufferStream::get_create_wait_handle()
{
    return &create_wait_handle;
}

MirWaitHandle* mcl::BufferStream::release(
        mir_buffer_stream_callback callback, void* context)
{
    if (connection)
        return connection->release_buffer_stream(this, callback, context);
    else 
        return nullptr;
}

mf::BufferStreamId mcl::BufferStream::rpc_id() const
{
    std::unique_lock<decltype(mutex)> lock(mutex);

    return mf::BufferStreamId(protobuf_bs->id().value());
}

bool mcl::BufferStream::valid() const
{
    std::unique_lock<decltype(mutex)> lock(mutex);
    return protobuf_bs->has_id() && !protobuf_bs->has_error();
}

void mcl::BufferStream::set_buffer_cache_size(unsigned int cache_size)
{
    std::unique_lock<std::mutex> lock(mutex);
    buffer_depository->set_buffer_cache_size(cache_size);
}

void mcl::BufferStream::buffer_available(mir::protobuf::Buffer const& buffer)
{
    std::unique_lock<decltype(mutex)> lock(mutex);
    process_buffer(buffer, lock);
}

void mcl::BufferStream::buffer_unavailable()
{
    std::unique_lock<decltype(mutex)> lock(mutex);
    buffer_depository->lost_connection(); 
}

void mcl::BufferStream::set_size(geom::Size sz)
{
    buffer_depository->set_size(sz);
}

MirWaitHandle* mcl::BufferStream::set_scale(float scale)
{
    return buffer_depository->set_scale(scale, mf::BufferStreamId(protobuf_bs->id().value()));
}

char const * mcl::BufferStream::get_error_message() const
{
    std::lock_guard<decltype(mutex)> lock(mutex);

    if (protobuf_bs->has_error())
    {
        return protobuf_bs->error().c_str();
    }

    return error_message.c_str();
}<|MERGE_RESOLUTION|>--- conflicted
+++ resolved
@@ -238,12 +238,9 @@
     std::queue<mir::protobuf::Buffer> incoming_buffers;
     MirWaitHandle next_buffer_wait_handle;
     bool server_connection_lost {false};
-<<<<<<< HEAD
     mp::Void protobuf_void;
-=======
     MirWaitHandle scale_wait_handle;
     float scale_;
->>>>>>> 95e76549
 };
 
 class Requests : public mcl::ServerBufferRequests
