/*
 * Copyright © 2015 Canonical Ltd.
 *
 * This program is free software: you can redistribute it and/or modify
 * it under the terms of the GNU Lesser General Public License version 3 as
 * published by the Free Software Foundation.
 *
 * This program is distributed in the hope that it will be useful,
 * but WITHOUT ANY WARRANTY; without even the implied warranty of
 * MERCHANTABILITY or FITNESS FOR A PARTICULAR PURPOSE.  See the
 * GNU Lesser General Public License for more details.
 *
 * You should have received a copy of the GNU Lesser General Public License
 * along with this program.  If not, see <http://www.gnu.org/licenses/>.
 *
 * Authored by: Robert Carr <robert.carr@canonical.com>
 */

#define MIR_LOG_COMPONENT "MirBufferStream"

#include "buffer_stream.h"
#include "buffer.h"
#include "buffer_factory.h"
#include "make_protobuf_object.h"
#include "mir_connection.h"
#include "perf_report.h"
#include "logging/perf_report.h"
#include "rpc/mir_display_server.h"
#include "mir_protobuf.pb.h"
#include "buffer_vault.h"
#include "protobuf_to_native_buffer.h"
#include "buffer.h"
#include "connection_surface_map.h"

#include "mir/log.h"
#include "mir/client_platform.h"
#include "mir/frontend/client_constants.h"
#include "mir_toolkit/mir_native_buffer.h"

#include <boost/throw_exception.hpp>
#include <boost/exception/diagnostic_information.hpp>

#include <stdexcept>

namespace mcl = mir::client;
namespace mclr = mir::client::rpc;
namespace mf = mir::frontend;
namespace ml = mir::logging;
namespace mp = mir::protobuf;
namespace geom = mir::geometry;

namespace gp = google::protobuf;

namespace mir
{
namespace client
{
//An internal interface useful in transitioning buffer exchange semantics based on
//the BufferStream response provided by the server
struct ServerBufferSemantics
{
    virtual void deposit(protobuf::Buffer const&, mir::optional_value<geometry::Size>, MirPixelFormat) = 0;
    virtual void set_buffer_cache_size(unsigned int) = 0;
    virtual std::shared_ptr<mir::client::ClientBuffer> current_buffer() = 0;
    virtual uint32_t current_buffer_id() = 0;
    virtual MirWaitHandle* submit(std::function<void()> const&, MirPixelFormat, int stream_id) = 0;
    virtual void lost_connection() = 0;
    virtual void set_size(geom::Size) = 0;
    virtual MirWaitHandle* set_scale(float, mf::BufferStreamId) = 0;
    virtual void set_interval(int interval) = 0;
    virtual geom::Size size() const = 0;
    virtual ~ServerBufferSemantics() = default;
    ServerBufferSemantics() = default;
    ServerBufferSemantics(ServerBufferSemantics const&) = delete;
    ServerBufferSemantics& operator=(ServerBufferSemantics const&) = delete;
};
}
}

namespace
{

struct ExchangeSemantics : mcl::ServerBufferSemantics
{
    ExchangeSemantics(
        mir::protobuf::DisplayServer& server,
        std::shared_ptr<mcl::ClientBufferFactory> const& factory, int max_buffers,
        mp::Buffer const& first_buffer, geom::Size first_size, MirPixelFormat first_pf) :
        wrapped{factory, max_buffers},
        display_server(server),
        size_(first_size)
    {
        wrapped.deposit_package(
            mcl::protobuf_to_native_buffer(first_buffer),
            first_buffer.buffer_id(), first_size, first_pf);
    }

    void deposit(mp::Buffer const& buffer, mir::optional_value<geom::Size> size, MirPixelFormat pf) override
    {
        std::unique_lock<std::mutex> lock(mutex);
        if (size.is_set())
            size_ = size.value(); 

        if (on_incoming_buffer)
        {
            wrapped.deposit_package(
                mcl::protobuf_to_native_buffer(buffer),
                buffer.buffer_id(), size_, pf);
            if (on_incoming_buffer)
            {
                on_incoming_buffer();
                next_buffer_wait_handle.result_received();
                on_incoming_buffer = std::function<void()>{};
            }
        }
        else
        {
            incoming_buffers.push(buffer);
        }
    }

    void set_buffer_cache_size(unsigned int sz) override
    {
        std::unique_lock<std::mutex> lock(mutex);
        wrapped.set_max_buffers(sz);
    }
    std::shared_ptr<mir::client::ClientBuffer> current_buffer() override
    {
        std::unique_lock<std::mutex> lock(mutex);
        return wrapped.current_buffer();
    }
    uint32_t current_buffer_id() override
    {
        std::unique_lock<std::mutex> lock(mutex);
        if (incoming_buffers.size())
            return incoming_buffers.front().buffer_id();
        return wrapped.current_buffer_id();
    }

    MirWaitHandle* submit(std::function<void()> const& done, MirPixelFormat pf, int stream_id) override
    {
        std::unique_lock<std::mutex> lock(mutex);
        if (server_connection_lost)
            BOOST_THROW_EXCEPTION(std::runtime_error("disconnected: no new buffers"));
        //always submit what we have, whether we have a buffer, or will have to wait for an async reply
        auto request = mcl::make_protobuf_object<mp::BufferRequest>();
        request->mutable_id()->set_value(stream_id);
        request->mutable_buffer()->set_buffer_id(wrapped.current_buffer_id());
        lock.unlock();

        display_server.submit_buffer(request.get(), protobuf_void.get(),
            google::protobuf::NewCallback(google::protobuf::DoNothing));

        lock.lock();
        if (server_connection_lost)
            BOOST_THROW_EXCEPTION(std::runtime_error("disconnected: no new buffers"));
        if (incoming_buffers.empty())
        {
            next_buffer_wait_handle.expect_result();
            on_incoming_buffer = done; 
        }
        else
        {
            wrapped.deposit_package(
                mcl::protobuf_to_native_buffer(incoming_buffers.front()),
                incoming_buffers.front().buffer_id(), size_, pf);
            incoming_buffers.pop();
            done();
        }
        return &next_buffer_wait_handle;
    }

    void lost_connection() override
    {
        std::unique_lock<std::mutex> lock(mutex);
        server_connection_lost = true;
        if (on_incoming_buffer)
        {
            on_incoming_buffer();
            on_incoming_buffer = std::function<void()>{};
        }
        if (next_buffer_wait_handle.is_pending())
            next_buffer_wait_handle.result_received();

        while (!incoming_buffers.empty())
        {
            auto b = incoming_buffers.front();
            for (auto i = 0; i < b.fd_size(); i++)
                close(b.fd(i));
            incoming_buffers.pop();
        }
    }

    void set_size(geom::Size) override
    {
    }

    geom::Size size() const override
    {
        std::unique_lock<std::mutex> lk(mutex);
        return size_;
    }

    void on_scale_set(float scale)
    {
        std::unique_lock<decltype(mutex)> lock(mutex);
        scale_ = scale;
        scale_wait_handle.result_received();
    }

    MirWaitHandle* set_scale(float scale, mf::BufferStreamId stream_id) override
    {
        mp::StreamConfiguration configuration;
        configuration.mutable_id()->set_value(stream_id.as_value());
        configuration.set_scale(scale);
        scale_wait_handle.expect_result();

        display_server.configure_buffer_stream(&configuration, protobuf_void.get(),
            google::protobuf::NewCallback(this, &ExchangeSemantics::on_scale_set, scale));
        return &scale_wait_handle;
    }

    void set_interval(int) override
    {
    }

    std::mutex mutable mutex;
    mcl::ClientBufferDepository wrapped;
    mir::protobuf::DisplayServer& display_server;
    std::function<void()> on_incoming_buffer;
    std::queue<mir::protobuf::Buffer> incoming_buffers;
    std::unique_ptr<mir::protobuf::Void> protobuf_void{std::make_unique<mp::Void>()};
    MirWaitHandle next_buffer_wait_handle;
    bool server_connection_lost {false};
    MirWaitHandle scale_wait_handle;
    float scale_;
    geom::Size size_;
};

class Requests : public mcl::ServerBufferRequests
{
public:
    Requests(mclr::DisplayServer& server, int stream_id) :
        server(server),
        stream_id(stream_id)
    {
    }

    void allocate_buffer(geom::Size size, MirPixelFormat format, int usage) override
    {
        mp::BufferAllocation request;
        request.mutable_id()->set_value(stream_id);
        auto buf_params = request.add_buffer_requests();
        buf_params->set_width(size.width.as_int());
        buf_params->set_height(size.height.as_int());
        buf_params->set_pixel_format(format);
        buf_params->set_buffer_usage(usage);

        //note, NewCallback will trigger on exception, deleting this object there
        auto protobuf_void = new mp::Void;
        server.allocate_buffers(&request,  protobuf_void,
            google::protobuf::NewCallback(Requests::ignore_response, protobuf_void));
    }

    void free_buffer(int buffer_id) override
    {
        mp::BufferRelease request;
        request.mutable_id()->set_value(stream_id);
        request.add_buffers()->set_buffer_id(buffer_id);

        //note, NewCallback will trigger on exception, deleting this object there
        auto protobuf_void = new mp::Void;
        server.release_buffers(&request, protobuf_void,
            google::protobuf::NewCallback(Requests::ignore_response, protobuf_void));
    }

    void submit_buffer(mcl::MirBuffer& buffer) override
    {
        mp::BufferRequest request;
        request.mutable_id()->set_value(stream_id);
        request.mutable_buffer()->set_buffer_id(buffer.rpc_id());

        //note, NewCallback will trigger on exception, deleting this object there
        auto protobuf_void = new mp::Void;
        server.submit_buffer(&request, protobuf_void,
            google::protobuf::NewCallback(Requests::ignore_response, protobuf_void));
    }

    static void ignore_response(mp::Void* void_response)
    {
        delete void_response;
    }

private:
    mclr::DisplayServer& server;
    mp::Void protobuf_void;
    int stream_id;
};

struct NewBufferSemantics : mcl::ServerBufferSemantics
{
    NewBufferSemantics(
        std::shared_ptr<mcl::ClientBufferFactory> const& factory,
        std::shared_ptr<mcl::AsyncBufferFactory> const& mirbuffer_factory,
        std::shared_ptr<mcl::ServerBufferRequests> const& requests,
        std::weak_ptr<mcl::SurfaceMap> const& surface_map,
        geom::Size size, MirPixelFormat format, int usage,
        unsigned int initial_nbuffers) :
        vault(factory, mirbuffer_factory, requests, surface_map, size, format, usage, initial_nbuffers),
        current(nullptr),
        future(vault.withdraw()),
        size_(size)
    {
    }

    void deposit(mp::Buffer const&, mir::optional_value<geom::Size>, MirPixelFormat) override
    {
    }

    void advance_current_buffer(std::unique_lock<std::mutex>& lk)
    {
        lk.unlock();
        auto c = future.get();
        lk.lock();
        current = c;
    }

    std::shared_ptr<mir::client::ClientBuffer> current_buffer() override
    {
        std::unique_lock<std::mutex> lk(mutex);
        if (!current)
            advance_current_buffer(lk);
        return current->client_buffer();
    }

    uint32_t current_buffer_id() override
    {
        std::unique_lock<std::mutex> lk(mutex);
        if (!current)
            advance_current_buffer(lk);
        return current->rpc_id();
    }

    MirWaitHandle* submit(std::function<void()> const& done, MirPixelFormat, int) override
    {
        std::unique_lock<std::mutex> lk(mutex);
        if (!current)
            advance_current_buffer(lk);
        auto c = current;
        current = nullptr;
        lk.unlock();

        vault.deposit(c);
        auto wh = vault.wire_transfer_outbound(c, done);
        auto f = vault.withdraw();
        lk.lock();
        future = std::move(f);
        return wh;
    }

    void set_size(geom::Size size) override
    {
        {
            std::unique_lock<std::mutex> lk(mutex);
            size_ = size;
        }
        vault.set_size(size);
    }

    geom::Size size() const override
    {
        std::unique_lock<std::mutex> lk(mutex);
        return size_;
    }

    void lost_connection() override
    {
        vault.disconnected();
    }

    void set_buffer_cache_size(unsigned int) override
    {
    }

    MirWaitHandle* set_scale(float scale, mf::BufferStreamId) override
    {
        scale_wait_handle.expect_result();
        scale_wait_handle.result_received();
        vault.set_scale(scale);
        return &scale_wait_handle;
    }

    void set_interval(int interval) override
    {
        std::unique_lock<decltype(mutex)> lk(mutex);
        interval = std::max(0, std::min(1, interval));
        if (current_swap_interval == interval)
            return;
        if (interval == 0)
            vault.increase_buffer_count();
        else
            vault.decrease_buffer_count();
        current_swap_interval = interval;
    }

    mcl::BufferVault vault;
    std::mutex mutable mutex;
<<<<<<< HEAD
    std::shared_ptr<mcl::MirBuffer> current{nullptr};
    MirWaitHandle next_buffer_wait_handle;
=======
    std::shared_ptr<mcl::Buffer> current{nullptr};
    mir::client::NoTLSFuture<std::shared_ptr<mcl::Buffer>> future;
>>>>>>> 3246f816
    MirWaitHandle scale_wait_handle;
    int current_swap_interval = 1;
    geom::Size size_;
};

}

mcl::BufferStream::BufferStream(
    MirConnection* connection,
    std::shared_ptr<MirWaitHandle> creation_wait_handle,
    mclr::DisplayServer& server,
    std::shared_ptr<mcl::ClientPlatform> const& client_platform,
    std::weak_ptr<mcl::SurfaceMap> const& map,
    std::shared_ptr<mcl::AsyncBufferFactory> const& factory,
    mp::BufferStream const& a_protobuf_bs,
    std::shared_ptr<mcl::PerfReport> const& perf_report,
    std::string const& surface_name,
    geom::Size ideal_size,
    size_t nbuffers)
    : connection_(connection),
      display_server(server),
      client_platform(client_platform),
      protobuf_bs{mcl::make_protobuf_object<mir::protobuf::BufferStream>(a_protobuf_bs)},
      scale_(1.0f),
      perf_report(perf_report),
      protobuf_void{mcl::make_protobuf_object<mir::protobuf::Void>()},
      ideal_buffer_size(ideal_size),
      nbuffers(nbuffers),
      creation_wait_handle(creation_wait_handle),
      map(map),
      factory(factory)
{
    init_swap_interval();
    if (!protobuf_bs->has_id())
    {
        if (!protobuf_bs->has_error())
            protobuf_bs->set_error("Error processing buffer stream create response, no ID (disconnected?)");
    }

    if (protobuf_bs->has_error())
        BOOST_THROW_EXCEPTION(std::runtime_error("Can not create buffer stream: " + std::string(protobuf_bs->error())));

    try
    {
        if (protobuf_bs->has_buffer())
        {
            buffer_depository = std::make_unique<ExchangeSemantics>(
                display_server,
                client_platform->create_buffer_factory(),
                mir::frontend::client_buffer_cache_size,
                protobuf_bs->buffer(),
                geom::Size{protobuf_bs->buffer().width(), protobuf_bs->buffer().height()},
                static_cast<MirPixelFormat>(protobuf_bs->pixel_format()));
        }
        else
        {
            buffer_depository = std::make_unique<NewBufferSemantics>(
                client_platform->create_buffer_factory(), factory,
                std::make_shared<Requests>(display_server, protobuf_bs->id().value()), map,
                ideal_buffer_size, static_cast<MirPixelFormat>(protobuf_bs->pixel_format()), 
                protobuf_bs->buffer_usage(), nbuffers);
        }


        egl_native_window_ = client_platform->create_egl_native_window(this);

        // This might seem like something to provide during creation but
        // knowing the swap interval is not a precondition to creation. It's
        // only a precondition to your second and subsequent swaps, so don't
        // bother the creation parameters with this stuff...
        if (fixed_swap_interval)
            force_swap_interval(swap_interval_);
    }
    catch (std::exception const& error)
    {
        protobuf_bs->set_error(std::string{"Error processing buffer stream creating response:"} +
                               boost::diagnostic_information(error));

        if (!buffer_depository)
        {
            for (int i = 0; i < protobuf_bs->buffer().fd_size(); i++)
                ::close(protobuf_bs->buffer().fd(i));
        }
    }

    if (!valid())
        BOOST_THROW_EXCEPTION(std::runtime_error("Can not create buffer stream: " + std::string(protobuf_bs->error())));
    perf_report->name_surface(surface_name.c_str());
}

void mcl::BufferStream::init_swap_interval()
{
    char const* env = getenv("MIR_CLIENT_FORCE_SWAP_INTERVAL");
    if (env)
    {
        swap_interval_ = atoi(env);
        fixed_swap_interval = true;
    }
    else
    {
        swap_interval_ = 1;
        fixed_swap_interval = false;
    }
}


mcl::BufferStream::BufferStream(
    MirConnection* connection,
    std::shared_ptr<MirWaitHandle> creation_wait_handle,
    mclr::DisplayServer& server,
    std::shared_ptr<mcl::ClientPlatform> const& client_platform,
    std::weak_ptr<mcl::SurfaceMap> const& map,
    std::shared_ptr<mcl::AsyncBufferFactory> const& factory,
    mp::BufferStreamParameters const& parameters,
    std::shared_ptr<mcl::PerfReport> const& perf_report,
    size_t nbuffers)
    : connection_(connection),
      display_server(server),
      client_platform(client_platform),
      protobuf_bs{mcl::make_protobuf_object<mir::protobuf::BufferStream>()},
      swap_interval_(1),
      perf_report(perf_report),
      protobuf_void{mcl::make_protobuf_object<mir::protobuf::Void>()},
      ideal_buffer_size(parameters.width(), parameters.height()),
      nbuffers(nbuffers),
      creation_wait_handle(creation_wait_handle),
      map(map),
      factory(factory)
{
    perf_report->name_surface(std::to_string(reinterpret_cast<long int>(this)).c_str());

    egl_native_window_ = client_platform->create_egl_native_window(this);
    if (protobuf_bs->has_buffer())
    {
        buffer_depository = std::make_unique<ExchangeSemantics>(
            display_server,
            client_platform->create_buffer_factory(),
            mir::frontend::client_buffer_cache_size,
            protobuf_bs->buffer(),
            geom::Size{protobuf_bs->buffer().width(), protobuf_bs->buffer().height()},
            static_cast<MirPixelFormat>(protobuf_bs->pixel_format()));
    }
    else
    {
        buffer_depository = std::make_unique<NewBufferSemantics>(
            client_platform->create_buffer_factory(), factory,
            std::make_shared<Requests>(display_server, protobuf_bs->id().value()), map,
            ideal_buffer_size, static_cast<MirPixelFormat>(protobuf_bs->pixel_format()), 0, nbuffers);
    }
}

mcl::BufferStream::~BufferStream()
{
}

void mcl::BufferStream::process_buffer(mp::Buffer const& buffer)
{
    std::unique_lock<decltype(mutex)> lock(mutex);
    process_buffer(buffer, lock);
}

void mcl::BufferStream::process_buffer(protobuf::Buffer const& buffer, std::unique_lock<std::mutex>& lk)
{
    mir::optional_value<geom::Size> size;
    if (buffer.has_width() && buffer.has_height())
        size = geom::Size(buffer.width(), buffer.height());

    if (buffer.has_error())
    {
        BOOST_THROW_EXCEPTION(std::runtime_error("BufferStream received buffer with error:" + buffer.error()));
    }

    try
    {
        auto pixel_format = static_cast<MirPixelFormat>(protobuf_bs->pixel_format());
        lk.unlock();
        buffer_depository->deposit(buffer, size, pixel_format);
    }
    catch (const std::runtime_error& err)
    {
        mir::log_error("Error processing incoming buffer " + std::string(err.what()));
    }
}

MirWaitHandle* mcl::BufferStream::next_buffer(std::function<void()> const& done)
{
    auto id = buffer_depository->current_buffer_id();
    std::unique_lock<decltype(mutex)> lock(mutex);
    perf_report->end_frame(id);

    secured_region.reset();

    // TODO: We can fix the strange "ID casting" used below in the second phase
    // of buffer stream which generalizes and clarifies the server side logic.
    lock.unlock();
    return buffer_depository->submit(done,
        static_cast<MirPixelFormat>(protobuf_bs->pixel_format()), protobuf_bs->id().value());
}

std::shared_ptr<mcl::ClientBuffer> mcl::BufferStream::get_current_buffer()
{
    int current_id = buffer_depository->current_buffer_id();
    perf_report->begin_frame(current_id);
    return buffer_depository->current_buffer();
}

EGLNativeWindowType mcl::BufferStream::egl_native_window()
{
    std::unique_lock<decltype(mutex)> lock(mutex);
    return static_cast<EGLNativeWindowType>(egl_native_window_.get());
}

void mcl::BufferStream::release_cpu_region()
{
    std::unique_lock<decltype(mutex)> lock(mutex);
    secured_region.reset();
}

std::shared_ptr<mcl::MemoryRegion> mcl::BufferStream::secure_for_cpu_write()
{
    auto buffer = get_current_buffer();
    std::unique_lock<decltype(mutex)> lock(mutex);

    if (!secured_region)
        secured_region = buffer->secure_for_cpu_write();
    return secured_region;
}

/* mcl::EGLNativeSurface interface for EGLNativeWindow integration */
MirSurfaceParameters mcl::BufferStream::get_parameters() const
{
    auto size = buffer_depository->size();
    std::unique_lock<decltype(mutex)> lock(mutex);
    return MirSurfaceParameters{
        "",
        size.width.as_int(),
        size.height.as_int(),
        static_cast<MirPixelFormat>(protobuf_bs->pixel_format()),
        static_cast<MirBufferUsage>(protobuf_bs->buffer_usage()),
        mir_display_output_id_invalid};
}

void mcl::BufferStream::request_and_wait_for_next_buffer()
{
    next_buffer([](){})->wait_for_all();
}

void mcl::BufferStream::on_swap_interval_set(int interval)
{
    std::unique_lock<decltype(mutex)> lock(mutex);
    swap_interval_ = interval;
    interval_wait_handle.result_received();
}

void mcl::BufferStream::request_and_wait_for_configure(MirSurfaceAttrib attrib, int interval)
{
    std::unique_lock<decltype(mutex)> lock(mutex);
    if (attrib != mir_surface_attrib_swapinterval)
    {
        BOOST_THROW_EXCEPTION(std::logic_error("Attempt to configure surface attribute " + std::to_string(attrib) +
        " on BufferStream but only mir_surface_attrib_swapinterval is supported")); 
    }

    auto i = interval;
    lock.unlock();
    set_swap_interval(i);
    interval_wait_handle.wait_for_all();
}

uint32_t mcl::BufferStream::get_current_buffer_id()
{
    return buffer_depository->current_buffer_id();
}

int mcl::BufferStream::swap_interval() const
{
    std::unique_lock<decltype(mutex)> lock(mutex);
    return swap_interval_;
}

MirWaitHandle* mcl::BufferStream::set_swap_interval(int interval)
{
    if (fixed_swap_interval)
        return nullptr;
    else
        return force_swap_interval(interval);
}

MirWaitHandle* mcl::BufferStream::force_swap_interval(int interval)
{
    mp::StreamConfiguration configuration;
    configuration.mutable_id()->set_value(protobuf_bs->id().value());
    configuration.set_swapinterval(interval);

    buffer_depository->set_interval(interval);

    interval_wait_handle.expect_result();
    display_server.configure_buffer_stream(&configuration, protobuf_void.get(),
        google::protobuf::NewCallback(this, &mcl::BufferStream::on_swap_interval_set, interval));

    return &interval_wait_handle;
}

MirNativeBuffer* mcl::BufferStream::get_current_buffer_package()
{
    auto buffer = get_current_buffer();
    auto handle = buffer->native_buffer_handle();
    return client_platform->convert_native_buffer(handle.get());
}

MirPlatformType mcl::BufferStream::platform_type()
{
    return client_platform->platform_type();
}

mf::BufferStreamId mcl::BufferStream::rpc_id() const
{
    std::unique_lock<decltype(mutex)> lock(mutex);

    return mf::BufferStreamId(protobuf_bs->id().value());
}

bool mcl::BufferStream::valid() const
{
    std::unique_lock<decltype(mutex)> lock(mutex);
    return protobuf_bs->has_id() && !protobuf_bs->has_error();
}

void mcl::BufferStream::set_buffer_cache_size(unsigned int cache_size)
{
    std::unique_lock<std::mutex> lock(mutex);
    buffer_depository->set_buffer_cache_size(cache_size);
}

void mcl::BufferStream::buffer_available(mir::protobuf::Buffer const& buffer)
{
    std::unique_lock<decltype(mutex)> lock(mutex);
    process_buffer(buffer, lock);
}

void mcl::BufferStream::buffer_unavailable()
{
    std::unique_lock<decltype(mutex)> lock(mutex);
    buffer_depository->lost_connection(); 
}

void mcl::BufferStream::set_size(geom::Size sz)
{
    buffer_depository->set_size(sz);
}

MirWaitHandle* mcl::BufferStream::set_scale(float scale)
{
    return buffer_depository->set_scale(scale, mf::BufferStreamId(protobuf_bs->id().value()));
}

char const * mcl::BufferStream::get_error_message() const
{
    std::lock_guard<decltype(mutex)> lock(mutex);

    if (protobuf_bs->has_error())
    {
        return protobuf_bs->error().c_str();
    }

    return error_message.c_str();
}

MirConnection* mcl::BufferStream::connection() const
{
    return connection_;
}<|MERGE_RESOLUTION|>--- conflicted
+++ resolved
@@ -405,13 +405,8 @@
 
     mcl::BufferVault vault;
     std::mutex mutable mutex;
-<<<<<<< HEAD
     std::shared_ptr<mcl::MirBuffer> current{nullptr};
-    MirWaitHandle next_buffer_wait_handle;
-=======
-    std::shared_ptr<mcl::Buffer> current{nullptr};
-    mir::client::NoTLSFuture<std::shared_ptr<mcl::Buffer>> future;
->>>>>>> 3246f816
+    mir::client::NoTLSFuture<std::shared_ptr<mcl::MirBuffer>> future;
     MirWaitHandle scale_wait_handle;
     int current_swap_interval = 1;
     geom::Size size_;
