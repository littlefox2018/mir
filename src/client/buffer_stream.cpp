--- conflicted
+++ resolved
@@ -401,79 +401,7 @@
       nbuffers(nbuffers),
       creation_wait_handle(creation_wait_handle)
 {
-<<<<<<< HEAD
-=======
     init_swap_interval();
-    created(nullptr, nullptr);
-    if (!valid())
-        BOOST_THROW_EXCEPTION(std::runtime_error("Can not create buffer stream: " + std::string(protobuf_bs->error())));
-    perf_report->name_surface(surface_name.c_str());
-}
-
-mcl::BufferStream::BufferStream(
-    MirConnection* connection,
-    mclr::DisplayServer& server,
-    std::shared_ptr<mcl::ClientPlatform> const& client_platform,
-    mp::BufferStreamParameters const& parameters,
-    std::shared_ptr<mcl::PerfReport> const& perf_report,
-    size_t nbuffers,
-    mir_buffer_stream_callback callback,
-    void *context)
-    : connection(connection),
-      display_server(server),
-      mode(BufferStreamMode::Producer),
-      client_platform(client_platform),
-      protobuf_bs{mcl::make_protobuf_object<mir::protobuf::BufferStream>()},
-      closure{gp::NewPermanentCallback(this, &mcl::BufferStream::created, callback, context)},
-      perf_report(perf_report),
-      protobuf_void{mcl::make_protobuf_object<mir::protobuf::Void>()},
-      ideal_buffer_size(parameters.width(), parameters.height()),
-      nbuffers(nbuffers)
-{
-    init_swap_interval();
-    perf_report->name_surface(std::to_string(reinterpret_cast<long int>(this)).c_str());
-
-    create_wait_handle.expect_result();
-    try
-    {
-        server.create_buffer_stream(&parameters, protobuf_bs.get(), closure.get());
-    }
-    catch (std::exception const& ex)
-    {
-        protobuf_bs->set_error(std::string{"Error invoking create buffer stream: "} +
-                              boost::diagnostic_information(ex));
-        if (callback)
-            callback(reinterpret_cast<MirBufferStream*>(this), context);
-        if (create_wait_handle.is_pending())
-            create_wait_handle.result_received();
-    }
-}
-
-void mcl::BufferStream::init_swap_interval()
-{
-    char const* env = getenv("MIR_CLIENT_FORCE_SWAP_INTERVAL");
-    if (env)
-    {
-        swap_interval_ = atoi(env);
-        fixed_swap_interval = true;
-    }
-    else
-    {
-        swap_interval_ = 1;
-        fixed_swap_interval = false;
-    }
-}
-
-void mcl::BufferStream::created(mir_buffer_stream_callback callback, void *context)
-{
-    OnScopeExit on_scope_exit{[this, callback, context]
-    {
-        if (callback)
-            callback(reinterpret_cast<MirBufferStream*>(this), context);
-        create_wait_handle.result_received();
-    }};
-
->>>>>>> 9084faee
     if (!protobuf_bs->has_id())
     {
         if (!protobuf_bs->has_error())
@@ -506,8 +434,6 @@
 
 
         egl_native_window_ = client_platform->create_egl_native_window(this);
-<<<<<<< HEAD
-=======
 
         // This might seem like something to provide during creation but
         // knowing the swap interval is not a precondition to creation. It's
@@ -515,10 +441,6 @@
         // bother the creation parameters with this stuff...
         if (fixed_swap_interval)
             force_swap_interval(swap_interval_);
-
-        if (connection)
-            connection->on_stream_created(protobuf_bs->id().value(), this);
->>>>>>> 9084faee
     }
     catch (std::exception const& error)
     {
@@ -536,6 +458,22 @@
         BOOST_THROW_EXCEPTION(std::runtime_error("Can not create buffer stream: " + std::string(protobuf_bs->error())));
     perf_report->name_surface(surface_name.c_str());
 }
+
+void mcl::BufferStream::init_swap_interval()
+{
+    char const* env = getenv("MIR_CLIENT_FORCE_SWAP_INTERVAL");
+    if (env)
+    {
+        swap_interval_ = atoi(env);
+        fixed_swap_interval = true;
+    }
+    else
+    {
+        swap_interval_ = 1;
+        fixed_swap_interval = false;
+    }
+}
+
 
 mcl::BufferStream::BufferStream(
     MirConnection* connection,
