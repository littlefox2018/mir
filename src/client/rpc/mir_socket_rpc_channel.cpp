--- conflicted
+++ resolved
@@ -24,11 +24,8 @@
 #include "../mir_surface.h"
 #include "../display_configuration.h"
 #include "../lifecycle_control.h"
-<<<<<<< HEAD
-=======
 #include "../event_sink.h"
 #include "mir/variable_length_array.h"
->>>>>>> 6df98ad1
 
 #include "mir_protobuf.pb.h"  // For Buffer frig
 #include "mir_protobuf_wire.pb.h"
@@ -71,31 +68,9 @@
         }
     };
 
-<<<<<<< HEAD
     // This fake shared ptr is safe; we own the Transport, so the lifetime of this
     // is guaranteed to exceed the lifetime of the Transport
     this->transport->register_observer(std::shared_ptr<mclr::Transport::Observer>{this, NullDeleter()});
-=======
-mclr::MirSocketRpcChannel::MirSocketRpcChannel(
-    int native_socket,
-    std::shared_ptr<mcl::SurfaceMap> const& surface_map,
-    std::shared_ptr<DisplayConfiguration> const& disp_config,
-    std::shared_ptr<RpcReport> const& rpc_report,
-    std::shared_ptr<LifecycleControl> const& lifecycle_control,
-    std::shared_ptr<EventSink> const& event_sink) :
-    rpc_report(rpc_report),
-    pending_calls(rpc_report),
-    work(io_service),
-    socket(io_service),
-    surface_map(surface_map),
-    display_configuration(disp_config),
-    lifecycle_control(lifecycle_control),
-    event_sink(event_sink),
-    disconnected(false)
-{
-    socket.assign(boost::asio::local::stream_protocol(), native_socket);
-    init();
->>>>>>> 6df98ad1
 }
 
 mclr::MirProtobufRpcChannel::~MirProtobufRpcChannel()
