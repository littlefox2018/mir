--- conflicted
+++ resolved
@@ -182,13 +182,6 @@
   local: *;
 } MIR_CLIENT_9.1;
 
-<<<<<<< HEAD
-MIR_CLIENT_9.3 {  # New functions in Mir 0.17
-  global:
-    mir_buffer_stream_set_scale;
-    mir_buffer_stream_set_scale_sync;
-  local: *;
-=======
 MIR_CLIENT_9v17 {
     mir_blob_from_display_configuration;
     mir_blob_size;
@@ -197,7 +190,8 @@
     mir_blob_onto_buffer;
     mir_blob_to_display_configuration;
     mir_blob_release;
->>>>>>> 815d417f
+    mir_buffer_stream_set_scale;
+    mir_buffer_stream_set_scale_sync;
 } MIR_CLIENT_9.2;
 
 MIR_CLIENT_DETAIL_9 {
