--- conflicted
+++ resolved
@@ -572,13 +572,6 @@
     mir_window_request_persistent_id_sync;
 } MIR_CLIENT_0.25;
 
-<<<<<<< HEAD
-MIR_CLIENT_0.27 {  # New functions in Mir 0.27
-  global:
-    mir_screencast_capture_to_buffer;
-    mir_screencast_capture_to_buffer_sync;
-} MIR_CLIENT_0.26;
-=======
 MIR_CLIENT_0.26.1 { # New functions in Mir 0.26.1
   global:
     mir_buffer_map;
@@ -608,5 +601,6 @@
   global:
     mir_connection_apply_session_input_config;
     mir_connection_set_base_input_config;
-} MIR_CLIENT_0.26.1;
->>>>>>> 9a20e1ea
+    mir_screencast_capture_to_buffer;
+    mir_screencast_capture_to_buffer_sync;
+} MIR_CLIENT_0.26.1;