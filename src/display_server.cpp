--- conflicted
+++ resolved
@@ -57,13 +57,8 @@
           surface_controller{std::make_shared<ms::SurfaceController>(surface_stack.get())},
           renderer{config.make_renderer(display)},
           compositor{std::make_shared<mc::Compositor>(surface_stack.get(), renderer)},
-<<<<<<< HEAD
-          application_session_factory{config.make_session_manager(surface_controller, display)},
-          communicator{config.make_communicator(application_session_factory, display, buffer_allocator)},
-=======
-          session_store{config.make_session_store(surface_controller)},
+          session_store{config.make_session_store(surface_controller, display)},
           communicator{config.make_communicator(session_store, display, buffer_allocator)},
->>>>>>> 2cfa90dd
           input_manager{config.make_input_manager(empty_filter_list, display)},
           exit(false)
     {
