--- conflicted
+++ resolved
@@ -159,14 +159,9 @@
     return std::make_shared<mg::GLRenderer>(display->view_area().size);
 }
 
-<<<<<<< HEAD
-std::shared_ptr<msess::SessionManager>
-mir::DefaultServerConfiguration::make_session_manager(std::shared_ptr<msess::SurfaceFactory> const& surface_factory,
+std::shared_ptr<msess::SessionStore>
+mir::DefaultServerConfiguration::make_session_store(std::shared_ptr<msess::SurfaceFactory> const& surface_factory,
                                                       std::shared_ptr<mg::ViewableArea> const& viewable_area)
-=======
-std::shared_ptr<msess::SessionStore>
-mir::DefaultServerConfiguration::make_session_store(std::shared_ptr<msess::SurfaceFactory> const& surface_factory)
->>>>>>> 2cfa90dd
 {
     auto session_container = std::make_shared<msess::SessionContainer>();
     auto focus_mechanism = std::make_shared<msess::SingleVisibilityFocusMechanism>(session_container);
