/*
 * Copyright © 2012 Canonical Ltd.
 *
 * This program is free software: you can redistribute it and/or modify
 * it under the terms of the GNU General Public License version 3 as
 * published by the Free Software Foundation.
 *
 * This program is distributed in the hope that it will be useful,
 * but WITHOUT ANY WARRANTY; without even the implied warranty of
 * MERCHANTABILITY or FITNESS FOR A PARTICULAR PURPOSE.  See the
 * GNU General Public License for more details.
 *
 * You should have received a copy of the GNU General Public License
 * along with this program.  If not, see <http://www.gnu.org/licenses/>.
 *
 * Authored by:
 *   Christopher James Halse Rogers <christopher.halse.rogers@canonical.com>
 */

#include "mir/graphics/gbm/gbm_buffer_allocator.h"
#include "mir/graphics/gbm/gbm_buffer.h"
#include "mir/graphics/gbm/gbm_platform.h"

#include <stdexcept>
#include <xf86drm.h>
#include <gbm.h>

namespace mg  = mir::graphics;
namespace mgg = mir::graphics::gbm;
namespace mc  = mir::compositor;
namespace geom = mir::geometry;

mgg::GBMBufferAllocator::GBMBufferAllocator(const std::shared_ptr<GBMPlatform>& platform)
        : platform(platform)
{
}

std::unique_ptr<mc::Buffer> mgg::GBMBufferAllocator::alloc_buffer(
<<<<<<< HEAD
    geom::Size size, mc::PixelFormat pf)
=======
    geom::Width width, geom::Height height, geom::PixelFormat pf)
>>>>>>> 56d56c9b
{
    gbm_bo *handle = gbm_bo_create(
        platform->gbm.device, 
        size.width.as_uint32_t(), 
        size.height.as_uint32_t(),
        mgg::mir_format_to_gbm_format(pf), 
        GBM_BO_USE_RENDERING);
    
    if (handle != NULL)
        return std::unique_ptr<mc::Buffer>(new GBMBuffer(std::unique_ptr<gbm_bo, mgg::GBMBufferObjectDeleter>(handle)));

    return std::unique_ptr<mc::Buffer>();
}<|MERGE_RESOLUTION|>--- conflicted
+++ resolved
@@ -36,11 +36,7 @@
 }
 
 std::unique_ptr<mc::Buffer> mgg::GBMBufferAllocator::alloc_buffer(
-<<<<<<< HEAD
-    geom::Size size, mc::PixelFormat pf)
-=======
-    geom::Width width, geom::Height height, geom::PixelFormat pf)
->>>>>>> 56d56c9b
+    geom::Size size, geom::PixelFormat pf)
 {
     gbm_bo *handle = gbm_bo_create(
         platform->gbm.device, 
