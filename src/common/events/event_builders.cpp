--- conflicted
+++ resolved
@@ -22,13 +22,10 @@
 
 #include <string.h>
 
-<<<<<<< HEAD
 #include <boost/throw_exception.hpp>
 #include <stdexcept>
 
-=======
 namespace mf = mir::frontend;
->>>>>>> 8de535be
 namespace mev = mir::events;
 namespace geom = mir::geometry;
 
@@ -147,7 +144,7 @@
 }
 }
 
-std::shared_ptr<MirEvent> mev::make_key_event(MirInputDeviceId device_id, int64_t timestamp,
+std::shared_ptr<MirEvent> mev::make_event(MirInputDeviceId device_id, int64_t timestamp,
     MirKeyInputEventAction action, xkb_keysym_t key_code,
     int scan_code, MirInputEventModifiers modifiers)
 {
@@ -199,7 +196,7 @@
 };
 }
 
-std::shared_ptr<MirEvent> mev::make_touch_event(MirInputDeviceId device_id, int64_t timestamp,
+std::shared_ptr<MirEvent> mev::make_event(MirInputDeviceId device_id, int64_t timestamp,
     MirInputEventModifiers modifiers)
 {
     MirEvent *e = new MirEvent;
@@ -297,7 +294,7 @@
 }
 }
 
-std::shared_ptr<MirEvent> mev::make_pointer_event(MirInputDeviceId device_id, int64_t timestamp,
+std::shared_ptr<MirEvent> mev::make_event(MirInputDeviceId device_id, int64_t timestamp,
     MirInputEventModifiers modifiers, MirPointerInputEventAction action,
     std::vector<MirPointerInputEventButton> const& buttons_pressed,
     float x_axis_value, float y_axis_value,
