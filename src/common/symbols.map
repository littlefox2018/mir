MIR_COMMON_3 {
 global: mir_*;
  extern "C++" {
# The following symbols come from running a script over the generated docs. Vis:
# ../tools/process_doxygen_xml.py doc/xml/*.xml | grep "^mircommon public" | sed "s/mircommon public: /    /" | sort  
    mir_arrow_cursor_name*;
    mir_busy_cursor_name*;
    mir_caret_cursor_name*;
    mir_closed_hand_cursor_name*;
    mir_default_cursor_name*;
    mir_diagonal_resize_bottom_to_top_cursor_name*;
    mir_diagonal_resize_top_to_bottom_cursor_name*;
    mir_disabled_cursor_name*;
    mir::Fd::Fd*;
    mir::Fd::invalid*;
    mir::Fd::operator*;
    mir::geometry::operator*;
    mir::geometry::Point::operator*;
    mir::geometry::Point::Point*;
    mir::geometry::Rectangle::bottom_left*;
    mir::geometry::Rectangle::bottom_right*;
    mir::geometry::Rectangle::contains*;
    mir::geometry::Rectangle::intersection_with*;
    mir::geometry::Rectangle::overlaps*;
    mir::geometry::Rectangle::Rectangle*;
    mir::geometry::Rectangles::add*;
    mir::geometry::Rectangles::begin*;
    mir::geometry::Rectangles::bounding_rectangle*;
    mir::geometry::Rectangles::clear*;
    mir::geometry::Rectangles::confine*;
    mir::geometry::Rectangles::end*;
    mir::geometry::Rectangles::operator*;
    mir::geometry::Rectangles::Rectangles*;
    mir::geometry::Rectangles::remove*;
    mir::geometry::Rectangles::size*;
    mir::geometry::Rectangle::top_right*;
    mir::geometry::Size::operator*;
    mir::geometry::Size::Size*;
    mir_horizontal_resize_cursor_name*;
    mir_hsplit_resize_cursor_name*;
    mir::input::receiver::android::AndroidInputPlatform::?AndroidInputPlatform*;
    mir::input::receiver::android::AndroidInputPlatform::AndroidInputPlatform*;
    mir::input::receiver::android::AndroidInputPlatform::create_input_thread*;
    mir::input::receiver::android::AndroidInputPlatform::operator*;
    mir::input::receiver::android::InputReceiver::fd*;
    mir::input::receiver::android::InputReceiver::?InputReceiver*;
    mir::input::receiver::android::InputReceiver::InputReceiver*;
    mir::input::receiver::android::InputReceiver::next_event*;
    mir::input::receiver::android::InputReceiver::operator*;
    mir::input::receiver::android::InputReceiverThread::?InputReceiverThread*;
    mir::input::receiver::android::InputReceiverThread::InputReceiverThread*;
    mir::input::receiver::android::InputReceiverThread::join*;
    mir::input::receiver::android::InputReceiverThread::operator*;
    mir::input::receiver::android::InputReceiverThread::start*;
    mir::input::receiver::android::InputReceiverThread::stop*;
    mir::input::receiver::android::InputReceiver::wake*;
    mir::input::receiver::InputPlatform::create*;
    mir::input::receiver::InputPlatform::create_input_thread*;
    mir::input::receiver::InputPlatform::InputPlatform*;
    mir::input::receiver::InputPlatform::operator*;
    mir::input::receiver::InputReceiverThread::InputReceiverThread*;
    mir::input::receiver::InputReceiverThread::join*;
    mir::input::receiver::InputReceiverThread::operator*;
    mir::input::receiver::InputReceiverThread::start*;
    mir::input::receiver::InputReceiverThread::stop*;
    mir_omnidirectional_resize_cursor_name*;
    mir_open_hand_cursor_name*;
    mir_pointing_hand_cursor_name*;
    mir::time::Clock::?Clock*;
    mir::time::Clock::Clock*;
    mir::time::Clock::sample*;
    mir_vertical_resize_cursor_name*;
    mir_vsplit_resize_cursor_name*;
    non-virtual?thunk?to?mir::input::receiver::android::AndroidInputPlatform::?AndroidInputPlatform*;
    non-virtual?thunk?to?mir::input::receiver::android::AndroidInputPlatform::create_input_thread*;
    non-virtual?thunk?to?mir::input::receiver::android::InputReceiver::?InputReceiver*;
    non-virtual?thunk?to?mir::input::receiver::android::InputReceiver::next_event*;
    non-virtual?thunk?to?mir::input::receiver::android::InputReceiverThread::?InputReceiverThread*;
    non-virtual?thunk?to?mir::input::receiver::android::InputReceiverThread::join*;
    non-virtual?thunk?to?mir::input::receiver::android::InputReceiverThread::start*;
    non-virtual?thunk?to?mir::input::receiver::android::InputReceiverThread::stop*;
    non-virtual?thunk?to?mir::input::receiver::android::InputReceiver::wake*;
    non-virtual?thunk?to?mir::time::Clock::?Clock*;
    typeinfo?for?MirBufferPackage;
    typeinfo?for?MirDisplayCard;
    typeinfo?for?MirDisplayConfiguration;
    typeinfo?for?MirDisplayInfo;
    typeinfo?for?MirDisplayMode;
    typeinfo?for?MirDisplayOutput;
    typeinfo?for?MirEventDelegate;
    typeinfo?for?mir::Fd;
    typeinfo?for?mir::geometry::Point;
    typeinfo?for?mir::geometry::Rectangle;
    typeinfo?for?mir::geometry::Rectangles;
    typeinfo?for?mir::geometry::Size;
    typeinfo?for?MirGraphicsRegion;
    typeinfo?for?mir::input::receiver::android::AndroidInputPlatform;
    typeinfo?for?mir::input::receiver::android::InputReceiver;
    typeinfo?for?mir::input::receiver::android::InputReceiverThread;
    typeinfo?for?mir::input::receiver::InputPlatform;
    typeinfo?for?mir::input::receiver::InputReceiverThread;
    typeinfo?for?mir::IntOwnedFd;
    typeinfo?for?MirKeyEvent;
    typeinfo?for?MirMotionEvent;
    typeinfo?for?MirMotionPointer;
    typeinfo?for?MirOrientationEvent;
    typeinfo?for?MirPlatformPackage;
    typeinfo?for?MirPromptSessionEvent;
    typeinfo?for?MirRectangle;
    typeinfo?for?MirResizeEvent;
    typeinfo?for?MirScreencastParameters;
    typeinfo?for?MirSurfaceEvent;
    typeinfo?for?MirSurfaceParameters;
    typeinfo?for?mir::time::Clock;
    vtable?for?MirBufferPackage;
    vtable?for?MirDisplayCard;
    vtable?for?MirDisplayConfiguration;
    vtable?for?MirDisplayInfo;
    vtable?for?MirDisplayMode;
    vtable?for?MirDisplayOutput;
    vtable?for?MirEventDelegate;
    vtable?for?mir::Fd;
    vtable?for?mir::geometry::Point;
    vtable?for?mir::geometry::Rectangle;
    vtable?for?mir::geometry::Rectangles;
    vtable?for?mir::geometry::Size;
    vtable?for?MirGraphicsRegion;
    vtable?for?mir::input::receiver::android::AndroidInputPlatform;
    vtable?for?mir::input::receiver::android::InputReceiver;
    vtable?for?mir::input::receiver::android::InputReceiverThread;
    vtable?for?mir::input::receiver::InputPlatform;
    vtable?for?mir::input::receiver::InputReceiverThread;
    vtable?for?mir::IntOwnedFd;
    vtable?for?MirKeyEvent;
    vtable?for?MirMotionEvent;
    vtable?for?MirMotionPointer;
    vtable?for?MirOrientationEvent;
    vtable?for?MirPlatformPackage;
    vtable?for?MirPromptSessionEvent;
    vtable?for?MirRectangle;
    vtable?for?MirResizeEvent;
    vtable?for?MirScreencastParameters;
    vtable?for?MirSurfaceEvent;
    vtable?for?MirSurfaceParameters;
    
    # These symbols are supposed to be "private" (they're under src/include)
    # but they are used by libmirplatform, libmirclient or libmirserver
    mir::default_server_socket;
    mir::input::android::Lexicon::translate*;
    mir::logging::input_timestamp*;
    mir::logging::log*;
    mir::logging::set_logger*;
    mir::logging::SharedLibraryProberReport::SharedLibraryProberReport*;
    mir::RecursiveReadLock::?RecursiveReadLock*;
    mir::RecursiveReadLock::RecursiveReadLock*;
    mir::RecursiveReadWriteMutex::read_lock*;
    mir::RecursiveReadWriteMutex::read_unlock*;
    mir::RecursiveReadWriteMutex::write_lock*;
    mir::RecursiveReadWriteMutex::write_unlock*;
    mir::report::lttng::TracepointProvider::?TracepointProvider*;
    mir::report::lttng::TracepointProvider::TracepointProvider*;
    mir::set_thread_name*;
    mir::SharedLibrary::load_symbol*;
    mir::SharedLibrary::?SharedLibrary*;
    mir::SharedLibrary::SharedLibrary*;
    mir::udev::Context::?Context*;
    mir::udev::Context::Context*;
    mir::udev::Enumerator::begin*;
    mir::udev::Enumerator::end*;
    mir::udev::Enumerator::?Enumerator*;
    mir::udev::Enumerator::Enumerator*;
    mir::udev::Enumerator::iterator::operator*;
    mir::udev::Enumerator::match_parent*;
    mir::udev::Enumerator::match_subsystem*;
    mir::udev::Enumerator::match_sysname*;
    mir::udev::Enumerator::scan_devices*;
    mir::udev::Monitor::enable*;
    mir::udev::Monitor::fd*;
    mir::udev::Monitor::filter_by_subsystem*;
    mir::udev::Monitor::?Monitor*;
    mir::udev::Monitor::Monitor*;
    mir::udev::Monitor::process_events*;
    mir::udev::operator*;
    vtable?for?mir::logging::DumbConsoleLogger;
    vtable?for?mir::time::SteadyClock;
    vtable?for?mir::time::Clock;

    mir::send_fds*;

    mir::fd_reception_error::fd_reception_error*;
    mir::receive_data*;
    mir::socket_error::socket_error*;
    mir::socket_error_is_transient*;
    mir::socket_disconnected_error*;
    typeinfo?for?mir::fd_reception_error;
    typeinfo?for?mir::socket_error;
    typeinfo?for?mir::socket_disconnected_error;
  };
 local: *;
};

MIR_COMMON_3.1 {
  global:
    extern "C++" {
      mir_event_get*;
      mir_event_get*;
      mir_input_event_get*;
      mir_key_input_event_get*;
      mir_touch_input_event_get*;
      mir::log*char*;
      mir::logv*;
      mir::libraries_for_path*;
    };
} MIR_COMMON_3;

MIR_COMMON_3.2 {
  global:
    extern "C++" {
      mir::dispatch::SimpleDispatchThread::SimpleDispatchThread*;
      mir::dispatch::SimpleDispatchThread::?SimpleDispatchThread*;
      typeinfo?for?mir::dispatch::SimpleDispatchThread;
      vtable?for?mir::dispatch::SimpleDispatchThread;
<<<<<<< HEAD

      mir::MultiplexingDispatchable::MultiplexingDispatchable*;
      mir::MultiplexingDispatchable::?MultiplexingDispatchable*;
      mir::MultiplexingDispatchable::watch_fd*;
      mir::MultiplexingDispatchable::dispatch*;
      mir::MultiplexingDispatchable::relevant_events*;
      mir::MultiplexingDispatchable::add_watch*;

      typeinfo?for?mir::MultiplexingDispatchable;
      vtable?for?mir::MultiplexingDispatchable;
=======
      mir::events::*
>>>>>>> a4552f5a
    };
} MIR_COMMON_3.1;<|MERGE_RESOLUTION|>--- conflicted
+++ resolved
@@ -220,19 +220,17 @@
       mir::dispatch::SimpleDispatchThread::?SimpleDispatchThread*;
       typeinfo?for?mir::dispatch::SimpleDispatchThread;
       vtable?for?mir::dispatch::SimpleDispatchThread;
-<<<<<<< HEAD
-
-      mir::MultiplexingDispatchable::MultiplexingDispatchable*;
-      mir::MultiplexingDispatchable::?MultiplexingDispatchable*;
-      mir::MultiplexingDispatchable::watch_fd*;
-      mir::MultiplexingDispatchable::dispatch*;
-      mir::MultiplexingDispatchable::relevant_events*;
-      mir::MultiplexingDispatchable::add_watch*;
-
-      typeinfo?for?mir::MultiplexingDispatchable;
-      vtable?for?mir::MultiplexingDispatchable;
-=======
+
+      mir::dispatch::MultiplexingDispatchable::MultiplexingDispatchable*;
+      mir::dispatch::MultiplexingDispatchable::?MultiplexingDispatchable*;
+      mir::dispatch::MultiplexingDispatchable::watch_fd*;
+      mir::dispatch::MultiplexingDispatchable::dispatch*;
+      mir::dispatch::MultiplexingDispatchable::relevant_events*;
+      mir::dispatch::MultiplexingDispatchable::add_watch*;
+
+      typeinfo?for?mir::dispatch::MultiplexingDispatchable;
+      vtable?for?mir::dispatch::MultiplexingDispatchable;
+
       mir::events::*
->>>>>>> a4552f5a
     };
 } MIR_COMMON_3.1;