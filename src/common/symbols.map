MIR_COMMON_0.25 {
 global:
  __android_log_assert;
  __android_log_print;
  systemTime;
  extern "C++" {
# The following symbols come from running a script over the generated docs. Vis:
# ../tools/process_doxygen_xml.py doc/xml/*.xml | grep "^mircommon public" | sed "s/mircommon public: /    /" | sort  
    mir::detail::RefCountedLibrary::operator*;
    mir::detail::RefCountedLibrary::?RefCountedLibrary*;
    mir::detail::RefCountedLibrary::RefCountedLibrary*;
    mir::dispatch::ActionQueue::ActionQueue*;
    mir::dispatch::ActionQueue::?ActionQueue*;
    mir::dispatch::ActionQueue::watch_fd*;
    mir::dispatch::ActionQueue::dispatch*;
    mir::dispatch::ActionQueue::relevant_events*;
    mir::dispatch::ActionQueue::enqueue*;
    mir::dispatch::Dispatchable::?Dispatchable*;
    mir::dispatch::Dispatchable::Dispatchable*;
    mir::dispatch::Dispatchable::operator*;
    mir::dispatch::MultiplexingDispatchable::add_watch*;
    mir::dispatch::MultiplexingDispatchable::dispatch*;
    mir::dispatch::MultiplexingDispatchable::?MultiplexingDispatchable*;
    mir::dispatch::MultiplexingDispatchable::MultiplexingDispatchable*;
    mir::dispatch::MultiplexingDispatchable::operator*;
    mir::dispatch::MultiplexingDispatchable::relevant_events*;
    mir::dispatch::MultiplexingDispatchable::remove_watch*;
    mir::dispatch::MultiplexingDispatchable::watch_fd*;
    mir::dispatch::ThreadedDispatcher::ThreadedDispatcher*;
    mir::dispatch::ThreadedDispatcher::?ThreadedDispatcher*;
    mir::dispatch::ThreadedDispatcher::add_thread*;
    mir::dispatch::ThreadedDispatcher::remove_thread*;
    mir::fatal_error*;
    mir::fatal_error_abort*;
    mir::fatal_error_except*;
    mir::Fd::Fd*;
    mir::Fd::invalid*;
    mir::Fd::operator*;
    mir::geometry::Displacement::Displacement*;
    mir::geometry::Displacement::operator*;
    mir::geometry::Length::Length*;
    mir::geometry::Length::operator*;
    mir::geometry::operator*;
    mir::geometry::Point::operator*;
    mir::geometry::Point::Point*;
    mir::geometry::Rectangle::bottom_left*;
    mir::geometry::Rectangle::bottom_right*;
    mir::geometry::Rectangle::contains*;
    mir::geometry::Rectangle::intersection_with*;
    mir::geometry::Rectangle::overlaps*;
    mir::geometry::Rectangle::Rectangle*;
    mir::geometry::Rectangles::add*;
    mir::geometry::Rectangles::begin*;
    mir::geometry::Rectangles::bounding_rectangle*;
    mir::geometry::Rectangles::clear*;
    mir::geometry::Rectangles::confine*;
    mir::geometry::Rectangles::end*;
    mir::geometry::Rectangles::operator*;
    mir::geometry::Rectangles::Rectangles*;
    mir::geometry::Rectangles::remove*;
    mir::geometry::Rectangles::size*;
    mir::geometry::Rectangle::top_right*;
    mir::geometry::Size::operator*;
    mir::geometry::Size::Size*;
    mir::log*;
    mir::logging::log*;
    mir::logging::Logger::?Logger*;
    mir::logging::Logger::Logger*;
    mir::logging::Logger::operator*;
    mir::logging::set_logger*;
    mir::SharedLibrary::load_symbol*;
    mir::SharedLibrary::?SharedLibrary*;
    mir::SharedLibrary::SharedLibrary*;
    non-virtual?thunk?to?mir::dispatch::ActionQueue::?ActionQueue*;
    non-virtual?thunk?to?mir::dispatch::Dispatchable::?Dispatchable*;
    non-virtual?thunk?to?mir::dispatch::MultiplexingDispatchable::dispatch*;
    non-virtual?thunk?to?mir::dispatch::MultiplexingDispatchable::?MultiplexingDispatchable*;
    non-virtual?thunk?to?mir::dispatch::MultiplexingDispatchable::relevant_events*;
    non-virtual?thunk?to?mir::dispatch::MultiplexingDispatchable::watch_fd*;
    non-virtual?thunk?to?mir::logging::Logger::?Logger*;
    typeinfo?for?MirBufferPackage;
    typeinfo?for?mir::detail::RefCountedLibrary;
    typeinfo?for?mir::dispatch::ActionQueue;
    typeinfo?for?mir::dispatch::Dispatchable;
    typeinfo?for?mir::dispatch::MultiplexingDispatchable;
    typeinfo?for?mir::dispatch::ThreadedDispatcher;
    typeinfo?for?mir::Fd;
    typeinfo?for?mir::geometry::Displacement;
    typeinfo?for?mir::geometry::Length;
    typeinfo?for?mir::geometry::Point;
    typeinfo?for?mir::geometry::Rectangle;
    typeinfo?for?mir::geometry::Rectangles;
    typeinfo?for?mir::geometry::Size;
    typeinfo?for?mir::IntOwnedFd;
    typeinfo?for?mir::logging::Logger;
    vtable?for?MirBufferPackage;
    vtable?for?mir::detail::RefCountedLibrary;
    vtable?for?mir::dispatch::ActionQueue;
    vtable?for?mir::dispatch::Dispatchable;
    vtable?for?mir::dispatch::MultiplexingDispatchable;
    vtable?for?mir::dispatch::ThreadedDispatcher;
    vtable?for?mir::Fd;
    vtable?for?mir::geometry::Displacement;
    vtable?for?mir::geometry::Length;
    vtable?for?mir::geometry::Point;
    vtable?for?mir::geometry::Rectangle;
    vtable?for?mir::geometry::Rectangles;
    vtable?for?mir::geometry::Size;
    vtable?for?mir::IntOwnedFd;
    vtable?for?mir::logging::Logger;
    
    # These symbols are supposed to be "private" (they're under src/include)
    # but they are used by libmirplatform, libmirclient or libmirserver
    mir::default_server_socket;
    mir::libraries_for_path*;
    mir::logging::input_timestamp*;
    mir::logging::SharedLibraryProberReport::SharedLibraryProberReport*;
    mir::RecursiveReadLock::?RecursiveReadLock*;
    mir::RecursiveReadLock::RecursiveReadLock*;
    mir::RecursiveReadWriteMutex::read_lock*;
    mir::RecursiveReadWriteMutex::read_unlock*;
    mir::RecursiveReadWriteMutex::write_lock*;
    mir::RecursiveReadWriteMutex::write_unlock*;
    mir::report::lttng::TracepointProvider::?TracepointProvider*;
    mir::report::lttng::TracepointProvider::TracepointProvider*;
    mir::set_thread_name*;
    vtable?for?mir::logging::DumbConsoleLogger;
    vtable?for?mir::time::SteadyClock;
    vtable?for?mir::time::Clock;

    mir::send_fds*;

    mir::fd_reception_error::fd_reception_error*;
    mir::receive_data*;
    mir::socket_error::socket_error*;
    mir::socket_error_is_transient*;
    mir::socket_disconnected_error*;
    typeinfo?for?mir::fd_reception_error;
    typeinfo?for?mir::socket_error;
    typeinfo?for?mir::socket_disconnected_error;

    mir::SignalBlocker::SignalBlocker*;
    mir::SignalBlocker::?SignalBlocker*;

# New functions in Mir 0.16
      android::InputChannel::InputChannel*;
      android::InputChannel::openInputFdPair*;
      android::InputConsumer::consume*;
      android::InputConsumer::hasDeferredEvent*;
      android::InputConsumer::hasPendingBatch*;
      android::InputConsumer::?InputConsumer*;
      android::InputConsumer::InputConsumer*;
      android::InputConsumer::sendFinishedSignal*;
      android::InputPublisher::?InputPublisher*;
      android::InputPublisher::InputPublisher*;
      android::InputPublisher::publishKeyEvent*;
      android::InputPublisher::publishMotionEvent*;
      android::InputPublisher::receiveFinishedSignal*;
      android::IntSet::contains*;
      android::IntSet::indexOf*;
      android::IntSet::?IntSet*;
      android::IntSet::IntSet*;
      android::IntSet::operator*;
      android::IntSet::remove*;
      android::KeyEvent::initialize*;
      android::MotionEvent::getAxisValue*;
      android::MotionEvent::getHistoricalAxisValue*;
      android::MotionEvent::getRawAxisValue*;
      android::PointerCoords::copyFrom*;
      android::PointerCoords::getAxisValue*;
      android::PointerCoords::operator*;
      android::PointerCoords::setAxisValue*;
      android::PointerProperties::copyFrom*;
      android::PointerProperties::operator*;
      android::RefBase::decStrong*;
      android::RefBase::incStrong*;
      android::RefBase::onFirstRef*;
      android::RefBase::onIncStrongAttempted*;
      android::RefBase::onLastStrongRef*;
      android::RefBase::onLastWeakRef*;
      android::RefBase::?RefBase*;
      android::RefBase::RefBase*;
      mir::write_to_log;
      typeinfo?for?android::RefBase;
      vtable?for?android::IntSet;
      vtable?for?mir::dispatch::ReadableFd;
      mir::dispatch::ReadableFd*;
      mir::logger::Logger::log*;

# New functions in Mir 0.19.0
      typeinfo?for?mir::logging::SharedLibraryProberReport;
      typeinfo?for?mir::time::SteadyClock;
      typeinfo?for?android::InputChannel;
      typeinfo?for?mir::logging::DumbConsoleLogger;
      mir::detail::libname_impl*;

# New functions in Mir 0.19.1
      mir::select_libraries_for_path*;

# New functions in Mir 0.22
       MirEvent::to_surface*;
       MirEvent::to_resize*;
       MirEvent::to_orientation*;
       MirEvent::to_close_surface*;
       MirEvent::to_keymap*;
       MirEvent::to_input*;
       MirEvent::to_prompt_session*;
       MirEvent::serialize*;
       MirEvent::deserialize*;
       MirEvent::clone*;
       MirEvent::type*;
       MirCloseSurfaceEvent::MirCloseSurfaceEvent*;
       MirCloseSurfaceEvent::surface_id*;
       MirCloseSurfaceEvent::set_surface_id*;
       MirSurfaceOutputEvent::MirSurfaceOutputEvent*;
       MirSurfaceOutputEvent::surface_id*;
       MirSurfaceOutputEvent::set_surface_id*;
       MirSurfaceOutputEvent::dpi*;
       MirSurfaceOutputEvent::set_dpi*;
       MirSurfaceOutputEvent::scale*;
       MirSurfaceOutputEvent::set_scale*;
       MirSurfaceOutputEvent::form_factor*;
       MirSurfaceOutputEvent::set_form_factor*;
       MirSurfaceOutputEvent::output_id*;
       MirSurfaceOutputEvent::set_output_id*;
       MirResizeEvent::MirResizeEvent*;
       MirResizeEvent::surface_id*;
       MirResizeEvent::set_surface_id*;
       MirResizeEvent::width*;
       MirResizeEvent::set_width*;
       MirResizeEvent::height*;
       MirResizeEvent::set_height*;
       MirSurfaceEvent::MirSurfaceEvent*;
       MirSurfaceEvent::id*;
       MirSurfaceEvent::set_id*;
       MirSurfaceEvent::attrib*;
       MirSurfaceEvent::set_attrib*;
       MirSurfaceEvent::value*;
       MirSurfaceEvent::set_value*;
       MirInputConfigurationEvent::MirInputConfigurationEvent*;
       MirInputConfigurationEvent::action*;
       MirInputConfigurationEvent::set_action*;
       MirInputConfigurationEvent::when*;
       MirInputConfigurationEvent::set_when*;
       MirInputConfigurationEvent::id*;
       MirInputConfigurationEvent::set_id*;
       MirInputEvent::to_keyboard*;
       MirInputEvent::to_motion*;
       MirKeyboardEvent::MirKeyboardEvent*;
       MirKeyboardEvent::device_id*;
       MirKeyboardEvent::set_device_id*;
       MirKeyboardEvent::source_id*;
       MirKeyboardEvent::set_source_id*;
       MirKeyboardEvent::action*;
       MirKeyboardEvent::set_action*;
       MirKeyboardEvent::modifiers*;
       MirKeyboardEvent::set_modifiers*;
       MirKeyboardEvent::key_code*;
       MirKeyboardEvent::set_key_code*;
       MirKeyboardEvent::scan_code*;
       MirKeyboardEvent::set_scan_code*;
       MirKeyboardEvent::event_time*;
       MirKeyboardEvent::set_event_time*;
       MirKeyboardEvent::cookie*;
       MirKeyboardEvent::set_cookie*;
       MirKeymapEvent::MirKeymapEvent*;
       MirKeymapEvent::surface_id*;
       MirKeymapEvent::set_surface_id*;
       MirKeymapEvent::device_id*;
       MirKeymapEvent::set_device_id*;
       MirKeymapEvent::buffer*;
       MirKeymapEvent::set_buffer*;
       MirKeymapEvent::free_buffer*;
       MirKeymapEvent::size*;
       MirKeymapEvent::set_size*;
       MirMotionEvent::MirMotionEvent*;
       MirMotionEvent::device_id*;
       MirMotionEvent::set_device_id*;
       MirMotionEvent::source_id*;
       MirMotionEvent::set_source_id*;
       MirMotionEvent::modifiers*;
       MirMotionEvent::set_modifiers*;
       MirMotionEvent::buttons*;
       MirMotionEvent::set_buttons*;
       MirMotionEvent::event_time*;
       MirMotionEvent::set_event_time*;
       MirMotionEvent::cookie*;
       MirMotionEvent::set_cookie*;
       MirMotionEvent::pointer_count*;
       MirMotionEvent::set_pointer_count*;
       MirMotionEvent::pointer_coordinates*;
       MirMotionEvent::to_touch*;
       MirMotionEvent::to_pointer*;
       MirMotionEvent::id*;
       MirMotionEvent::set_id*;
       MirMotionEvent::x*;
       MirMotionEvent::set_x*;
       MirMotionEvent::y*;
       MirMotionEvent::set_y*;
       MirMotionEvent::dx*;
       MirMotionEvent::set_dx*;
       MirMotionEvent::dy*;
       MirMotionEvent::set_dy*;
       MirMotionEvent::touch_major*;
       MirMotionEvent::set_touch_major*;
       MirMotionEvent::touch_minor*;
       MirMotionEvent::set_touch_minor*;
       MirMotionEvent::size*;
       MirMotionEvent::set_size*;
       MirMotionEvent::pressure*;
       MirMotionEvent::set_pressure*;
       MirMotionEvent::orientation*;
       MirMotionEvent::set_orientation*;
       MirMotionEvent::vscroll*;
       MirMotionEvent::set_vscroll*;
       MirMotionEvent::hscroll*;
       MirMotionEvent::set_hscroll*;
       MirMotionEvent::tool_type*;
       MirMotionEvent::set_tool_type*;
       MirMotionEvent::action*;
       MirMotionEvent::set_action*;
       MirOrientationEvent::MirOrientationEvent*;
       MirOrientationEvent::surface_id*;
       MirOrientationEvent::set_surface_id*;
       MirOrientationEvent::direction*;
       MirOrientationEvent::set_direction*;
       MirPromptSessionEvent::MirPromptSessionEvent*;
       MirPromptSessionEvent::new_state*;
       MirPromptSessionEvent::set_new_state*;

# New functions in Mir 0.24
       android::InputPublisher::publishEventBuffer*;
       MirEvent::to_input_device_state*;
       MirInputDeviceStateEvent::MirInputDeviceStateEvent*;
       MirInputDeviceStateEvent::add_device*;
       MirInputDeviceStateEvent::clone*;
       MirInputDeviceStateEvent::deserialize*;
       MirInputDeviceStateEvent::device_count*;
       MirInputDeviceStateEvent::device_id*;
       MirInputDeviceStateEvent::device_pointer_buttons*;
       MirInputDeviceStateEvent::device_pressed_keys*;
       MirInputDeviceStateEvent::device_pressed_keys_count*;
       MirInputDeviceStateEvent::modifiers*;
       MirInputDeviceStateEvent::pointer_axis*;
       MirInputDeviceStateEvent::pointer_buttons*;
       MirInputDeviceStateEvent::serialize*;
       MirInputDeviceStateEvent::set_modifiers*;
       MirInputDeviceStateEvent::set_pointer_axis*;
       MirInputDeviceStateEvent::set_pointer_buttons*;
       MirInputDeviceStateEvent::set_when*;
       MirInputDeviceStateEvent::when*;
       mir::time::SteadyClock::now*;
       mir::time::SteadyClock::min_wait_until*;
       android::MotionEvent::initialize*;
       mir::dispatch::epoll_to_fd_event*;
       mir::dispatch::fd_event_to_epoll*;
    };
<<<<<<< HEAD
  local: *;
};
=======
} MIR_COMMON_0.22;

MIR_COMMON_0.25 {
  global:
    extern "C++" {
      mir::output_type_name*;
    };
} MIR_COMMON_0.24;
>>>>>>> f648867d
<|MERGE_RESOLUTION|>--- conflicted
+++ resolved
@@ -354,17 +354,7 @@
        android::MotionEvent::initialize*;
        mir::dispatch::epoll_to_fd_event*;
        mir::dispatch::fd_event_to_epoll*;
+       mir::output_type_name*;
     };
-<<<<<<< HEAD
   local: *;
-};
-=======
-} MIR_COMMON_0.22;
-
-MIR_COMMON_0.25 {
-  global:
-    extern "C++" {
-      mir::output_type_name*;
-    };
-} MIR_COMMON_0.24;
->>>>>>> f648867d
+};