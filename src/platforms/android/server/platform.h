--- conflicted
+++ resolved
@@ -38,14 +38,10 @@
 class CommandStreamSyncFactory;
 class NativeWindowReport;
 
-<<<<<<< HEAD
 
-class GrallocPlatform : public graphics::RenderingPlatform
-=======
-class Platform : public graphics::Platform,
-                 public graphics::NativePlatform,
-                 public mir::renderer::gl::EGLPlatform
->>>>>>> 23f68ac5
+class GrallocPlatform : public graphics::RenderingPlatform,
+                        public graphics::NativePlatform,
+                        public renderer::gl::EGLPlatform
 {
 public:
     GrallocPlatform(
@@ -53,6 +49,7 @@
 
     UniqueModulePtr<graphics::GraphicBufferAllocator> create_buffer_allocator() override;
     UniqueModulePtr<PlatformIpcOperations> make_ipc_operations() const override;
+    NativePlatform* native_platform() override;
     EGLNativeDisplayType egl_native_display() const override;
 
 private:
@@ -71,16 +68,8 @@
         std::shared_ptr<DeviceQuirks> const& quirks);
 
     UniqueModulePtr<Display> create_display(
-<<<<<<< HEAD
-        std::shared_ptr<DisplayConfigurationPolicy> const& initial_conf_policy,
-        std::shared_ptr<GLConfig> const& gl_config) override;
-=======
         std::shared_ptr<graphics::DisplayConfigurationPolicy> const&,
         std::shared_ptr<graphics::GLConfig> const& /*gl_config*/) override;
-    UniqueModulePtr<PlatformIpcOperations> make_ipc_operations() const override;
-    NativePlatform* native_platform() override;
-    EGLNativeDisplayType egl_native_display() const override;
->>>>>>> 23f68ac5
 
 private:
     std::shared_ptr<graphics::GraphicBufferAllocator> const buffer_allocator;
@@ -92,7 +81,9 @@
     OverlayOptimization const overlay_option;
 };
 
-class Platform : public graphics::Platform
+class Platform : public graphics::Platform,
+                 public graphics::NativePlatform,
+                 public renderer::gl::EGLPlatform
 {
 public:
     Platform(
@@ -104,6 +95,7 @@
         std::shared_ptr<graphics::DisplayConfigurationPolicy> const&,
         std::shared_ptr<graphics::GLConfig> const& /*gl_config*/) override;
     UniqueModulePtr<PlatformIpcOperations> make_ipc_operations() const override;
+    NativePlatform* native_platform() override;
     EGLNativeDisplayType egl_native_display() const override;
 
 private:
