/*
 * Copyright © 2013 Canonical Ltd.
 *
 * This program is free software: you can redistribute it and/or modify it
 * under the terms of the GNU Lesser General Public License version 3,
 * as published by the Free Software Foundation.
 *
 * This program is distributed in the hope that it will be useful,
 * but WITHOUT ANY WARRANTY; without even the implied warranty of
 * MERCHANTABILITY or FITNESS FOR A PARTICULAR PURPOSE.  See the
 * GNU Lesser General Public License for more details.
 *
 * You should have received a copy of the GNU Lesser General Public License
 * along with this program.  If not, see <http://www.gnu.org/licenses/>.
 *
 * Authored by: Kevin DuBois <kevin.dubois@canonical.com>
 */

#ifndef MIR_GRAPHICS_ANDROID_HWC_DEVICE_H_
#define MIR_GRAPHICS_ANDROID_HWC_DEVICE_H_

#include "mir_toolkit/common.h"
#include "mir/graphics/android/sync_fence.h"
#include "hwc_common_device.h"
#include "hwc_layerlist.h"
#include <memory>
#include <vector>

namespace mir
{
namespace graphics
{
class Buffer;

namespace android
{
class SyncFileOps;
class HwcWrapper;
class HwcConfiguration;

class HwcDevice : public HWCCommonDevice
{
public:
    HwcDevice(
        std::shared_ptr<HwcWrapper> const& hwc_wrapper,
<<<<<<< HEAD
        std::shared_ptr<HwcConfiguration> const& hwc_config,
=======
        std::shared_ptr<HWCVsyncCoordinator> const& coordinator,
>>>>>>> 8b95c2e9
        std::shared_ptr<LayerAdapter> const& layer_adapter);

    void post_gl(SwappingGLContext const& context) override;
    bool post_overlays(
        SwappingGLContext const& context,
        RenderableList const& list,
        RenderableListCompositor const& list_compositor) override;
    void content_cleared() override;

private:
    bool buffer_is_onscreen(Buffer const&) const;
    LayerList hwc_list;
    std::vector<std::shared_ptr<Buffer>> onscreen_overlay_buffers;

    std::shared_ptr<HwcWrapper> const hwc_wrapper;
    std::shared_ptr<SyncFileOps> const sync_ops;
};

}
}
}

#endif /* MIR_GRAPHICS_ANDROID_HWC_DEVICE_H_ */<|MERGE_RESOLUTION|>--- conflicted
+++ resolved
@@ -21,7 +21,7 @@
 
 #include "mir_toolkit/common.h"
 #include "mir/graphics/android/sync_fence.h"
-#include "hwc_common_device.h"
+#include "display_device.h"
 #include "hwc_layerlist.h"
 #include <memory>
 #include <vector>
@@ -38,16 +38,11 @@
 class HwcWrapper;
 class HwcConfiguration;
 
-class HwcDevice : public HWCCommonDevice
+class HwcDevice : public DisplayDevice
 {
 public:
     HwcDevice(
         std::shared_ptr<HwcWrapper> const& hwc_wrapper,
-<<<<<<< HEAD
-        std::shared_ptr<HwcConfiguration> const& hwc_config,
-=======
-        std::shared_ptr<HWCVsyncCoordinator> const& coordinator,
->>>>>>> 8b95c2e9
         std::shared_ptr<LayerAdapter> const& layer_adapter);
 
     void post_gl(SwappingGLContext const& context) override;
