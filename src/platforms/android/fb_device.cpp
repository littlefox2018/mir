/*
 * Copyright © 2013 Canonical Ltd.
 *
 * This program is free software: you can redistribute it and/or modify it
 * under the terms of the GNU Lesser General Public License version 3,
 * as published by the Free Software Foundation.
 *
 * This program is distributed in the hope that it will be useful,
 * but WITHOUT ANY WARRANTY; without even the implied warranty of
 * MERCHANTABILITY or FITNESS FOR A PARTICULAR PURPOSE.  See the
 * GNU Lesser General Public License for more details.
 *
 * You should have received a copy of the GNU Lesser General Public License
 * along with this program.  If not, see <http://www.gnu.org/licenses/>.
 *
 * Authored by: Kevin DuBois <kevin.dubois@canonical.com>
 */

#include "mir/graphics/buffer.h"
#include "mir/graphics/android/native_buffer.h"
#include "mir/graphics/android/sync_fence.h"
#include "swapping_gl_context.h"
#include "android_format_conversion-inl.h"
#include "fb_device.h"
#include "framebuffer_bundle.h"
#include "buffer.h"

#include <boost/throw_exception.hpp>
#include <stdexcept>

namespace mg = mir::graphics;
namespace mga=mir::graphics::android;
namespace geom=mir::geometry;

mga::FbControl::FbControl(std::shared_ptr<framebuffer_device_t> const& fbdev) :
    fb_device(fbdev)
{
    if (fb_device->setSwapInterval)
        fb_device->setSwapInterval(fb_device.get(), 1);
}

void mga::FbControl::power_mode(DisplayName display, MirPowerMode mode)
{
    if (display != mga::DisplayName::primary)
        BOOST_THROW_EXCEPTION(std::runtime_error("fb device cannot activate non-primary display"));

    int enable = 0;
    if (mode == mir_power_mode_on)
        enable = 1;
    
    if (fb_device->enableScreen)
        fb_device->enableScreen(fb_device.get(), enable);
}

mga::DisplayAttribs mga::FbControl::active_attribs_for(DisplayName)
{
<<<<<<< HEAD
    return {{},{},0.0,false};
=======
    return mga::DisplayAttribs{
      {fb_device->width, fb_device->height},
      {0,0},
      fb_device->fps,
      true};
>>>>>>> 6a15dfa5
}

mga::FBDevice::FBDevice(std::shared_ptr<framebuffer_device_t> const& fbdev) :
    fb_device(fbdev)
{
}

void mga::FBDevice::post_gl(SwappingGLContext const& context)
{
    context.swap_buffers();
    auto const& buffer = context.last_rendered_buffer();
    auto native_buffer = buffer->native_buffer_handle();
    native_buffer->ensure_available_for(mga::BufferAccess::read);
    if (fb_device->post(fb_device.get(), native_buffer->handle()) != 0)
    {
        BOOST_THROW_EXCEPTION(std::runtime_error("error posting with fb device"));
    }
}

bool mga::FBDevice::post_overlays(
    SwappingGLContext const&, RenderableList const&, RenderableListCompositor const&)
{
    return false;
}

void mga::FBDevice::content_cleared()
{
}<|MERGE_RESOLUTION|>--- conflicted
+++ resolved
@@ -54,15 +54,11 @@
 
 mga::DisplayAttribs mga::FbControl::active_attribs_for(DisplayName)
 {
-<<<<<<< HEAD
-    return {{},{},0.0,false};
-=======
     return mga::DisplayAttribs{
       {fb_device->width, fb_device->height},
       {0,0},
       fb_device->fps,
       true};
->>>>>>> 6a15dfa5
 }
 
 mga::FBDevice::FBDevice(std::shared_ptr<framebuffer_device_t> const& fbdev) :
