--- conflicted
+++ resolved
@@ -17,52 +17,31 @@
  *
  */
 
-<<<<<<< HEAD
-#include "mir/graphics/egl_error.h"
 #include "mir/graphics/atomic_frame.h"
-#include "display_buffer.h"
-#include "display_configuration.h"
-#include <cstring>
-#include <boost/throw_exception.hpp>
-=======
 #include "mir/fatal.h"
 #include "display_buffer.h"
 #include "display_configuration.h"
 #include "mir/graphics/display_report.h"
->>>>>>> 3f7a33fe
+#include <cstring>
 
 namespace mg=mir::graphics;
 namespace mgx=mg::X;
 namespace geom=mir::geometry;
 
-<<<<<<< HEAD
-mgx::DisplayBuffer::DisplayBuffer(geom::Size const sz,
-                                  EGLDisplay const d,
-                                  EGLSurface const s,
-                                  EGLContext const c,
-                                  std::shared_ptr<AtomicFrame> const& f,
-=======
 mgx::DisplayBuffer::DisplayBuffer(::Display* const x_dpy,
                                   Window const win,
                                   geom::Size const sz,
                                   EGLContext const shared_context,
->>>>>>> 3f7a33fe
+                                  std::shared_ptr<AtomicFrame> const& f,
                                   std::shared_ptr<DisplayReport> const& r,
                                   MirOrientation const o,
                                   GLConfig const& gl_config)
                                   : size{sz},
-<<<<<<< HEAD
-                                    egl_dpy{d},
-                                    egl_surf{s},
-                                    egl_ctx{c},
-                                    last_frame{f},
-=======
->>>>>>> 3f7a33fe
                                     report{r},
                                     orientation_{o},
-                                    egl{gl_config}
+                                    egl{gl_config},
+                                    last_frame{f}
 {
-<<<<<<< HEAD
     /*
      * EGL_CHROMIUM_sync_control is an EGL extension that Google invented/copied
      * so they could switch Chrome(ium) from GLX to EGL:
@@ -82,20 +61,19 @@
      * However this remains the correct and only way of doing it in EGL on X11.
      * AFAIK the only existing implementation is Mesa.
      */
-    auto extensions = eglQueryString(egl_dpy, EGL_EXTENSIONS);
+    auto extensions = eglQueryString(egl.display(), EGL_EXTENSIONS);
     eglGetSyncValues =
         reinterpret_cast<EglGetSyncValuesCHROMIUM*>(
             strstr(extensions, "EGL_CHROMIUM_sync_control") ?
             eglGetProcAddress("eglGetSyncValuesCHROMIUM") : NULL
             );
-=======
+
     egl.setup(x_dpy, win, shared_context);
     egl.report_egl_configuration(
         [&r] (EGLDisplay disp, EGLConfig cfg)
         {
             r->report_egl_configuration(disp, cfg);
         });
->>>>>>> 3f7a33fe
 }
 
 geom::Rectangle mgx::DisplayBuffer::view_area() const
@@ -142,7 +120,7 @@
      */
     int64_t ust_us, msc, sbc;
     if (eglGetSyncValues &&
-        eglGetSyncValues(egl_dpy, egl_surf, &ust_us, &msc, &sbc))
+        eglGetSyncValues(egl.display(), egl.surface(), &ust_us, &msc, &sbc))
     {
         std::chrono::nanoseconds const ust_ns{ust_us * 1000};
         mg::Frame frame;
