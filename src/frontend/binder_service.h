/*
 * Copyright © 2012 Canonical Ltd.
 *
 * This program is free software: you can redistribute it and/or modify
 * it under the terms of the GNU General Public License version 3 as
 * published by the Free Software Foundation.
 *
 * This program is distributed in the hope that it will be useful,
 * but WITHOUT ANY WARRANTY; without even the implied warranty of
 * MERCHANTABILITY or FITNESS FOR A PARTICULAR PURPOSE.  See the
 * GNU General Public License for more details.
 *
 * You should have received a copy of the GNU General Public License
 * along with this program.  If not, see <http://www.gnu.org/licenses/>.
 *
 * Authored by: Alan Griffiths <alan@octopull.co.uk>
 */


#ifndef MIR_FRONTEND_BINDER_SERVICE_H_
#define MIR_FRONTEND_BINDER_SERVICE_H_

#include "mir/thread/all.h"

#include <binder/Binder.h>

#include <map>
#include <memory>

namespace mir
{
namespace protobuf { class DisplayServer; }
namespace frontend
{
class ProtobufIpcFactory;
namespace detail
{
class BinderCallContext;

class BinderService : public android::BBinder
{
public:
    BinderService();
    ~BinderService();

    void set_ipc_factory(std::shared_ptr<ProtobufIpcFactory> const& ipc_factory);

private:
    android::status_t onTransact(uint32_t code,
                                 const android::Parcel& request,
                                 android::Parcel* response,
                                 uint32_t flags);

    std::shared_ptr<protobuf::DisplayServer> get_session_for(pid_t client_pid);
    void close_session_for(pid_t client_pid);

    std::mutex guard;
    std::shared_ptr<ProtobufIpcFactory> ipc_factory;
<<<<<<< HEAD

    std::mutex mutex;
    std::map<int, std::shared_ptr<BinderSession>> sessions;
    std::map<int, std::shared_ptr<protobuf::DisplayServer>> mediators;
=======
    std::map<pid_t, std::shared_ptr<protobuf::DisplayServer>> sessions;
>>>>>>> 6967994b
};
}
}
}


#endif /* MIR_FRONTEND_BINDER_SERVICE_H_ */<|MERGE_RESOLUTION|>--- conflicted
+++ resolved
@@ -56,14 +56,7 @@
 
     std::mutex guard;
     std::shared_ptr<ProtobufIpcFactory> ipc_factory;
-<<<<<<< HEAD
-
-    std::mutex mutex;
-    std::map<int, std::shared_ptr<BinderSession>> sessions;
-    std::map<int, std::shared_ptr<protobuf::DisplayServer>> mediators;
-=======
     std::map<pid_t, std::shared_ptr<protobuf::DisplayServer>> sessions;
->>>>>>> 6967994b
 };
 }
 }
