/*
 * Copyright © 2013 Canonical Ltd.
 *
 * This program is free software: you can redistribute it and/or modify it
 * under the terms of the GNU Lesser General Public License version 3,
 * as published by the Free Software Foundation.
 *
 * This program is distributed in the hope that it will be useful,
 * but WITHOUT ANY WARRANTY; without even the implied warranty of
 * MERCHANTABILITY or FITNESS FOR A PARTICULAR PURPOSE.  See the
 * GNU Lesser General Public License for more details.
 *
 * You should have received a copy of the GNU Lesser General Public License
 * along with this program.  If not, see <http://www.gnu.org/licenses/>.
 *
 * Authored by:
 *   Kevin DuBois <kevin.dubois@canonical.com>
 */

#include "gl_context.h"
#include "hwc_device.h"
#include "hwc_layerlist.h"
#include "hwc_vsync_coordinator.h"
#include "framebuffer_bundle.h"
#include "buffer.h"
#include "mir/graphics/buffer.h"

#include <boost/throw_exception.hpp>
#include <sstream>
#include <stdexcept>

namespace mg = mir::graphics;
namespace mga=mir::graphics::android;
namespace geom = mir::geometry;

mga::HwcDevice::HwcDevice(std::shared_ptr<hwc_composer_device_1> const& hwc_device,
                          std::shared_ptr<HwcWrapper> const& hwc_wrapper,
                          std::shared_ptr<HWCVsyncCoordinator> const& coordinator,
                          std::shared_ptr<SyncFileOps> const& sync_ops)
    : HWCCommonDevice(hwc_device, coordinator), 
      LayerListBase{2},
      hwc_wrapper(hwc_wrapper), 
      sync_ops(sync_ops)
{
<<<<<<< HEAD
    layers.front().set_layer_type(mga::LayerType::skip);
    layers.back().set_layer_type(mga::LayerType::framebuffer_target);
=======
}

void mga::HwcDevice::prepare(hwc_display_contents_1_t& display_list)
{
    //note, although we only have a primary display right now,
    //      set the external and virtual displays to null as some drivers check for that
    hwc_display_contents_1_t* displays[num_displays] {&display_list, nullptr, nullptr};
    if (auto rc = hwc_device->prepare(hwc_device.get(), 1, displays))
    {
        std::stringstream ss;
        ss << "error during hwc prepare(). rc = " << std::hex << rc;
        BOOST_THROW_EXCEPTION(std::runtime_error(ss.str()));
    }
>>>>>>> 7d03fc5d
}

void mga::HwcDevice::render_gl(SwappingGLContext const& context)
{
    update_representation(2);
    layers.front().set_layer_type(mga::LayerType::skip);
    layers.back().set_layer_type(mga::LayerType::framebuffer_target);
    skip_layers_present = true;

    hwc_wrapper->prepare(*native_list().lock());

    context.swap_buffers();
}

void mga::HwcDevice::render_gl_and_overlays(
    SwappingGLContext const& context,
    std::list<std::shared_ptr<Renderable>> const& renderables,
    std::function<void(Renderable const&)> const& render_fn)
{
    auto const needed_size = renderables.size() + 1;
    update_representation(needed_size);

    //pack layer list from renderables
    auto layers_it = layers.begin();
    for(auto const& renderable : renderables)
    {
        layers_it->set_layer_type(mga::LayerType::gl_rendered);
        layers_it->set_render_parameters(renderable->screen_position(), renderable->alpha_enabled());
        layers_it->set_buffer(renderable->buffer()->native_buffer_handle());
        layers_it++;
    }

    layers_it->set_layer_type(mga::LayerType::framebuffer_target);
    skip_layers_present = false;

    hwc_wrapper->prepare(*native_list().lock());

    //if a layer cannot be drawn, draw with GL here
    layers_it = layers.begin();
    bool needs_swapbuffers = false;
    for(auto const& renderable : renderables)
    {
        layers_it->set_acquire_fence();
        if ((layers_it++)->needs_gl_render())
        {
            needs_swapbuffers = true;
            render_fn(*renderable);
        }
    }

    if (needs_swapbuffers)
        context.swap_buffers();
}

void mga::HwcDevice::post(mg::Buffer const& buffer)
{
    auto lg = lock_unblanked();

    geom::Rectangle const disp_frame{{0,0}, {buffer.size()}};
    auto buf = buffer.native_buffer_handle();
    if (skip_layers_present)
    {
        layers.front().set_render_parameters(disp_frame, false);
        layers.front().set_buffer(buf);
    }

    layers.back().set_render_parameters(disp_frame, false);
    layers.back().set_buffer(buf);
    layers.back().set_acquire_fence();

    hwc_wrapper->set(*native_list().lock());
    for(auto& layer : layers)
    {
<<<<<<< HEAD
        layer.update_fence_and_release_buffer();
=======
        std::stringstream ss;
        ss << "error during hwc prepare(). rc = " << std::hex << rc;
        BOOST_THROW_EXCEPTION(std::runtime_error(ss.str()));
>>>>>>> 7d03fc5d
    }

    mga::SyncFence retire_fence(sync_ops, retirement_fence());
}<|MERGE_RESOLUTION|>--- conflicted
+++ resolved
@@ -25,10 +25,6 @@
 #include "buffer.h"
 #include "mir/graphics/buffer.h"
 
-#include <boost/throw_exception.hpp>
-#include <sstream>
-#include <stdexcept>
-
 namespace mg = mir::graphics;
 namespace mga=mir::graphics::android;
 namespace geom = mir::geometry;
@@ -42,24 +38,8 @@
       hwc_wrapper(hwc_wrapper), 
       sync_ops(sync_ops)
 {
-<<<<<<< HEAD
     layers.front().set_layer_type(mga::LayerType::skip);
     layers.back().set_layer_type(mga::LayerType::framebuffer_target);
-=======
-}
-
-void mga::HwcDevice::prepare(hwc_display_contents_1_t& display_list)
-{
-    //note, although we only have a primary display right now,
-    //      set the external and virtual displays to null as some drivers check for that
-    hwc_display_contents_1_t* displays[num_displays] {&display_list, nullptr, nullptr};
-    if (auto rc = hwc_device->prepare(hwc_device.get(), 1, displays))
-    {
-        std::stringstream ss;
-        ss << "error during hwc prepare(). rc = " << std::hex << rc;
-        BOOST_THROW_EXCEPTION(std::runtime_error(ss.str()));
-    }
->>>>>>> 7d03fc5d
 }
 
 void mga::HwcDevice::render_gl(SwappingGLContext const& context)
@@ -133,13 +113,7 @@
     hwc_wrapper->set(*native_list().lock());
     for(auto& layer : layers)
     {
-<<<<<<< HEAD
         layer.update_fence_and_release_buffer();
-=======
-        std::stringstream ss;
-        ss << "error during hwc prepare(). rc = " << std::hex << rc;
-        BOOST_THROW_EXCEPTION(std::runtime_error(ss.str()));
->>>>>>> 7d03fc5d
     }
 
     mga::SyncFence retire_fence(sync_ops, retirement_fence());
