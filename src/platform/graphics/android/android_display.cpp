--- conflicted
+++ resolved
@@ -59,17 +59,12 @@
 
 void mga::AndroidDisplay::configure(mg::DisplayConfiguration const& configuration)
 {
-<<<<<<< HEAD
     if (!configuration.valid())
     {
         BOOST_THROW_EXCEPTION(
             std::logic_error("Invalid or inconsistent display configuration"));
     }
 
-    MirOrientation orientation = mir_orientation_normal;
-
-=======
->>>>>>> 902b257d
     configuration.for_each_output([&](mg::DisplayConfigurationOutput const& output)
     {
         display_buffer->configure(output);
