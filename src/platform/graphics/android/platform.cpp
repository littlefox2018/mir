/*
 * Copyright © 2012 Canonical Ltd.
 *
 * This program is free software: you can redistribute it and/or modify it
 * under the terms of the GNU Lesser General Public License version 3,
 * as published by the Free Software Foundation.
 *
 * This program is distributed in the hope that it will be useful,
 * but WITHOUT ANY WARRANTY; without even the implied warranty of
 * MERCHANTABILITY or FITNESS FOR A PARTICULAR PURPOSE.  See the
 * GNU Lesser General Public License for more details.
 *
 * You should have received a copy of the GNU Lesser General Public License
 * along with this program.  If not, see <http://www.gnu.org/licenses/>.
 *
 * Authored by:
 *   Alexandros Frantzis <alexandros.frantzis@canonical.com>
 */

#include "mir/graphics/android/sync_fence.h"
#include "platform.h"
#include "android_graphic_buffer_allocator.h"
#include "resource_factory.h"
#include "display.h"
#include "output_builder.h"
#include "buffer_writer.h"
#include "hwc_loggers.h"
#include "ipc_operations.h"
#include "mir/graphics/platform_ipc_package.h"
#include "mir/graphics/buffer_ipc_message.h"
#include "mir/graphics/android/native_buffer.h"
#include "mir/graphics/buffer_id.h"
#include "mir/graphics/display_report.h"
#include "mir/options/option.h"
#include "mir/options/configuration.h"
#include "mir/abnormal_exit.h"

#include <boost/throw_exception.hpp>
#include <stdexcept>
#include <mutex>

namespace mg=mir::graphics;
namespace mga=mir::graphics::android;
namespace mf=mir::frontend;
namespace mo = mir::options;

namespace
{

    char const* const hwc_log_opt = "hwc-report";
    char const* const hwc_overlay_opt = "disable-overlays";

    std::shared_ptr<mga::HwcReport> make_hwc_report(mo::Option const& options)
    {
        if (!options.is_set(hwc_log_opt))
            return std::make_shared<mga::NullHwcReport>();

        auto opt = options.get<std::string>(hwc_log_opt);
        if (opt == mo::log_opt_value)
            return std::make_shared<mga::HwcFormattedLogger>();
        else if (opt == mo::off_opt_value)
            return std::make_shared<mga::NullHwcReport>();
        else
            throw mir::AbnormalExit(
                    std::string("Invalid hwc-report option: " + opt + " (valid options are: \"" +
                        mo::off_opt_value + "\" and \"" + mo::log_opt_value + "\")"));
    }

    mga::OverlayOptimization should_use_overlay_optimization(mo::Option const& options)
    {
        if (!options.is_set(hwc_overlay_opt))
            return mga::OverlayOptimization::enabled;

        if (options.get<bool>(hwc_overlay_opt))
            return mga::OverlayOptimization::disabled;
        else
            return mga::OverlayOptimization::enabled;
    }

}

mga::Platform::Platform(
        std::shared_ptr<mga::DisplayBufferBuilder> const& display_buffer_builder,
        std::shared_ptr<mg::DisplayReport> const& display_report)
: display_buffer_builder(display_buffer_builder),
    display_report(display_report),
    ipc_operations(std::make_shared<mga::IpcOperations>())
{
}

std::shared_ptr<mg::GraphicBufferAllocator> mga::Platform::create_buffer_allocator()
{
    if (quirks.gralloc_reopenable_after_close())
    {
        return std::make_shared<mga::AndroidGraphicBufferAllocator>();
    }
    else
    {
        //LP: 1371619. Some devices cannot call gralloc's open()/close() function repeatedly without crashing
        static std::mutex allocator_mutex;
        std::unique_lock<std::mutex> lk(allocator_mutex);
        static std::shared_ptr<mg::GraphicBufferAllocator> preserved_allocator;
        if (!preserved_allocator)
            preserved_allocator = std::make_shared<mga::AndroidGraphicBufferAllocator>();
        return preserved_allocator;
    }
}

std::shared_ptr<mga::GraphicBufferAllocator> mga::Platform::create_mga_buffer_allocator()
{
    return std::make_shared<mga::AndroidGraphicBufferAllocator>();
}

std::shared_ptr<mg::Display> mga::Platform::create_display(
        std::shared_ptr<mg::DisplayConfigurationPolicy> const&,
        std::shared_ptr<mg::GLProgramFactory> const& gl_program_factory,
        std::shared_ptr<mg::GLConfig> const& gl_config)
{
    return std::make_shared<mga::Display>(
            display_buffer_builder, gl_program_factory, gl_config, display_report);
}

std::shared_ptr<mg::PlatformIpcOperations> mga::Platform::make_ipc_operations() const
{
    return ipc_operations;
}

EGLNativeDisplayType mga::Platform::egl_native_display() const
{
    return EGL_DEFAULT_DISPLAY;
}

std::shared_ptr<mg::BufferWriter> mga::Platform::make_buffer_writer()
{
    return std::make_shared<mga::BufferWriter>();
}

<<<<<<< HEAD
extern "C" std::shared_ptr<mg::Platform> mg::create_host_platform(
    std::shared_ptr<mo::Option> const& options,
    std::shared_ptr<mir::EmergencyCleanupRegistry> const& /*emergency_cleanup_registry*/,
    std::shared_ptr<DisplayReport> const& display_report)
=======
extern "C" std::shared_ptr<mg::Platform> mg::create_platform(
        std::shared_ptr<mo::Option> const& options,
        std::shared_ptr<mir::EmergencyCleanupRegistry> const& /*emergency_cleanup_registry*/,
        std::shared_ptr<DisplayReport> const& display_report)
>>>>>>> 8e8307a0
{
    auto hwc_report = make_hwc_report(*options);
    auto overlay_option = should_use_overlay_optimization(*options);
    hwc_report->report_overlay_optimization(overlay_option);
    auto display_resource_factory = std::make_shared<mga::ResourceFactory>();
    auto fb_allocator = std::make_shared<mga::AndroidGraphicBufferAllocator>();
    auto display_buffer_builder = std::make_shared<mga::OutputBuilder>(
        fb_allocator, display_resource_factory, overlay_option, hwc_report);
    return std::make_shared<mga::Platform>(display_buffer_builder, display_report);
}

extern "C" std::shared_ptr<mg::Platform> create_guest_platform(
    std::shared_ptr<mg::DisplayReport> const& display_report,
    std::shared_ptr<mg::NestedContext> const&)
{
    //TODO: remove nullptr parameter once platform classes are sorted.
    //      mg::NativePlatform cannot create a display anyways, so it doesnt need a  display builder
    return std::make_shared<mga::Platform>(nullptr, display_report);
}

extern "C" void add_platform_options(
    boost::program_options::options_description& config)
{
    config.add_options()
        (hwc_log_opt,
         boost::program_options::value<std::string>()->default_value(std::string{mo::off_opt_value}),
         "[platform-specific] How to handle the HWC logging report. [{log,off}]")
        (hwc_overlay_opt,
         boost::program_options::value<bool>()->default_value(false),
         "[platform-specific] Whether to disable overlay optimizations [{on,off}]");
}<|MERGE_RESOLUTION|>--- conflicted
+++ resolved
@@ -135,17 +135,10 @@
     return std::make_shared<mga::BufferWriter>();
 }
 
-<<<<<<< HEAD
 extern "C" std::shared_ptr<mg::Platform> mg::create_host_platform(
     std::shared_ptr<mo::Option> const& options,
     std::shared_ptr<mir::EmergencyCleanupRegistry> const& /*emergency_cleanup_registry*/,
     std::shared_ptr<DisplayReport> const& display_report)
-=======
-extern "C" std::shared_ptr<mg::Platform> mg::create_platform(
-        std::shared_ptr<mo::Option> const& options,
-        std::shared_ptr<mir::EmergencyCleanupRegistry> const& /*emergency_cleanup_registry*/,
-        std::shared_ptr<DisplayReport> const& display_report)
->>>>>>> 8e8307a0
 {
     auto hwc_report = make_hwc_report(*options);
     auto overlay_option = should_use_overlay_optimization(*options);
