/*
 * Copyright © 2012 Canonical Ltd.
 *
 * This program is free software: you can redistribute it and/or modify it
 * under the terms of the GNU Lesser General Public License version 3,
 * as published by the Free Software Foundation.
 *
 * This program is distributed in the hope that it will be useful,
 * but WITHOUT ANY WARRANTY; without even the implied warranty of
 * MERCHANTABILITY or FITNESS FOR A PARTICULAR PURPOSE.  See the
 * GNU General Public License for more details.
 *
 * You should have received a copy of the GNU Lesser General Public License
 * along with this program.  If not, see <http://www.gnu.org/licenses/>.
 *
 * Authored by: Alan Griffiths <alan@octopull.co.uk>
 */

#include "mir/default_server_configuration.h"

#include "mir/options/program_option.h"
#include "mir/compositor/buffer_allocation_strategy.h"
#include "mir/compositor/buffer_swapper.h"
#include "mir/compositor/buffer_bundle_manager.h"
#include "mir/compositor/compositor.h"
#include "mir/compositor/swapper_factory.h"
#include "mir/frontend/protobuf_ipc_factory.h"
#include "mir/frontend/session_mediator_report.h"
#include "mir/frontend/session_mediator.h"
#include "mir/frontend/resource_cache.h"
#include "mir/shell/session_manager.h"
#include "mir/shell/registration_order_focus_sequence.h"
#include "mir/shell/single_visibility_focus_mechanism.h"
#include "mir/frontend/session_container.h"
#include "mir/shell/consuming_placement_strategy.h"
#include "mir/shell/organising_surface_factory.h"
#include "mir/graphics/display.h"
#include "mir/graphics/gl_renderer.h"
#include "mir/graphics/renderer.h"
#include "mir/graphics/platform.h"
#include "mir/graphics/buffer_initializer.h"
#include "mir/graphics/null_display_report.h"
#include "mir/input/input_manager.h"
#include "mir/logging/logger.h"
#include "mir/logging/dumb_console_logger.h"
#include "mir/logging/session_mediator_report.h"
#include "mir/logging/display_report.h"
#include "mir/shell/surface_controller.h"
#include "mir/surfaces/surface_stack.h"

namespace mc = mir::compositor;
namespace geom = mir::geometry;
namespace mf = mir::frontend;
namespace mg = mir::graphics;
namespace ml = mir::logging;
namespace ms = mir::surfaces;
namespace msh = mir::shell;
namespace mi = mir::input;

namespace
{
std::initializer_list<std::shared_ptr<mi::EventFilter> const> empty_filter_list{};
}

namespace
{
class DefaultIpcFactory : public mf::ProtobufIpcFactory
{
public:
    explicit DefaultIpcFactory(
        std::shared_ptr<mf::Shell> const& shell,
        std::shared_ptr<mf::SessionMediatorReport> const& report,
        std::shared_ptr<mg::Platform> const& graphics_platform,
        std::shared_ptr<mg::ViewableArea> const& graphics_display,
        std::shared_ptr<mc::GraphicBufferAllocator> const& buffer_allocator) :
        shell(shell),
        report(report),
        cache(std::make_shared<mf::ResourceCache>()),
        graphics_platform(graphics_platform),
        graphics_display(graphics_display),
        buffer_allocator(buffer_allocator)
    {
    }

private:
    std::shared_ptr<mf::Shell> shell;
    std::shared_ptr<mf::SessionMediatorReport> const report;
    std::shared_ptr<mf::ResourceCache> const cache;
    std::shared_ptr<mg::Platform> const graphics_platform;
    std::shared_ptr<mg::ViewableArea> const graphics_display;
    std::shared_ptr<mc::GraphicBufferAllocator> const buffer_allocator;

    virtual std::shared_ptr<mir::protobuf::DisplayServer> make_ipc_server()
    {
        return std::make_shared<mf::SessionMediator>(
            shell,
            graphics_platform,
            graphics_display,
            buffer_allocator,
            report,
            resource_cache());
    }

    virtual std::shared_ptr<mf::ResourceCache> resource_cache()
    {
        return cache;
    }
};

char const* const log_app_mediator = "log-app-mediator";
char const* const log_display      = "log-display";

boost::program_options::options_description program_options()
{
    namespace po = boost::program_options;

    po::options_description desc(
        "Command-line options.\n"
        "Environment variables capitalise long form with prefix \"MIR_SERVER_\" and \"_\" in place of \"-\"");
    desc.add_options()
        ("file,f", po::value<std::string>(), "socket filename")
        ("ipc-thread-pool,i", po::value<int>(), "threads in frontend thread pool")
        (log_display, po::value<bool>(), "log the Display report")
        (log_app_mediator, po::value<bool>(), "log the ApplicationMediator report")
        ("tests-use-real-graphics", po::value<bool>(), "use real graphics in tests")
        ("tests-use-real-input", po::value<bool>(), "use real input in tests");

    return desc;
}


void parse_arguments(
    std::shared_ptr<mir::options::ProgramOption> const& options,
    int argc,
    char const* argv[])
{
    namespace po = boost::program_options;

    auto desc = program_options();

    try
    {
        desc.add_options()
            ("help,h", "this help text");

        options->parse_arguments(desc, argc, argv);

        if (options->is_set("help"))
        {
            BOOST_THROW_EXCEPTION(po::error("help text requested"));
        }
    }
    catch (po::error const& error)
    {
        std::cerr << desc << "\n";
        throw;
    }
}

void parse_environment(std::shared_ptr<mir::options::ProgramOption> const& options)
{
    auto desc = program_options();

    options->parse_environment(desc, "MIR_SERVER_");
}
}

mir::DefaultServerConfiguration::DefaultServerConfiguration(int argc, char const* argv[])
{
    auto options = std::make_shared<mir::options::ProgramOption>();

    parse_arguments(options, argc, argv);
    parse_environment(options);

    this->options = options;
}

std::string mir::DefaultServerConfiguration::the_socket_file() const
{
    return the_options()->get("file", "/tmp/mir_socket");
}

std::shared_ptr<mir::options::Option> mir::DefaultServerConfiguration::the_options() const
{
    return options;
}

std::shared_ptr<mg::DisplayReport> mir::DefaultServerConfiguration::the_display_report()
{
    return display_report(
        [this]() -> std::shared_ptr<graphics::DisplayReport>
        {
            if (the_options()->get(log_display, false))
            {
                return std::make_shared<ml::DisplayReport>(the_logger());
            }
            else
            {
                return std::make_shared<mg::NullDisplayReport>();
            }
        });
}

std::shared_ptr<mg::Platform> mir::DefaultServerConfiguration::the_graphics_platform()
{
    return graphics_platform(
        [this]()
        {
            // TODO I doubt we need the extra level of indirection provided by
            // mg::create_platform() - we just need to move the implementation
            // of DefaultServerConfiguration::the_graphics_platform() to the
            // graphics libraries.
            // Alternatively, if we want to dynamically load the graphics library
            // then this would be the place to do that.
            return mg::create_platform(the_display_report());
        });
}

std::shared_ptr<mg::BufferInitializer>
mir::DefaultServerConfiguration::the_buffer_initializer()
{
    return buffer_initializer(
        []()
        {
             return std::make_shared<mg::NullBufferInitializer>();
        });
}

std::shared_ptr<mc::BufferAllocationStrategy>
mir::DefaultServerConfiguration::the_buffer_allocation_strategy()
{
    return buffer_allocation_strategy(
        [this]()
        {
             return std::make_shared<mc::SwapperFactory>(the_buffer_allocator());
        });
}

std::shared_ptr<mg::Renderer> mir::DefaultServerConfiguration::the_renderer()
{
    return renderer(
        [&]()
        {
             return std::make_shared<mg::GLRenderer>(the_display()->view_area().size);
        });
}

std::shared_ptr<mf::Shell>
mir::DefaultServerConfiguration::the_frontend_shell()
{
    return session_manager(
        [this]() -> std::shared_ptr<msh::SessionManager>
        {
            auto session_container = std::make_shared<msh::SessionContainer>();
            auto focus_mechanism = std::make_shared<msh::SingleVisibilityFocusMechanism>(session_container);
            auto focus_selection_strategy = std::make_shared<msh::RegistrationOrderFocusSequence>(session_container);

            auto placement_strategy = std::make_shared<msh::ConsumingPlacementStrategy>(the_display());
            auto organising_factory = std::make_shared<msh::OrganisingSurfaceFactory>(the_surface_factory(), placement_strategy);

            return std::make_shared<msh::SessionManager>(organising_factory, session_container, focus_selection_strategy, focus_mechanism);
        });
}

std::initializer_list<std::shared_ptr<mi::EventFilter> const>
mir::DefaultServerConfiguration::the_event_filters()
{
    return empty_filter_list;
}

std::shared_ptr<mi::InputManager>
mir::DefaultServerConfiguration::the_input_manager()
{
    return input_manager(
        [&, this]()
        {
            return mi::create_input_manager(the_event_filters(), the_display());
        });
}

std::shared_ptr<mc::GraphicBufferAllocator>
mir::DefaultServerConfiguration::the_buffer_allocator()
{
    return buffer_allocator(
        [&]()
        {
            return the_graphics_platform()->create_buffer_allocator(the_buffer_initializer());
        });
}

std::shared_ptr<mg::Display>
mir::DefaultServerConfiguration::the_display()
{
    return display(
        [this]()
        {
            return the_graphics_platform()->create_display();
        });
}

std::shared_ptr<mg::ViewableArea> mir::DefaultServerConfiguration::the_viewable_area()
{
    return the_display();
}

std::shared_ptr<ms::SurfaceStackModel>
mir::DefaultServerConfiguration::the_surface_stack_model()
{
    return surface_stack(
        [this]()
        {
            return std::make_shared<ms::SurfaceStack>(the_buffer_bundle_factory());
        });
}

std::shared_ptr<mc::RenderView>
mir::DefaultServerConfiguration::the_render_view()
{
    return surface_stack(
        [this]()
        {
            return std::make_shared<ms::SurfaceStack>(the_buffer_bundle_factory());
        });
}

std::shared_ptr<msh::SurfaceFactory>
mir::DefaultServerConfiguration::the_surface_factory()
{
    return surface_controller(
        [this]()
        {
<<<<<<< HEAD
            return std::make_shared<ms::SurfaceController>(the_surface_stack_model(), the_input_channel_factory());
=======
            return std::make_shared<msh::SurfaceController>(the_surface_stack_model());
>>>>>>> 94626566
        });
}

std::shared_ptr<mc::Drawer>
mir::DefaultServerConfiguration::the_drawer()
{
    return compositor(
        [this]()
        {
            return std::make_shared<mc::Compositor>(the_render_view(), the_renderer());
        });
}

std::shared_ptr<ms::BufferBundleFactory>
mir::DefaultServerConfiguration::the_buffer_bundle_factory()
{
    return buffer_bundle_manager(
        [this]()
        {
            return std::make_shared<mc::BufferBundleManager>(the_buffer_allocation_strategy());
        });
}


std::shared_ptr<mir::frontend::ProtobufIpcFactory>
mir::DefaultServerConfiguration::the_ipc_factory(
    std::shared_ptr<mf::Shell> const& shell,
    std::shared_ptr<mg::ViewableArea> const& display,
    std::shared_ptr<mc::GraphicBufferAllocator> const& allocator)
{
    return ipc_factory(
        [&]()
        {
            return std::make_shared<DefaultIpcFactory>(
                shell,
                the_session_mediator_report(),
                the_graphics_platform(),
                display, allocator);
        });
}

std::shared_ptr<mf::SessionMediatorReport>
mir::DefaultServerConfiguration::the_session_mediator_report()
{
    return session_mediator_report(
        [this]() -> std::shared_ptr<mf::SessionMediatorReport>
        {
            if (the_options()->get(log_app_mediator, false))
            {
                return std::make_shared<ml::SessionMediatorReport>(the_logger());
            }
            else
            {
                return std::make_shared<mf::NullSessionMediatorReport>();
            }
        });
}

std::shared_ptr<ml::Logger> mir::DefaultServerConfiguration::the_logger()
{
    return logger(
        [this]()
        {
            // TODO use the_options() to configure logging
            return std::make_shared<ml::DumbConsoleLogger>();
        });
}

std::shared_ptr<mi::InputChannelFactory> mir::DefaultServerConfiguration::the_input_channel_factory()
{
    return the_input_manager();
}<|MERGE_RESOLUTION|>--- conflicted
+++ resolved
@@ -329,11 +329,7 @@
     return surface_controller(
         [this]()
         {
-<<<<<<< HEAD
-            return std::make_shared<ms::SurfaceController>(the_surface_stack_model(), the_input_channel_factory());
-=======
-            return std::make_shared<msh::SurfaceController>(the_surface_stack_model());
->>>>>>> 94626566
+            return std::make_shared<msh::SurfaceController>(the_surface_stack_model(), the_input_channel_factory());
         });
 }
 
