/*
 * Copyright © 2013-2014 Canonical Ltd.
 *
 * This program is free software: you can redistribute it and/or modify it
 * under the terms of the GNU General Public License version 3,
 * as published by the Free Software Foundation.
 *
 * This program is distributed in the hope that it will be useful,
 * but WITHOUT ANY WARRANTY; without even the implied warranty of
 * MERCHANTABILITY or FITNESS FOR A PARTICULAR PURPOSE.  See the
 * GNU General Public License for more details.
 *
 * You should have received a copy of the GNU General Public License
 * along with this program.  If not, see <http://www.gnu.org/licenses/>.
 *
 * Authored by: Alan Griffiths <alan@octopull.co.uk>
 */

#include "mir/default_server_configuration.h"

#include "mir/events/event_private.h"
#include "android/android_input_reader_policy.h"
#include "android/common_input_thread.h"
#include "android/android_input_reader_policy.h"
#include "android/input_sender.h"
#include "android/input_channel_factory.h"
#include "android/input_translator.h"
#include "key_repeat_dispatcher.h"
#include "android/input_reader_dispatchable.h"
#include "display_input_region.h"
#include "event_filter_chain_dispatcher.h"
#include "cursor_controller.h"
#include "touchspot_controller.h"
#include "null_input_manager.h"
#include "null_input_dispatcher.h"
#include "null_input_targeter.h"
#include "xcursor_loader.h"
#include "builtin_cursor_images.h"
#include "null_input_send_observer.h"
#include "null_input_channel_factory.h"
#include "default_input_device_hub.h"
#include "default_input_manager.h"
#include "surface_input_dispatcher.h"

#include "mir/input/touch_visualizer.h"
#include "mir/input/platform.h"
#include "mir/options/configuration.h"
#include "mir/options/option.h"
#include "mir/dispatch/multiplexing_dispatchable.h"
#include "mir/compositor/scene.h"
#include "mir/emergency_cleanup.h"
#include "mir/report/legacy_input_report.h"
#include "mir/main_loop.h"
#include "mir/shared_library.h"
#include "mir/glib_main_loop.h"
#include "mir/dispatch/action_queue.h"

#include "mir_toolkit/cursors.h"

#include <EventHub.h>
#include <InputReader.h>


namespace mi = mir::input;
namespace mia = mi::android;
namespace mr = mir::report;
namespace ms = mir::scene;
namespace mg = mir::graphics;
namespace msh = mir::shell;
namespace md = mir::dispatch;

std::shared_ptr<mi::InputRegion> mir::DefaultServerConfiguration::the_input_region()
{
    return input_region(
        [this]()
        {
            return std::make_shared<mi::DisplayInputRegion>(the_display());
        });
}

std::shared_ptr<mi::CompositeEventFilter>
mir::DefaultServerConfiguration::the_composite_event_filter()
{
    return composite_event_filter(
        [this]()
        {
            return the_event_filter_chain_dispatcher();
        });
}

std::shared_ptr<mi::EventFilterChainDispatcher>
mir::DefaultServerConfiguration::the_event_filter_chain_dispatcher()
{
    return event_filter_chain_dispatcher(
        [this]() -> std::shared_ptr<mi::EventFilterChainDispatcher>
        {
            std::initializer_list<std::shared_ptr<mi::EventFilter> const> filter_list {default_filter};
            return std::make_shared<mi::EventFilterChainDispatcher>(filter_list, the_surface_input_dispatcher());
        });
}

namespace
{
class NullInputSender : public mi::InputSender
{
public:
    virtual void send_event(MirEvent const&, std::shared_ptr<mi::InputChannel> const& ) {}
};

}

std::shared_ptr<mi::InputSender>
mir::DefaultServerConfiguration::the_input_sender()
{
    return input_sender(
        [this]() -> std::shared_ptr<mi::InputSender>
        {
        if (!the_options()->get<bool>(options::enable_input_opt))
            return std::make_shared<NullInputSender>();
        else
            return std::make_shared<mia::InputSender>(the_scene(), the_main_loop(), the_input_send_observer(), the_input_report());
        });
}

std::shared_ptr<mi::InputSendObserver>
mir::DefaultServerConfiguration::the_input_send_observer()
{
    return input_send_observer(
        [this]()
        {
            return std::make_shared<mi::NullInputSendObserver>();
        });
}


std::shared_ptr<msh::InputTargeter>
mir::DefaultServerConfiguration::the_input_targeter()
{
    return input_targeter(
        [this]() -> std::shared_ptr<msh::InputTargeter>
        {
            auto const options = the_options();
            if (!options->get<bool>(options::enable_input_opt))
                return std::make_shared<mi::NullInputTargeter>();
            else
                return the_surface_input_dispatcher();
        });
}

std::shared_ptr<mi::SurfaceInputDispatcher>
mir::DefaultServerConfiguration::the_surface_input_dispatcher()
{
    return surface_input_dispatcher(
        [this]()
        {
            return std::make_shared<mi::SurfaceInputDispatcher>(the_input_scene());
        });
}

std::shared_ptr<mi::InputDispatcher>
mir::DefaultServerConfiguration::the_input_dispatcher()
{
    return input_dispatcher(
        [this]()
        {
            std::chrono::milliseconds const key_repeat_timeout{500};
            std::chrono::milliseconds const key_repeat_delay{50};

            auto const options = the_options();
            auto enable_repeat = options->get<bool>(options::enable_key_repeat_opt);

            return std::make_shared<mi::KeyRepeatDispatcher>(
                the_event_filter_chain_dispatcher(), the_main_loop(), enable_repeat,
                key_repeat_timeout, key_repeat_delay);
        });
}

std::shared_ptr<droidinput::EventHubInterface>
mir::DefaultServerConfiguration::the_event_hub()
{
    return event_hub(
        [this]()
        {
            return std::make_shared<droidinput::EventHub>(the_input_report());
        });
}

std::shared_ptr<mir::input::LegacyInputDispatchable>
mir::DefaultServerConfiguration::the_legacy_input_dispatchable()
{
    return legacy_input_dispatchable(
        [this]() -> std::shared_ptr<mi::LegacyInputDispatchable>
        {
            return std::make_shared<mia::InputReaderDispatchable>(the_event_hub(), the_input_reader());
        });
}

std::shared_ptr<droidinput::InputReaderPolicyInterface>
mir::DefaultServerConfiguration::the_input_reader_policy()
{
    return input_reader_policy(
        [this]()
        {
            return std::make_shared<mia::InputReaderPolicy>(the_input_region(), the_cursor_listener(), the_touch_visualizer());
        });
}

std::shared_ptr<droidinput::InputReaderInterface>
mir::DefaultServerConfiguration::the_input_reader()
{
    return input_reader(
        [this]()
        {
            return std::make_shared<droidinput::InputReader>(the_event_hub(), the_input_reader_policy(), the_input_translator());
        });
}

std::shared_ptr<droidinput::InputListenerInterface>
mir::DefaultServerConfiguration::the_input_translator()
{
    return input_translator(
        [this]()
        {
            return std::make_shared<mia::InputTranslator>(the_input_dispatcher());
        });
}

std::shared_ptr<mi::InputChannelFactory> mir::DefaultServerConfiguration::the_input_channel_factory()
{
    auto const options = the_options();
    if (!options->get<bool>(options::enable_input_opt))
        return std::make_shared<mi::NullInputChannelFactory>();
    else
        return std::make_shared<mia::InputChannelFactory>();
}

std::shared_ptr<mi::CursorListener>
mir::DefaultServerConfiguration::the_cursor_listener()
{
    return cursor_listener(
        [this]() -> std::shared_ptr<mi::CursorListener>
        {
            return wrap_cursor_listener(std::make_shared<mi::CursorController>(
                    the_input_scene(),
                    the_cursor(),
                    the_default_cursor_image()));
        });

}

std::shared_ptr<mi::CursorListener>
mir::DefaultServerConfiguration::wrap_cursor_listener(
    std::shared_ptr<mi::CursorListener> const& wrapped)
{
    return wrapped;
}

std::shared_ptr<mi::TouchVisualizer>
mir::DefaultServerConfiguration::the_touch_visualizer()
{
    return touch_visualizer(
        [this]() -> std::shared_ptr<mi::TouchVisualizer>
        {
            auto visualizer = std::make_shared<mi::TouchspotController>(the_buffer_allocator(),
                the_input_scene());

            // The visualizer is disabled by default and can be enabled statically via
            // the MIR_SERVER_ENABLE_TOUCHSPOTS option. In the USC/unity8/autopilot case
            // it will be toggled at runtime via com.canonical.Unity.Screen DBus interface
            if (the_options()->is_set(options::touchspots_opt))
            {
                visualizer->enable();
            }
            
            return visualizer;
        });
}

std::shared_ptr<mg::CursorImage>
mir::DefaultServerConfiguration::the_default_cursor_image()
{
    return default_cursor_image(
        [this]()
        {
            return the_cursor_images()->image(mir_default_cursor_name, mi::default_cursor_size);
        });
}

namespace
{
bool has_default_cursor(mi::CursorImages& images)
{
    if (images.image(mir_default_cursor_name, mi::default_cursor_size))
        return true;
    return false;
}
}

std::shared_ptr<mi::CursorImages>
mir::DefaultServerConfiguration::the_cursor_images()
{
    return cursor_images(
        [this]() -> std::shared_ptr<mi::CursorImages>
        {
            auto xcursor_loader = std::make_shared<mi::XCursorLoader>();
            if (has_default_cursor(*xcursor_loader))
                return xcursor_loader;
            else
                return std::make_shared<mi::BuiltinCursorImages>();
        });
}

std::shared_ptr<mi::Platform>
mir::DefaultServerConfiguration::the_input_platform()
{
    return input_platform(
        [this]() -> std::shared_ptr<mi::Platform>
        {
            auto options = the_options();

            if (!options->is_set(options::platform_input_lib))
                return nullptr;

            auto lib = std::make_shared<mir::SharedLibrary>(
                options->get<std::string>(options::platform_input_lib));
            auto create = lib->load_function<mi::CreatePlatform>(
                "create_input_platform",
                MIR_SERVER_INPUT_PLATFORM_VERSION);
            return create(the_options(), the_emergency_cleanup(), the_input_device_registry(), the_input_report());
        });
}

namespace
{
class NullLegacyInputDispatchable : public mi::LegacyInputDispatchable
{
public:
    void start() override {};
    mir::Fd watch_fd() const override { return aq.watch_fd();};
    bool dispatch(md::FdEvents events) override { return aq.dispatch(events); }
    md::FdEvents relevant_events() const override{ return aq.relevant_events(); }

private:
    md::ActionQueue aq;
};
}

std::shared_ptr<mi::InputManager>
mir::DefaultServerConfiguration::the_input_manager()
{
    // As the input configuration is structured now, if there is no
    // InputReader (as in the nested case) there will be nothing to instate
    // and keep alive the cursor and its controller.
    // We use the CursorControllingInputManager for this purpose.
    struct CursorControllingInputManager : public mi::NullInputManager
    {
        CursorControllingInputManager(
            std::shared_ptr<mi::CursorListener> const& cursor_listener)
            : cursor_listener(cursor_listener)
        {
        }

        std::shared_ptr<mi::CursorListener> const cursor_listener;
    };

    return input_manager(
        [this]() -> std::shared_ptr<mi::InputManager>
        {
            auto const options = the_options();
            bool input_opt = options->get<bool>(options::enable_input_opt);
            bool host_platform = input_opt && !options->is_set(options::host_socket_opt);
            // TODO nested input handling (== host_socket) should fold into a platform

            if (host_platform)
            {
                if (options->get<std::string>(options::legacy_input_report_opt) == options::log_opt_value)
                    mr::legacy_input::initialize(the_logger());

                std::shared_ptr<mi::InputManager> ret;

                auto platform = the_input_platform();
                if (platform)
                {
                    ret = std::make_shared<mi::DefaultInputManager>(the_input_reading_multiplexer(),
                                                                    std::make_shared<NullLegacyInputDispatchable>());
                    ret->add_platform(platform);
                }
                else
                {
                    ret = std::make_shared<mi::DefaultInputManager>(
                        the_input_reading_multiplexer(), the_legacy_input_dispatchable());
                }
<<<<<<< HEAD

=======
>>>>>>> d0ae8533
                return ret;
            }
            else
                return std::make_shared<mi::NullInputManager>();
        }
    );
}

std::shared_ptr<mir::dispatch::MultiplexingDispatchable>
mir::DefaultServerConfiguration::the_input_reading_multiplexer()
{
    return input_reading_multiplexer(
        [this]() -> std::shared_ptr<mir::dispatch::MultiplexingDispatchable>
        {
            return std::make_shared<mir::dispatch::MultiplexingDispatchable>();
        }
    );
}

std::shared_ptr<mi::InputDeviceRegistry> mir::DefaultServerConfiguration::the_input_device_registry()
{
    return default_input_device_hub([this]()
                                    {
                                        return std::make_shared<mi::DefaultInputDeviceHub>(
                                            the_input_dispatcher(),
                                            the_input_reading_multiplexer(),
                                            the_main_loop(),
                                            the_touch_visualizer(),
                                            the_cursor_listener(),
                                            the_input_region());
                                    });
}

std::shared_ptr<mi::InputDeviceHub> mir::DefaultServerConfiguration::the_input_device_hub()
{
    return default_input_device_hub([this]()
                                    {
                                        return std::make_shared<mi::DefaultInputDeviceHub>(
                                            the_input_dispatcher(),
                                            the_input_reading_multiplexer(),
                                            the_main_loop(),
                                            the_touch_visualizer(),
                                            the_cursor_listener(),
                                            the_input_region());
                                    });
}<|MERGE_RESOLUTION|>--- conflicted
+++ resolved
@@ -390,10 +390,6 @@
                     ret = std::make_shared<mi::DefaultInputManager>(
                         the_input_reading_multiplexer(), the_legacy_input_dispatchable());
                 }
-<<<<<<< HEAD
-
-=======
->>>>>>> d0ae8533
                 return ret;
             }
             else
