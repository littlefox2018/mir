/*
 * Copyright © 2015 Canonical Ltd.
 *
 * This program is free software: you can redistribute it and/or modify it
 * under the terms of the GNU General Public License version 3,
 * as published by the Free Software Foundation.
 *
 * This program is distributed in the hope that it will be useful,
 * but WITHOUT ANY WARRANTY; without even the implied warranty of
 * MERCHANTABILITY or FITNESS FOR A PARTICULAR PURPOSE.  See the
 * GNU General Public License for more details.
 *
 * You should have received a copy of the GNU General Public License
 * along with this program.  If not, see <http://www.gnu.org/licenses/>.
 *
 * Authored by: Robert Carr <robert.carr@canonical.com>
 */

#include "surface_input_dispatcher.h"

#include "mir/input/scene.h"
#include "mir/input/surface.h"
#include "mir/scene/observer.h"
#include "mir/scene/surface.h"
#include "mir/events/event_builders.h"
#include "mir/events/event_private.h"

#include <string.h>

#include <boost/throw_exception.hpp>
#include <stdexcept>
#include <algorithm>

namespace mi = mir::input;
namespace ms = mir::scene;
namespace mev = mir::events;
namespace geom = mir::geometry;

namespace
{
struct InputDispatcherSceneObserver : public ms::Observer
{
    InputDispatcherSceneObserver(std::function<void(ms::Surface*)> const& on_removed)
        : on_removed(on_removed)
    {
    }
    void surface_added(ms::Surface* surface)
    {
        (void) surface;
    }
    void surface_removed(ms::Surface* surface)
    {
        on_removed(surface);
    }
    void surfaces_reordered()
    {
    }
    void scene_changed()
    {
    }

    void surface_exists(ms::Surface* surface)
    {
        (void) surface;
    }
    void end_observation()
    {
    }

    std::function<void(ms::Surface*)> const on_removed;
};

template <typename T>
void deliver(std::shared_ptr<mi::Surface> const& surface, T const* ev)
{
    MirEvent to_deliver;
    to_deliver = *reinterpret_cast<MirEvent const*>(ev);
    
    if (to_deliver.type == mir_event_type_motion)
    {
        auto sx = surface->input_bounds().top_left.x.as_int();
        auto sy = surface->input_bounds().top_left.y.as_int();

        for (unsigned i = 0; i < to_deliver.motion.pointer_count; i++)
        {
            to_deliver.motion.pointer_coordinates[i].x -= sx;
            to_deliver.motion.pointer_coordinates[i].y -= sy;
        }
    }
    surface->consume(to_deliver);
}

}

mi::SurfaceInputDispatcher::SurfaceInputDispatcher(std::shared_ptr<mi::Scene> const& scene)
    : scene(scene),
      started(false)
{
    scene_observer = std::make_shared<InputDispatcherSceneObserver>([this](ms::Surface* s){surface_removed(s);});
    scene->add_observer(scene_observer);
}

mi::SurfaceInputDispatcher::~SurfaceInputDispatcher()
{
    scene->remove_observer(scene_observer);
}

namespace
{
bool compare_surfaces(std::shared_ptr<mi::Surface> const& input_surface, ms::Surface *surface)
{
    return input_surface.get() == static_cast<mi::Surface*>(surface);
}
}

void mi::SurfaceInputDispatcher::surface_removed(ms::Surface *surface)
{
    std::lock_guard<std::mutex> lg(dispatcher_mutex);

    auto strong_focus = focus_surface.lock();
    if (strong_focus && compare_surfaces(strong_focus, surface))
    {
        set_focus_locked(lg, nullptr);
    }

    for (auto& kv : pointer_state_by_id)
    {
        auto& state = kv.second;
        if (compare_surfaces(state.current_target, surface))
            state.current_target.reset();
        if (compare_surfaces(state.gesture_owner, surface))
            state.gesture_owner.reset();
    }

    for (auto& kv : touch_state_by_id)
    {
        auto& state = kv.second;
        if (compare_surfaces(state.gesture_owner, surface))
            state.gesture_owner.reset();
    }
}

void mi::SurfaceInputDispatcher::device_reset(MirInputDeviceId reset_device_id, std::chrono::nanoseconds /* when */)
{
    std::lock_guard<std::mutex> lg(dispatcher_mutex);

    if (!started)
        return;

    auto key_it = focus_surface_key_state.depressed_scancodes.find(reset_device_id);
    if (key_it != focus_surface_key_state.depressed_scancodes.end())
        focus_surface_key_state.depressed_scancodes.erase(key_it);

    auto pointer_it = pointer_state_by_id.find(reset_device_id);
    if (pointer_it != pointer_state_by_id.end())
        pointer_state_by_id.erase(pointer_it);
    
    auto touch_it = touch_state_by_id.find(reset_device_id);
    if (touch_it != touch_state_by_id.end())
        touch_state_by_id.erase(touch_it);
}

bool mi::SurfaceInputDispatcher::dispatch_key(MirInputDeviceId id, MirKeyboardEvent const* kev)
{
    std::lock_guard<std::mutex> lg(dispatcher_mutex);

    if (!started)
        return false;
    
    auto strong_focus = focus_surface.lock();
    if (!strong_focus)
        return false;

    if (!focus_surface_key_state.handle_event(id, kev))
        return false;
    
    deliver(strong_focus, kev);

    return true;
}

namespace
{
void for_pressed_buttons(MirPointerEvent const* pev, std::function<void(MirPointerButton)> const& exec)
{
    auto const buttons = {
        mir_pointer_button_primary,
        mir_pointer_button_secondary,
        mir_pointer_button_tertiary,
        mir_pointer_button_back,
        mir_pointer_button_forward
    };
    for (auto button : buttons)
        if (mir_pointer_event_button_state(pev, button)) exec(button);
}
    
bool is_gesture_terminator(MirPointerEvent const* pev)
{
    bool any_pressed = false;
    for_pressed_buttons(pev, [&any_pressed](MirPointerButton){ any_pressed = true; });
    return !any_pressed && mir_pointer_event_action(pev) == mir_pointer_action_button_up;
}
}

std::shared_ptr<mi::Surface> mi::SurfaceInputDispatcher::find_target_surface(geom::Point const& point)
{
    std::shared_ptr<mi::Surface> top_target = nullptr;
    scene->for_each([&top_target, &point](std::shared_ptr<mi::Surface> const& target) {
            if (target->input_area_contains(point))
                top_target = target;
    });
    return top_target;
}

void mi::SurfaceInputDispatcher::send_enter_exit_event(std::shared_ptr<mi::Surface> const& surface,
                                                       MirPointerEvent const* pev,
                                                       MirPointerAction action)
{
    auto iev = (MirInputEvent const*)pev;
    
    deliver(surface, &*mev::make_event(mir_input_event_get_device_id(iev),
        std::chrono::nanoseconds(mir_input_event_get_event_time(iev)),
        mir_pointer_event_modifiers(pev),
        action, mir_pointer_event_buttons(pev),
        mir_pointer_event_axis_value(pev,mir_pointer_axis_x),
        mir_pointer_event_axis_value(pev,mir_pointer_axis_y),
        mir_pointer_event_axis_value(pev,mir_pointer_axis_hscroll),
        mir_pointer_event_axis_value(pev,mir_pointer_axis_vscroll),
        mir_pointer_event_axis_value(pev, mir_pointer_axis_relative_x),
        mir_pointer_event_axis_value(pev, mir_pointer_axis_relative_y)));
}

mi::SurfaceInputDispatcher::PointerInputState& mi::SurfaceInputDispatcher::ensure_pointer_state(MirInputDeviceId id)
{
    pointer_state_by_id.insert(std::make_pair(id, PointerInputState()));
    return pointer_state_by_id[id];
}

mi::SurfaceInputDispatcher::TouchInputState& mi::SurfaceInputDispatcher::ensure_touch_state(MirInputDeviceId id)
{
    touch_state_by_id.insert(std::make_pair(id, TouchInputState()));
    return touch_state_by_id[id];
}

bool mi::SurfaceInputDispatcher::dispatch_pointer(MirInputDeviceId id, MirPointerEvent const* pev)
{
    std::lock_guard<std::mutex> lg(dispatcher_mutex);
    auto action = mir_pointer_event_action(pev);
    auto& pointer_state = ensure_pointer_state(id);
    geom::Point event_x_y = { mir_pointer_event_axis_value(pev,mir_pointer_axis_x),
                              mir_pointer_event_axis_value(pev,mir_pointer_axis_y) };

    if (pointer_state.gesture_owner)
    {
        deliver(pointer_state.gesture_owner, pev);

        if (is_gesture_terminator(pev))
        {
            pointer_state.gesture_owner.reset();

            auto target = find_target_surface(event_x_y);

            if (pointer_state.current_target != target)
            {
                if (pointer_state.current_target)
                    send_enter_exit_event(pointer_state.current_target, pev, mir_pointer_action_leave);

                pointer_state.current_target = target;
                if (target)
                    send_enter_exit_event(target, pev, mir_pointer_action_enter);
            }
        }

        return true;
    }
    else if (action == mir_pointer_action_button_up)
    {
        // If we have an up but no gesture owner
        // then we never delivered the corresponding
        // down to anyone so we drop this event.
        return false;
    }
    else
    {
        auto target = find_target_surface(event_x_y);
        bool sent_ev = false;
        if (pointer_state.current_target != target)
        {
            if (pointer_state.current_target)
                send_enter_exit_event(pointer_state.current_target, pev, mir_pointer_action_leave);

            pointer_state.current_target = target;
            if (target)
                send_enter_exit_event(target, pev, mir_pointer_action_enter);

            sent_ev = true;
        }
        if (!target)
            return sent_ev;
        if (action == mir_pointer_action_button_down)
        {
            pointer_state.gesture_owner = target;
        }
        deliver(target, pev);
        return true;
    }
    return false;
}

bool mi::SurfaceInputDispatcher::dispatch_touch(MirInputDeviceId id, MirTouchEvent const* tev)
{
    std::lock_guard<std::mutex> lg(dispatcher_mutex);

    auto const point_count = mir_touch_event_point_count(tev);
    
<<<<<<< HEAD
    auto& touch_state = ensure_touch_state(id);

    // We will only deliver events if they signify the start of a new
=======
    auto& gesture_owner = ensure_touch_state(id).gesture_owner;

    // We record the gesture_owner if the event signifies the start of a new
>>>>>>> 8100d998
    // gesture (as detected by this conditional). This prevents gesture
    // ownership from transfering in the event a gesture receiver closes mid
    // gesture (e.g. when a surface closes mid swipe we do not want the
    // surface under to receive events). This also allows a gesture to continue
    // outside of the target surface, providing it started in the target
    // surface.
    if (point_count == 1 && mir_touch_event_action(tev, 0) == mir_touch_action_down)
    {
        geom::Point event_x_y = { mir_touch_event_axis_value(tev, 0, mir_touch_axis_x),
                                  mir_touch_event_axis_value(tev, 0, mir_touch_axis_y) };

        gesture_owner = find_target_surface(event_x_y);
    }

    if (gesture_owner)
    {
        deliver(gesture_owner, tev);
        if (point_count == 1 && mir_touch_event_action(tev, 0) == mir_touch_action_up)
        {
            // Last touch is coming up. Gesture is over.
            gesture_owner.reset();
        }
        return true;
    }

    if (touch_state.gesture_owner)
    {
        deliver(touch_state.gesture_owner, tev);
        if (point_count == 1 && mir_touch_event_action(tev, 0) == mir_touch_action_up)
        {
            // Last touch is coming up. Gesture is over.
            touch_state.gesture_owner = nullptr;
        }
        return true;
    }
        
    return false;
}

bool mi::SurfaceInputDispatcher::dispatch(MirEvent const& event)
{
    if (mir_event_get_type(&event) == mir_event_type_input_configuration)
    {
        auto idev = mir_event_get_input_configuration_event(&event);
        if (mir_input_configuration_event_get_action(idev) == mir_input_configuration_action_device_reset)
            device_reset(mir_input_configuration_event_get_device_id(idev),
                         std::chrono::nanoseconds(mir_input_configuration_event_get_time(idev)));
        return true;
    }
    
    if (mir_event_get_type(&event) != mir_event_type_input)
        BOOST_THROW_EXCEPTION(std::logic_error("InputDispatcher got an unexpected event type"));
    
    auto iev = mir_event_get_input_event(&event);
    auto id = mir_input_event_get_device_id(iev);
    switch (mir_input_event_get_type(iev))
    {
    case mir_input_event_type_key:
        return dispatch_key(id, mir_input_event_get_keyboard_event(iev));
    case mir_input_event_type_touch:
        return dispatch_touch(id, mir_input_event_get_touch_event(iev));
    case mir_input_event_type_pointer:
        return dispatch_pointer(id, mir_input_event_get_pointer_event(iev));
    default:
        BOOST_THROW_EXCEPTION(std::logic_error("InputDispatcher got an input event of unknown type"));
    }
    
    return true;
}

void mi::SurfaceInputDispatcher::start()
{
    std::lock_guard<std::mutex> lg(dispatcher_mutex);

    started = true;
}

void mi::SurfaceInputDispatcher::stop()
{
    std::lock_guard<std::mutex> lg(dispatcher_mutex);

    focus_surface_key_state.clear();
    pointer_state_by_id.clear();
    touch_state_by_id.clear();
    
    started = false;
}

void mi::SurfaceInputDispatcher::set_focus_locked(std::lock_guard<std::mutex> const&, std::shared_ptr<mi::Surface> const& target)
{
    focus_surface_key_state.clear();
    focus_surface = target;
}

void mi::SurfaceInputDispatcher::set_focus(std::shared_ptr<mi::Surface> const& target)
{
    std::lock_guard<std::mutex> lg(dispatcher_mutex);
    set_focus_locked(lg, target);
}

void mi::SurfaceInputDispatcher::clear_focus()
{
    std::lock_guard<std::mutex> lg(dispatcher_mutex);
    set_focus_locked(lg, nullptr);
}

bool mi::SurfaceInputDispatcher::KeyInputState::handle_event(MirInputDeviceId id, MirKeyboardEvent const* kev)
{
    auto action = mir_keyboard_event_action(kev);
    auto scan_code = mir_keyboard_event_scan_code(kev);
    if (action == mir_keyboard_action_up)
    {
        return release_key(id, scan_code);
    }
    else if (action == mir_keyboard_action_down)
    {
        return press_key(id, scan_code);
    }
    else if (action == mir_keyboard_action_repeat)
    {
        return repeat_key(id, scan_code);
    }
    return false;
}

bool mi::SurfaceInputDispatcher::KeyInputState::press_key(MirInputDeviceId id, int scan_code)
{
    // First key press for a device
    if (depressed_scancodes.find(id) == depressed_scancodes.end())
    {
        depressed_scancodes[id] = {};
    }

    auto& device_key_state = depressed_scancodes[id];
    if (device_key_state.find(scan_code) != device_key_state.end())
        return false;
    device_key_state.insert(scan_code);
    return true;
}

bool mi::SurfaceInputDispatcher::KeyInputState::release_key(MirInputDeviceId id, int scan_code)
{
    if (depressed_scancodes.find(id) == depressed_scancodes.end())
    {
        return false;
    }

    auto& device_key_state = depressed_scancodes[id];
    if (device_key_state.find(scan_code) == device_key_state.end())
        return false;
    device_key_state.erase(scan_code);
    return true;
}

bool mi::SurfaceInputDispatcher::KeyInputState::repeat_key(MirInputDeviceId id, int scan_code)
{
    if (depressed_scancodes.find(id) == depressed_scancodes.end())
        return false;
    auto& device_key_state = depressed_scancodes[id];
    if (device_key_state.find(scan_code) == device_key_state.end())
        return false;

    return true;
}

void mi::SurfaceInputDispatcher::KeyInputState::clear()
{
    depressed_scancodes.clear();
}<|MERGE_RESOLUTION|>--- conflicted
+++ resolved
@@ -313,15 +313,9 @@
 
     auto const point_count = mir_touch_event_point_count(tev);
     
-<<<<<<< HEAD
-    auto& touch_state = ensure_touch_state(id);
-
-    // We will only deliver events if they signify the start of a new
-=======
     auto& gesture_owner = ensure_touch_state(id).gesture_owner;
 
     // We record the gesture_owner if the event signifies the start of a new
->>>>>>> 8100d998
     // gesture (as detected by this conditional). This prevents gesture
     // ownership from transfering in the event a gesture receiver closes mid
     // gesture (e.g. when a surface closes mid swipe we do not want the
@@ -343,17 +337,6 @@
         {
             // Last touch is coming up. Gesture is over.
             gesture_owner.reset();
-        }
-        return true;
-    }
-
-    if (touch_state.gesture_owner)
-    {
-        deliver(touch_state.gesture_owner, tev);
-        if (point_count == 1 && mir_touch_event_action(tev, 0) == mir_touch_action_up)
-        {
-            // Last touch is coming up. Gesture is over.
-            touch_state.gesture_owner = nullptr;
         }
         return true;
     }
