/*
 * Copyright © 2015 Canonical Ltd.
 *
 * This program is free software: you can redistribute it and/or modify it
 * under the terms of the GNU General Public License version 3,
 * as published by the Free Software Foundation.
 *
 * This program is distributed in the hope that it will be useful,
 * but WITHOUT ANY WARRANTY; without even the implied warranty of
 * MERCHANTABILITY or FITNESS FOR A PARTICULAR PURPOSE.  See the
 * GNU General Public License for more details.
 *
 * You should have received a copy of the GNU General Public License
 * along with this program.  If not, see <http://www.gnu.org/licenses/>.
 *
 * Authored by: Robert Carr <robert.carr@canonical.com>
 */

#include "surface_input_dispatcher.h"

#include "mir/input/scene.h"
#include "mir/input/surface.h"
#include "mir/scene/observer.h"
#include "mir/scene/surface.h"
#include "mir/events/event_builders.h"

#include <string.h>

#include <boost/throw_exception.hpp>
#include <stdexcept>
#include <algorithm>

namespace mi = mir::input;
namespace ms = mir::scene;
namespace mev = mir::events;
namespace geom = mir::geometry;

namespace
{
struct InputDispatcherSceneObserver : public ms::Observer
{
    InputDispatcherSceneObserver(std::function<void(ms::Surface*)> const& on_removed)
        : on_removed(on_removed)
    {
    }
    void surface_added(ms::Surface* surface)
    {
        (void) surface;
    }
    void surface_removed(ms::Surface* surface)
    {
        on_removed(surface);
    }
    void surfaces_reordered()
    {
    }
    void scene_changed()
    {
    }

    void surface_exists(ms::Surface* surface)
    {
        (void) surface;
    }
    void end_observation()
    {
    }

    std::function<void(ms::Surface*)> const on_removed;
};

void deliver(std::shared_ptr<mi::Surface> const& surface, MirEvent const* ev)
{
<<<<<<< HEAD
    T to_deliver = *ev;

    if (to_deliver.type() == mir_event_type_input &&
        to_deliver.input_type() != mir_input_event_type_key)
    {
        auto sx = surface->input_bounds().top_left.x.as_int();
        auto sy = surface->input_bounds().top_left.y.as_int();
        mev::move_origin(to_deliver, geom::Displacement{sx, sy});
    }
    surface->consume(&to_deliver);
=======
    auto to_deliver = mev::clone_event(*ev);
    auto const& bounds = surface->input_bounds();
    mev::transform_positions(*to_deliver, geom::Displacement{bounds.top_left.x.as_int(), bounds.top_left.y.as_int()});
    surface->consume(to_deliver.get());
>>>>>>> 38d5995a
}

}

mi::SurfaceInputDispatcher::SurfaceInputDispatcher(std::shared_ptr<mi::Scene> const& scene)
    : scene(scene),
      started(false)
{
    scene_observer = std::make_shared<InputDispatcherSceneObserver>([this](ms::Surface* s){surface_removed(s);});
    scene->add_observer(scene_observer);
}

mi::SurfaceInputDispatcher::~SurfaceInputDispatcher()
{
    scene->remove_observer(scene_observer);
}

namespace
{
bool compare_surfaces(std::shared_ptr<mi::Surface> const& input_surface, ms::Surface *surface)
{
    return input_surface.get() == static_cast<mi::Surface*>(surface);
}
}

void mi::SurfaceInputDispatcher::surface_removed(ms::Surface *surface)
{
    std::lock_guard<std::mutex> lg(dispatcher_mutex);

    auto strong_focus = focus_surface.lock();
    if (strong_focus && compare_surfaces(strong_focus, surface))
    {
        set_focus_locked(lg, nullptr);
    }

    for (auto& kv : pointer_state_by_id)
    {
        auto& state = kv.second;
        if (compare_surfaces(state.current_target, surface))
            state.current_target.reset();
        if (compare_surfaces(state.gesture_owner, surface))
            state.gesture_owner.reset();
    }

    for (auto& kv : touch_state_by_id)
    {
        auto& state = kv.second;
        if (compare_surfaces(state.gesture_owner, surface))
            state.gesture_owner.reset();
    }
}

void mi::SurfaceInputDispatcher::device_reset(MirInputDeviceId reset_device_id, std::chrono::nanoseconds /* when */)
{
    std::lock_guard<std::mutex> lg(dispatcher_mutex);

    if (!started)
        return;

    auto pointer_it = pointer_state_by_id.find(reset_device_id);
    if (pointer_it != pointer_state_by_id.end())
        pointer_state_by_id.erase(pointer_it);
    
    auto touch_it = touch_state_by_id.find(reset_device_id);
    if (touch_it != touch_state_by_id.end())
        touch_state_by_id.erase(touch_it);
}

bool mi::SurfaceInputDispatcher::dispatch_key(MirEvent const* kev)
{
    std::lock_guard<std::mutex> lg(dispatcher_mutex);

    if (!started)
        return false;

    auto strong_focus = focus_surface.lock();
    if (!strong_focus)
        return false;

    strong_focus->consume(kev);

    return true;
}

namespace
{
void for_pressed_buttons(MirPointerEvent const* pev, std::function<void(MirPointerButton)> const& exec)
{
    auto const buttons = {
        mir_pointer_button_primary,
        mir_pointer_button_secondary,
        mir_pointer_button_tertiary,
        mir_pointer_button_back,
        mir_pointer_button_forward
    };
    for (auto button : buttons)
        if (mir_pointer_event_button_state(pev, button)) exec(button);
}
    
bool is_gesture_terminator(MirPointerEvent const* pev)
{
    bool any_pressed = false;
    for_pressed_buttons(pev, [&any_pressed](MirPointerButton){ any_pressed = true; });
    return !any_pressed && mir_pointer_event_action(pev) == mir_pointer_action_button_up;
}
}

std::shared_ptr<mi::Surface> mi::SurfaceInputDispatcher::find_target_surface(geom::Point const& point)
{
    std::shared_ptr<mi::Surface> top_target = nullptr;
    scene->for_each([&top_target, &point](std::shared_ptr<mi::Surface> const& target) {
            if (target->input_area_contains(point))
                top_target = target;
    });
    return top_target;
}

void mi::SurfaceInputDispatcher::send_enter_exit_event(std::shared_ptr<mi::Surface> const& surface,
                                                       MirPointerEvent const* pev,
                                                       MirPointerAction action)
{
    auto surface_displacement = surface->input_bounds().top_left;
    auto const* input_ev = mir_pointer_event_input_event(pev);

    auto event = mev::make_event(mir_input_event_get_device_id(input_ev),
        std::chrono::nanoseconds(mir_input_event_get_event_time(input_ev)),
        std::vector<uint8_t>{},
        mir_pointer_event_modifiers(pev),
        action, mir_pointer_event_buttons(pev),
        mir_pointer_event_axis_value(pev, mir_pointer_axis_x) - surface_displacement.x.as_int(),
        mir_pointer_event_axis_value(pev, mir_pointer_axis_y) - surface_displacement.y.as_int(),
        mir_pointer_event_axis_value(pev, mir_pointer_axis_hscroll),
        mir_pointer_event_axis_value(pev, mir_pointer_axis_vscroll),
        mir_pointer_event_axis_value(pev, mir_pointer_axis_relative_x),
        mir_pointer_event_axis_value(pev, mir_pointer_axis_relative_y));

<<<<<<< HEAD
    deliver(surface, event->to_input()->to_pointer());;
=======
    surface->consume(event.get());
>>>>>>> 38d5995a
}

mi::SurfaceInputDispatcher::PointerInputState& mi::SurfaceInputDispatcher::ensure_pointer_state(MirInputDeviceId id)
{
    pointer_state_by_id.insert(std::make_pair(id, PointerInputState()));
    return pointer_state_by_id[id];
}

mi::SurfaceInputDispatcher::TouchInputState& mi::SurfaceInputDispatcher::ensure_touch_state(MirInputDeviceId id)
{
    touch_state_by_id.insert(std::make_pair(id, TouchInputState()));
    return touch_state_by_id[id];
}

bool mi::SurfaceInputDispatcher::dispatch_pointer(MirInputDeviceId id, MirEvent const* ev)
{
    std::lock_guard<std::mutex> lg(dispatcher_mutex);
    auto const* input_ev = mir_event_get_input_event(ev);
    auto const* pev = mir_input_event_get_pointer_event(input_ev);
    auto action = mir_pointer_event_action(pev);
    auto& pointer_state = ensure_pointer_state(id);
    geom::Point event_x_y = { mir_pointer_event_axis_value(pev,mir_pointer_axis_x),
                              mir_pointer_event_axis_value(pev,mir_pointer_axis_y) };

    if (pointer_state.gesture_owner)
    {
        deliver(pointer_state.gesture_owner, ev);

        if (is_gesture_terminator(pev))
        {
            pointer_state.gesture_owner.reset();

            auto target = find_target_surface(event_x_y);

            if (pointer_state.current_target != target)
            {
                if (pointer_state.current_target)
                    send_enter_exit_event(pointer_state.current_target, pev, mir_pointer_action_leave);

                pointer_state.current_target = target;
                if (target)
                    send_enter_exit_event(target, pev, mir_pointer_action_enter);
            }
        }

        return true;
    }
    else if (action == mir_pointer_action_button_up)
    {
        // If we have an up but no gesture owner
        // then we never delivered the corresponding
        // down to anyone so we drop this event.
        return false;
    }
    else
    {
        auto target = find_target_surface(event_x_y);
        bool sent_ev = false;
        if (pointer_state.current_target != target)
        {
            if (pointer_state.current_target)
                send_enter_exit_event(pointer_state.current_target, pev, mir_pointer_action_leave);

            pointer_state.current_target = target;
            if (target)
                send_enter_exit_event(target, pev, mir_pointer_action_enter);

            sent_ev = true;
        }
        if (!target)
            return sent_ev;
        if (action == mir_pointer_action_button_down)
        {
            pointer_state.gesture_owner = target;
        }
        deliver(target, ev);
        return true;
    }
    return false;
}

namespace
{
bool is_gesture_start(MirTouchEvent const* tev)
{
    auto const point_count = mir_touch_event_point_count(tev);

    for (auto i = 0u; i != point_count; ++i)
        if (mir_touch_event_action(tev, i) != mir_touch_action_down)
            return false;

    return true;
}

bool is_gesture_end(MirTouchEvent const* tev)
{
    auto const point_count = mir_touch_event_point_count(tev);

    for (auto i = 0u; i != point_count; ++i)
        if (mir_touch_event_action(tev, i) != mir_touch_action_up)
            return false;

    return true;
}
}

bool mi::SurfaceInputDispatcher::dispatch_touch(MirInputDeviceId id, MirEvent const* ev)
{
    std::lock_guard<std::mutex> lg(dispatcher_mutex);
    auto const* input_ev = mir_event_get_input_event(ev);
    auto const* tev = mir_input_event_get_touch_event(input_ev);

    auto& gesture_owner = ensure_touch_state(id).gesture_owner;

    // We record the gesture_owner if the event signifies the start of a new
    // gesture. This prevents gesture ownership from transfering in the event
    // a gesture receiver closes mid gesture (e.g. when a surface closes mid
    // swipe we do not want the surface under to receive events). This also
    // allows a gesture to continue outside of the target surface, providing
    // it started in the target surface.
    if (is_gesture_start(tev))
    {
        geom::Point event_x_y = { mir_touch_event_axis_value(tev, 0, mir_touch_axis_x),
                                  mir_touch_event_axis_value(tev, 0, mir_touch_axis_y) };

        gesture_owner = find_target_surface(event_x_y);
    }

    if (gesture_owner)
    {
        deliver(gesture_owner, ev);

        if (is_gesture_end(tev))
            gesture_owner.reset();

        return true;
    }
        
    return false;
}

bool mi::SurfaceInputDispatcher::dispatch(MirEvent const& event)
{
    if (mir_event_get_type(&event) == mir_event_type_input_configuration)
    {
        auto idev = mir_event_get_input_configuration_event(&event);
        if (mir_input_configuration_event_get_action(idev) == mir_input_configuration_action_device_reset)
            device_reset(mir_input_configuration_event_get_device_id(idev),
                         std::chrono::nanoseconds(mir_input_configuration_event_get_time(idev)));
        return true;
    }
    
    if (mir_event_get_type(&event) != mir_event_type_input)
        BOOST_THROW_EXCEPTION(std::logic_error("InputDispatcher got an unexpected event type"));
    
    auto iev = mir_event_get_input_event(&event);
    auto id = mir_input_event_get_device_id(iev);
    switch (mir_input_event_get_type(iev))
    {
    case mir_input_event_type_key:
        return dispatch_key(&event);
    case mir_input_event_type_touch:
        return dispatch_touch(id, &event);
    case mir_input_event_type_pointer:
        return dispatch_pointer(id, &event);
    default:
        BOOST_THROW_EXCEPTION(std::logic_error("InputDispatcher got an input event of unknown type"));
    }
    
    return true;
}

void mi::SurfaceInputDispatcher::start()
{
    std::lock_guard<std::mutex> lg(dispatcher_mutex);

    started = true;
}

void mi::SurfaceInputDispatcher::stop()
{
    std::lock_guard<std::mutex> lg(dispatcher_mutex);

    pointer_state_by_id.clear();
    touch_state_by_id.clear();
    
    started = false;
}

void mi::SurfaceInputDispatcher::set_focus_locked(std::lock_guard<std::mutex> const&, std::shared_ptr<mi::Surface> const& target)
{
    focus_surface = target;
}

void mi::SurfaceInputDispatcher::set_focus(std::shared_ptr<mi::Surface> const& target)
{
    std::lock_guard<std::mutex> lg(dispatcher_mutex);
    set_focus_locked(lg, target);
}

void mi::SurfaceInputDispatcher::clear_focus()
{
    std::lock_guard<std::mutex> lg(dispatcher_mutex);
    set_focus_locked(lg, nullptr);
}
<|MERGE_RESOLUTION|>--- conflicted
+++ resolved
@@ -71,23 +71,10 @@
 
 void deliver(std::shared_ptr<mi::Surface> const& surface, MirEvent const* ev)
 {
-<<<<<<< HEAD
-    T to_deliver = *ev;
-
-    if (to_deliver.type() == mir_event_type_input &&
-        to_deliver.input_type() != mir_input_event_type_key)
-    {
-        auto sx = surface->input_bounds().top_left.x.as_int();
-        auto sy = surface->input_bounds().top_left.y.as_int();
-        mev::move_origin(to_deliver, geom::Displacement{sx, sy});
-    }
-    surface->consume(&to_deliver);
-=======
     auto to_deliver = mev::clone_event(*ev);
     auto const& bounds = surface->input_bounds();
     mev::transform_positions(*to_deliver, geom::Displacement{bounds.top_left.x.as_int(), bounds.top_left.y.as_int()});
     surface->consume(to_deliver.get());
->>>>>>> 38d5995a
 }
 
 }
@@ -224,11 +211,7 @@
         mir_pointer_event_axis_value(pev, mir_pointer_axis_relative_x),
         mir_pointer_event_axis_value(pev, mir_pointer_axis_relative_y));
 
-<<<<<<< HEAD
-    deliver(surface, event->to_input()->to_pointer());;
-=======
     surface->consume(event.get());
->>>>>>> 38d5995a
 }
 
 mi::SurfaceInputDispatcher::PointerInputState& mi::SurfaceInputDispatcher::ensure_pointer_state(MirInputDeviceId id)
