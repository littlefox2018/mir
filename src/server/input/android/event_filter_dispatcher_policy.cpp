/*
 * Copyright © 2012 Canonical Ltd.
 *
 * This program is free software: you can redistribute it and/or modify it
 * under the terms of the GNU Lesser General Public License version 3,
 * as published by the Free Software Foundation.
 *
 * This program is distributed in the hope that it will be useful,
 * but WITHOUT ANY WARRANTY; without even the implied warranty of
 * MERCHANTABILITY or FITNESS FOR A PARTICULAR PURPOSE.  See the
 * GNU General Public License for more details.
 *
 * You should have received a copy of the GNU Lesser General Public License
 * along with this program.  If not, see <http://www.gnu.org/licenses/>.
 *
 * Authored by: Robert Carr <robert.carr@canonical.com>
 */
#include "event_filter_dispatcher_policy.h"
#include "mir/input/android/android_input_lexicon.h"

namespace mi = mir::input;
namespace mia = mi::android;

mia::EventFilterDispatcherPolicy::EventFilterDispatcherPolicy(std::shared_ptr<mi::EventFilter> const& event_filter) :
  event_filter(event_filter)
{
}

void mia::EventFilterDispatcherPolicy::notifyConfigurationChanged(nsecs_t /* when */)
{
}

nsecs_t mia::EventFilterDispatcherPolicy::notifyANR(droidinput::sp<droidinput::InputApplicationHandle> const& /* inputApplicationHandle */,
                                                    droidinput::sp<droidinput::InputWindowHandle> const& /* inputWindowHandle */)
{
    return 0;
}

void mia::EventFilterDispatcherPolicy::notifyInputChannelBroken(droidinput::sp<droidinput::InputWindowHandle> const& /* inputWindowHandle */)
{
}

void mia::EventFilterDispatcherPolicy::getDispatcherConfiguration(droidinput::InputDispatcherConfiguration* /* outConfig */)
{
}

bool mia::EventFilterDispatcherPolicy::isKeyRepeatEnabled()
{
    return true;
}

bool mia::EventFilterDispatcherPolicy::filterInputEvent(const droidinput::InputEvent* input_event, uint32_t /*policy_flags*/)
{
    MirEvent mir_ev;
<<<<<<< HEAD
    miat::Lexicon::translate(input_event, mir_ev);
    
    // TODO: Use XKBMapper
=======
    mia::Lexicon::translate(input_event, mir_ev);
>>>>>>> e763d557

    if (event_filter->handles(mir_ev))
        return false; /* Do not pass the event on */
    else
        return true; /* Pass the event on */
}

void mia::EventFilterDispatcherPolicy::interceptKeyBeforeQueueing(const droidinput::KeyEvent* /*key_event*/, uint32_t& policy_flags)
{
    policy_flags |= droidinput::POLICY_FLAG_PASS_TO_USER;
}

void mia::EventFilterDispatcherPolicy::interceptMotionBeforeQueueing(nsecs_t /* when */, uint32_t& /* policyFlags */)
{
    // TODO: Implement for motion events to client.
}

nsecs_t mia::EventFilterDispatcherPolicy::interceptKeyBeforeDispatching(
    droidinput::sp<droidinput::InputWindowHandle> const& /* inputWindowHandle */, droidinput::KeyEvent const* /* keyEvent */, uint32_t /* policyFlags */)
{
    return 0;
}

bool mia::EventFilterDispatcherPolicy::dispatchUnhandledKey(droidinput::sp<droidinput::InputWindowHandle> const& /* inputWindowHandle */,
                                                            droidinput::KeyEvent const* /* keyEvent */, uint32_t /* policyFlags */,
                                                            droidinput::KeyEvent* /* outFallbackKeyEvent */)
{
    return false;
}

void mia::EventFilterDispatcherPolicy::notifySwitch(nsecs_t /* when */, int32_t /* switchCode */,
                                                    int32_t /* switchValue */, uint32_t /* policyFlags */)
{
}

void mia::EventFilterDispatcherPolicy::pokeUserActivity(nsecs_t /* eventTime */, int32_t /* eventType */)
{
}

bool mia::EventFilterDispatcherPolicy::checkInjectEventsPermissionNonReentrant(int32_t /* injectorPid */, int32_t /* injectorUid */)
{
    return true;
}<|MERGE_RESOLUTION|>--- conflicted
+++ resolved
@@ -52,13 +52,9 @@
 bool mia::EventFilterDispatcherPolicy::filterInputEvent(const droidinput::InputEvent* input_event, uint32_t /*policy_flags*/)
 {
     MirEvent mir_ev;
-<<<<<<< HEAD
-    miat::Lexicon::translate(input_event, mir_ev);
+    mia::Lexicon::translate(input_event, mir_ev);
     
     // TODO: Use XKBMapper
-=======
-    mia::Lexicon::translate(input_event, mir_ev);
->>>>>>> e763d557
 
     if (event_filter->handles(mir_ev))
         return false; /* Do not pass the event on */
