/*
 * Copyright © 2015 Canonical Ltd.
 *
 * This program is free software: you can redistribute it and/or modify it
 * under the terms of the GNU General Public License version 3,
 * as published by the Free Software Foundation.
 *
 * This program is distributed in the hope that it will be useful,
 * but WITHOUT ANY WARRANTY; without even the implied warranty of
 * MERCHANTABILITY or FITNESS FOR A PARTICULAR PURPOSE.  See the
 * GNU General Public License for more details.
 *
 * You should have received a copy of the GNU General Public License
 * along with this program.  If not, see <http://www.gnu.org/licenses/>.
 *
 * Authored by: Andreas Pokorny <andreas.pokorny@canonical.com>
 */

#include "mir/input/input_probe.h"
#include "mir/input/platform.h"

#include "mir/options/configuration.h"
#include "mir/options/option.h"

#include "mir/shared_library_prober.h"
#include "mir/shared_library.h"
#include "mir/log.h"
#include "mir/module_deleter.h"

#include <stdexcept>

namespace mi = mir::input;
namespace mo = mir::options;

namespace
{
mir::UniqueModulePtr<mi::Platform> create_input_platform(
    mir::SharedLibrary const& lib, mir::options::Option const& options,
    std::shared_ptr<mir::EmergencyCleanupRegistry> const& cleanup_registry,
    std::shared_ptr<mi::InputDeviceRegistry> const& registry, std::shared_ptr<mi::InputReport> const& report)
{

    auto create = lib.load_function<mi::CreatePlatform>("create_input_platform", MIR_SERVER_INPUT_PLATFORM_VERSION);

    return create(options, cleanup_registry, registry, report);
}
}

mir::UniqueModulePtr<mi::Platform> mi::probe_input_platforms(
    mo::Option const& options, std::shared_ptr<EmergencyCleanupRegistry> const& emergency_cleanup,
    std::shared_ptr<mi::InputDeviceRegistry> const& device_registry, std::shared_ptr<mi::InputReport> const& input_report,
    mir::SharedLibraryProberReport& prober_report)
{
    auto reject_platform_priority = mi::PlatformPriority::dummy;

    std::vector<std::shared_ptr<mir::SharedLibrary>> platform_modules;
    std::vector<std::string> module_names;

    auto const module_selector = [&](std::shared_ptr<mir::SharedLibrary> const& module)
        {
            try
            {
                auto const probe = module->load_function<mi::ProbePlatform>(
                    "probe_input_platform", MIR_SERVER_INPUT_PLATFORM_VERSION);
                auto const desc = module->load_function<mi::DescribeModule>(
                    "describe_input_module", MIR_SERVER_INPUT_PLATFORM_VERSION)();

                // We only take the first found of duplicate modules, as that will be the most recent.
                // This is a heuristic that assumes we're always looking for the most up-to-date driver,
                // TODO find a way to coordinate the selection of mesa-x11 and input platforms
                auto const duplicate = find(begin(module_names), end(module_names), desc->name) != end(module_names);

                if (probe(options) > reject_platform_priority && !duplicate)
                {
                    platform_modules.push_back(module);

<<<<<<< HEAD
                    module_names.push_back(desc->name);
                }
=======
                module_names.push_back(desc->name);
>>>>>>> 14146586
            }
            catch (std::runtime_error const&)
            {
                // Assume we were handed a SharedLibrary that's not an input module of the correct vintage.
            }

            return Selection::persist;
        };

    if (options.is_set(mo::platform_input_lib))
    {
        reject_platform_priority = PlatformPriority::unsupported;
        module_selector(std::make_shared<mir::SharedLibrary>(options.get<std::string>(mo::platform_input_lib)));
    }
    else
    {
        select_libraries_for_path(options.get<std::string>(mo::platform_path), module_selector, prober_report);
    }

    // We process the modules in decending .sonumber order so, luckily, we try mesa-x11 before evdev.
    // But only because the graphics platform version is currently higher than the input platform version.
    // TODO find a way to coordinate the selection of mesa-x11 and input platforms
    for (auto& module : platform_modules)
    {
        auto const desc = module->load_function<mi::DescribeModule>(
            "describe_input_module", MIR_SERVER_INPUT_PLATFORM_VERSION)();

<<<<<<< HEAD
        platforms.emplace_back(
            create_input_platform(*module, options, emergency_cleanup, device_registry, input_report));
=======
        auto result = create_input_platform(*module, options, emergency_cleanup, device_registry, input_report);
>>>>>>> 14146586

        mir::log_info(
            "Selected input driver: %s (version: %d.%d.%d)",
            desc->name, desc->major_version, desc->minor_version, desc->micro_version);

        return result;
    }

    BOOST_THROW_EXCEPTION(std::runtime_error{"No appropriate input platform module found"});
}<|MERGE_RESOLUTION|>--- conflicted
+++ resolved
@@ -74,12 +74,8 @@
                 {
                     platform_modules.push_back(module);
 
-<<<<<<< HEAD
                     module_names.push_back(desc->name);
                 }
-=======
-                module_names.push_back(desc->name);
->>>>>>> 14146586
             }
             catch (std::runtime_error const&)
             {
@@ -107,12 +103,7 @@
         auto const desc = module->load_function<mi::DescribeModule>(
             "describe_input_module", MIR_SERVER_INPUT_PLATFORM_VERSION)();
 
-<<<<<<< HEAD
-        platforms.emplace_back(
-            create_input_platform(*module, options, emergency_cleanup, device_registry, input_report));
-=======
         auto result = create_input_platform(*module, options, emergency_cleanup, device_registry, input_report);
->>>>>>> 14146586
 
         mir::log_info(
             "Selected input driver: %s (version: %d.%d.%d)",
