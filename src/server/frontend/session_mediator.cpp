/*
 * Copyright © 2012 Canonical Ltd.
 *
 * This program is free software: you can redistribute it and/or modify it
 * under the terms of the GNU General Public License version 3,
 * as published by the Free Software Foundation.
 *
 * This program is distributed in the hope that it will be useful,
 * but WITHOUT ANY WARRANTY; without even the implied warranty of
 * MERCHANTABILITY or FITNESS FOR A PARTICULAR PURPOSE.  See the
 * GNU General Public License for more details.
 *
 * You should have received a copy of the GNU General Public License
 * along with this program.  If not, see <http://www.gnu.org/licenses/>.
 *
 * Authored by: Alan Griffiths <alan@octopull.co.uk>
 */

#include "mir/frontend/session_mediator.h"
#include "mir/frontend/session_mediator_report.h"
#include "mir/frontend/shell.h"
#include "mir/frontend/session.h"
#include "mir/frontend/surface.h"
#include "mir/shell/surface_creation_parameters.h"
#include "mir/frontend/display_changer.h"
#include "mir/frontend/resource_cache.h"
#include "mir_toolkit/common.h"
#include "mir/graphics/buffer_id.h"
#include "mir/graphics/buffer.h"
#include "mir/surfaces/buffer_stream.h"
#include "mir/graphics/graphic_buffer_allocator.h"
#include "mir/geometry/dimensions.h"
#include "mir/graphics/platform.h"
#include "mir/frontend/display_changer.h"
#include "mir/graphics/display_configuration.h"
#include "mir/graphics/platform_ipc_package.h"
#include "mir/frontend/client_constants.h"
#include "mir/frontend/event_sink.h"

#include "mir/geometry/rectangles.h"
#include "client_buffer_tracker.h"
#include "protobuf_buffer_packer.h"

#include <boost/throw_exception.hpp>

#include <mutex>
#include <functional>

namespace msh = mir::shell;
namespace mf = mir::frontend;
namespace mfd=mir::frontend::detail;
namespace mg = mir::graphics;
namespace geom = mir::geometry;

mf::SessionMediator::SessionMediator(
    std::shared_ptr<frontend::Shell> const& shell,
    std::shared_ptr<graphics::Platform> const & graphics_platform,
    std::shared_ptr<mf::DisplayChanger> const& display_changer,
    std::shared_ptr<graphics::GraphicBufferAllocator> const& buffer_allocator,
    std::shared_ptr<SessionMediatorReport> const& report,
    std::shared_ptr<EventSink> const& sender,
    std::shared_ptr<ResourceCache> const& resource_cache) :
    shell(shell),
    graphics_platform(graphics_platform),
    buffer_allocator(buffer_allocator),
    display_changer(display_changer),
    report(report),
    event_sink(sender),
    resource_cache(resource_cache)
{
}

mf::SessionMediator::~SessionMediator() noexcept
{
    auto session = weak_session.lock();
    if (session)
    {
        report->session_error(session->name(), __PRETTY_FUNCTION__, "connection dropped without disconnect");
        shell->close_session(session);
    }
}

void mf::SessionMediator::connect(
    ::google::protobuf::RpcController*,
    const ::mir::protobuf::ConnectParameters* request,
    ::mir::protobuf::Connection* response,
    ::google::protobuf::Closure* done)
{
    report->session_connect_called(request->application_name());

    {
        std::unique_lock<std::mutex> lock(session_mutex);
        weak_session = shell->open_session(request->application_name(), event_sink);
    }
    
    auto ipc_package = graphics_platform->get_ipc_package();
    auto platform = response->mutable_platform();

    for (auto& data : ipc_package->ipc_data)
        platform->add_data(data);

    for (auto& ipc_fds : ipc_package->ipc_fds)
        platform->add_fd(ipc_fds);

    auto display_config = display_changer->active_configuration();
    auto protobuf_config = response->mutable_display_configuration();
    mfd::pack_protobuf_display_configuration(*protobuf_config, *display_config);

    resource_cache->save_resource(response, ipc_package);

    done->Run();
}

void mf::SessionMediator::create_surface(
    google::protobuf::RpcController* /*controller*/,
    const mir::protobuf::SurfaceParameters* request,
    mir::protobuf::Surface* response,
    google::protobuf::Closure* done)
{
    std::unique_lock<std::mutex> lock(session_mutex);

    auto session = weak_session.lock();
    
<<<<<<< HEAD
        report->session_create_surface_called(session->name());

        auto const id = session->create_surface(
            msh::SurfaceCreationParameters()
            .of_name(request->surface_name())
            .of_size(request->width(), request->height())
            .of_buffer_usage(static_cast<graphics::BufferUsage>(request->buffer_usage()))
            .of_pixel_format(static_cast<geometry::PixelFormat>(request->pixel_format()))
            .with_output_id(graphics::DisplayConfigurationOutputId(request->output_id()))
            );
        {
            auto surface = session->get_surface(id);
            response->mutable_id()->set_value(id.as_value());
            response->set_width(surface->size().width.as_uint32_t());
            response->set_height(surface->size().height.as_uint32_t());
            response->set_pixel_format((int)surface->pixel_format());
            response->set_buffer_usage(request->buffer_usage());

            if (surface->supports_input())
                response->add_fd(surface->client_input_fd());

            bool need_full_ipc;
            client_buffer_resource = surface->advance_client_buffer(need_full_ipc);
            auto const& id = client_buffer_resource->id();

            auto buffer = response->mutable_buffer();
            buffer->set_buffer_id(id.as_uint32_t());

            if (need_full_ipc)
=======
    if (session.get() == nullptr)
        BOOST_THROW_EXCEPTION(std::logic_error("Invalid application session"));
    
    report->session_create_surface_called(session->name());

    auto const id = session->create_surface(msh::SurfaceCreationParameters()
        .of_name(request->surface_name())
        .of_size(request->width(), request->height())
        .of_buffer_usage(static_cast<graphics::BufferUsage>(request->buffer_usage()))
        .of_pixel_format(static_cast<geometry::PixelFormat>(request->pixel_format()))
        .with_output_id(graphics::DisplayConfigurationOutputId(request->output_id())));
    {
        auto surface = session->get_surface(id);
        response->mutable_id()->set_value(id.as_value());
        response->set_width(surface->size().width.as_uint32_t());
        response->set_height(surface->size().height.as_uint32_t());
        response->set_pixel_format((int)surface->pixel_format());
        response->set_buffer_usage(request->buffer_usage());
        if (surface->supports_input())
            response->add_fd(surface->client_input_fd());
        client_buffer_resource = surface->advance_client_buffer();
        auto const& id = client_buffer_resource->id();
        auto buffer = response->mutable_buffer();
        buffer->set_buffer_id(id.as_uint32_t());
        if (!client_tracker->client_has(id))
>>>>>>> 4a663ac4
            {
                auto packer = std::make_shared<mfd::ProtobufBufferPacker>(buffer);
                graphics_platform->fill_ipc_package(packer, client_buffer_resource);
            }
<<<<<<< HEAD
        }
=======
        client_tracker->add(id);
>>>>>>> 4a663ac4
    }

    // TODO: NOTE: We use the ordering here to ensure the shell acts on the surface after the surface ID is sent over the wire.
    // This guarantees that notifications such as, gained focus, etc, can be correctly interpreted by the client. 
    // To achieve this order we rely on done->Run() sending messages synchronously. As documented in mfd::SocketMessenger::send.
    // this will require additional synchronization if mfd::SocketMessenger::send changes.
    done->Run();
    shell->handle_surface_created(session);
}

void mf::SessionMediator::next_buffer(
    ::google::protobuf::RpcController* /*controller*/,
    ::mir::protobuf::SurfaceId const* request,
    ::mir::protobuf::Buffer* response,
    ::google::protobuf::Closure* done)
{
    bool needs_full_ipc;
    {
        std::unique_lock<std::mutex> lock(session_mutex);
        
        auto session = weak_session.lock();

        if (session.get() == nullptr)
            BOOST_THROW_EXCEPTION(std::logic_error("Invalid application session"));

        report->session_next_buffer_called(session->name());

        auto surface = session->get_surface(SurfaceId(request->value()));

        client_buffer_resource.reset();
        client_buffer_resource = surface->advance_client_buffer(needs_full_ipc);
    }

    auto const& id = client_buffer_resource->id();
    response->set_buffer_id(id.as_uint32_t());

    if (needs_full_ipc)
    {
        auto packer = std::make_shared<mfd::ProtobufBufferPacker>(response);
        graphics_platform->fill_ipc_package(packer, client_buffer_resource);
    }
    done->Run();
}

void mf::SessionMediator::release_surface(
    google::protobuf::RpcController* /*controller*/,
    const mir::protobuf::SurfaceId* request,
    mir::protobuf::Void*,
    google::protobuf::Closure* done)
{
    {
        std::unique_lock<std::mutex> lock(session_mutex);

        auto session = weak_session.lock();

        if (session.get() == nullptr)
            BOOST_THROW_EXCEPTION(std::logic_error("Invalid application session"));

        report->session_release_surface_called(session->name());

        auto const id = SurfaceId(request->value());

        session->destroy_surface(id);
    }

    // TODO: We rely on this sending responses synchronously.
    done->Run();
}

void mf::SessionMediator::disconnect(
    google::protobuf::RpcController* /*controller*/,
    const mir::protobuf::Void* /*request*/,
    mir::protobuf::Void* /*response*/,
    google::protobuf::Closure* done)
{
    {
        std::unique_lock<std::mutex> lock(session_mutex);

        auto session = weak_session.lock();

        if (session.get() == nullptr)
            BOOST_THROW_EXCEPTION(std::logic_error("Invalid application session"));

        report->session_disconnect_called(session->name());

        shell->close_session(session);
        weak_session.reset();
    }

    done->Run();
}

void mf::SessionMediator::configure_surface(
    google::protobuf::RpcController*, // controller,
    const mir::protobuf::SurfaceSetting* request,
    mir::protobuf::SurfaceSetting* response,
    google::protobuf::Closure* done)
{
    MirSurfaceAttrib attrib = static_cast<MirSurfaceAttrib>(request->attrib());

    // Required response fields:
    response->mutable_surfaceid()->CopyFrom(request->surfaceid());
    response->set_attrib(attrib);

    {
        std::unique_lock<std::mutex> lock(session_mutex);

        auto session = weak_session.lock();

        if (session.get() == nullptr)
            BOOST_THROW_EXCEPTION(std::logic_error("Invalid application session"));

        report->session_configure_surface_called(session->name());

        auto const id = frontend::SurfaceId(request->surfaceid().value());
        int value = request->ivalue();
        int newvalue = session->configure_surface(id, attrib, value);

        response->set_ivalue(newvalue);
    }

    done->Run();
}

void mf::SessionMediator::configure_display(
    ::google::protobuf::RpcController*,
    const ::mir::protobuf::DisplayConfiguration* request,
    ::mir::protobuf::DisplayConfiguration* response,
    ::google::protobuf::Closure* done)
{
    {
        std::unique_lock<std::mutex> lock(session_mutex);
        auto session = weak_session.lock();

        if (session.get() == nullptr)
            BOOST_THROW_EXCEPTION(std::logic_error("Invalid application session"));

        auto config = display_changer->active_configuration();
        for (auto i=0; i < request->display_output_size(); i++)
        {   
            auto& output = request->display_output(i);
            mg::DisplayConfigurationOutputId output_id{static_cast<int>(output.output_id())};
            config->configure_output(output_id, output.used(),
                                     geom::Point{output.position_x(), output.position_y()},
                                     output.current_mode());
        }

        display_changer->configure(session, config);
        auto display_config = display_changer->active_configuration();
        mfd::pack_protobuf_display_configuration(*response, *display_config);
    }
    done->Run();
}<|MERGE_RESOLUTION|>--- conflicted
+++ resolved
@@ -121,37 +121,6 @@
 
     auto session = weak_session.lock();
     
-<<<<<<< HEAD
-        report->session_create_surface_called(session->name());
-
-        auto const id = session->create_surface(
-            msh::SurfaceCreationParameters()
-            .of_name(request->surface_name())
-            .of_size(request->width(), request->height())
-            .of_buffer_usage(static_cast<graphics::BufferUsage>(request->buffer_usage()))
-            .of_pixel_format(static_cast<geometry::PixelFormat>(request->pixel_format()))
-            .with_output_id(graphics::DisplayConfigurationOutputId(request->output_id()))
-            );
-        {
-            auto surface = session->get_surface(id);
-            response->mutable_id()->set_value(id.as_value());
-            response->set_width(surface->size().width.as_uint32_t());
-            response->set_height(surface->size().height.as_uint32_t());
-            response->set_pixel_format((int)surface->pixel_format());
-            response->set_buffer_usage(request->buffer_usage());
-
-            if (surface->supports_input())
-                response->add_fd(surface->client_input_fd());
-
-            bool need_full_ipc;
-            client_buffer_resource = surface->advance_client_buffer(need_full_ipc);
-            auto const& id = client_buffer_resource->id();
-
-            auto buffer = response->mutable_buffer();
-            buffer->set_buffer_id(id.as_uint32_t());
-
-            if (need_full_ipc)
-=======
     if (session.get() == nullptr)
         BOOST_THROW_EXCEPTION(std::logic_error("Invalid application session"));
     
@@ -170,23 +139,22 @@
         response->set_height(surface->size().height.as_uint32_t());
         response->set_pixel_format((int)surface->pixel_format());
         response->set_buffer_usage(request->buffer_usage());
+
         if (surface->supports_input())
             response->add_fd(surface->client_input_fd());
-        client_buffer_resource = surface->advance_client_buffer();
+
+        bool need_full_ipc;
+        client_buffer_resource = surface->advance_client_buffer(need_full_ipc);
         auto const& id = client_buffer_resource->id();
+
         auto buffer = response->mutable_buffer();
         buffer->set_buffer_id(id.as_uint32_t());
-        if (!client_tracker->client_has(id))
->>>>>>> 4a663ac4
-            {
-                auto packer = std::make_shared<mfd::ProtobufBufferPacker>(buffer);
-                graphics_platform->fill_ipc_package(packer, client_buffer_resource);
-            }
-<<<<<<< HEAD
+
+        if (need_full_ipc)
+        {
+            auto packer = std::make_shared<mfd::ProtobufBufferPacker>(buffer);
+            graphics_platform->fill_ipc_package(packer, client_buffer_resource);
         }
-=======
-        client_tracker->add(id);
->>>>>>> 4a663ac4
     }
 
     // TODO: NOTE: We use the ordering here to ensure the shell acts on the surface after the surface ID is sent over the wire.
