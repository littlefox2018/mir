--- conflicted
+++ resolved
@@ -155,15 +155,6 @@
 void mf::SessionMediator::advance_buffer(
     BufferStreamId stream_id,
     BufferStream& stream,
-<<<<<<< HEAD
-    std::function<void(graphics::Buffer*, graphics::BufferIpcMsgType)> complete)
-{
-    auto client_buffer = buffer_stream_tracker.last_buffer(stream_id);
-    stream.swap_buffers(
-        client_buffer, 
-        [this, stream_id, complete](mg::Buffer* new_buffer)
-        {
-=======
     graphics::Buffer* old_buffer,
     std::unique_lock<std::mutex>& lock,
     std::function<void(graphics::Buffer*, graphics::BufferIpcMsgType)> complete)
@@ -180,7 +171,6 @@
             if (tid == std::this_thread::get_id())
                 lock.unlock();
 
->>>>>>> 8e6b7769
             if (buffer_stream_tracker.track_buffer(stream_id, new_buffer))
                 complete(new_buffer, mg::BufferIpcMsgType::update_msg);
             else
@@ -266,16 +256,10 @@
         setting->set_ivalue(shell->get_surface_attribute(session, surf_id, static_cast<MirSurfaceAttrib>(i)));
     }
 
-<<<<<<< HEAD
-    auto stream_id = mf::BufferStreamId(surf_id.as_value());
-    advance_buffer(stream_id, *surface,
-        [lock, this, &surf_id, response, done, session]
-=======
 
     auto stream_id = mf::BufferStreamId(surf_id.as_value());
     advance_buffer(stream_id, *surface, buffer_stream_tracker.last_buffer(stream_id), lock,
         [this, surf_id, response, done, session]
->>>>>>> 8e6b7769
         (graphics::Buffer* client_buffer, graphics::BufferIpcMsgType msg_type)
         {
             response->mutable_buffer_stream()->mutable_id()->set_value(
@@ -313,15 +297,8 @@
     auto surface = session->get_surface(surf_id);
     auto stream_id = mf::BufferStreamId{surf_id.as_value()};
 
-<<<<<<< HEAD
-    auto stream_id = mf::BufferStreamId{surf_id.as_value()};
-
-    advance_buffer(stream_id, *surface,
-        [lock, this, response, done, session]
-=======
     advance_buffer(stream_id, *surface, buffer_stream_tracker.last_buffer(stream_id), lock,
         [this, response, done]
->>>>>>> 8e6b7769
         (graphics::Buffer* client_buffer, graphics::BufferIpcMsgType msg_type)
         {
             pack_protobuf_buffer(*response, client_buffer, msg_type);
@@ -350,25 +327,11 @@
     report->session_exchange_buffer_called(session->name());
 
     auto const& surface = session->get_buffer_stream(stream_id);
-<<<<<<< HEAD
-    surface->swap_buffers(
-        buffer_stream_tracker.buffer_from(buffer_id),
-        [this, stream_id, lock, response, done](mg::Buffer* new_buffer)
-        {
-            lock->unlock();
-
-            if (buffer_stream_tracker.track_buffer(stream_id, new_buffer))
-                pack_protobuf_buffer(*response, new_buffer, mg::BufferIpcMsgType::update_msg);
-            else
-                pack_protobuf_buffer(*response, new_buffer, mg::BufferIpcMsgType::full_msg);
-
-=======
     advance_buffer(stream_id, *surface, buffer_stream_tracker.buffer_from(buffer_id), lock,
         [this, response, done]
         (graphics::Buffer* new_buffer, graphics::BufferIpcMsgType msg_type)
         {
             pack_protobuf_buffer(*response, new_buffer, msg_type);
->>>>>>> 8e6b7769
             done->Run();
         });
 }
@@ -566,11 +529,7 @@
     mir::protobuf::BufferStream* response,
     google::protobuf::Closure* done)
 {
-<<<<<<< HEAD
-    auto const lock = std::make_shared<std::unique_lock<std::mutex>>(session_mutex);
-=======
     auto lock = std::unique_lock<std::mutex>(session_mutex);
->>>>>>> 8e6b7769
 
     auto const session = weak_session.lock();
 
@@ -604,19 +563,10 @@
     // TODO: Is it guaranteed we get the buffer usage we want?
     response->set_buffer_usage(request->buffer_usage());
 
-<<<<<<< HEAD
-    advance_buffer(buffer_stream_id, *stream,
-        [lock, this, response, done, session]
-        (graphics::Buffer* client_buffer, graphics::BufferIpcMsgType msg_type)
-        {
-            lock->unlock();
-
-=======
     advance_buffer(buffer_stream_id, *stream, buffer_stream_tracker.last_buffer(buffer_stream_id), lock,
         [this, response, done, session]
         (graphics::Buffer* client_buffer, graphics::BufferIpcMsgType msg_type)
         {
->>>>>>> 8e6b7769
             auto buffer = response->mutable_buffer();
             pack_protobuf_buffer(*buffer, client_buffer, msg_type);
 
