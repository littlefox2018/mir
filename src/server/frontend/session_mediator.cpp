/*
 * Copyright © 2012 Canonical Ltd.
 *
 * This program is free software: you can redistribute it and/or modify it
 * under the terms of the GNU General Public License version 3,
 * as published by the Free Software Foundation.
 *
 * This program is distributed in the hope that it will be useful,
 * but WITHOUT ANY WARRANTY; without even the implied warranty of
 * MERCHANTABILITY or FITNESS FOR A PARTICULAR PURPOSE.  See the
 * GNU General Public License for more details.
 *
 * You should have received a copy of the GNU General Public License
 * along with this program.  If not, see <http://www.gnu.org/licenses/>.
 *
 * Authored by: Alan Griffiths <alan@octopull.co.uk>
 */

#include "mir/frontend/session_mediator.h"
#include "mir/frontend/session_mediator_report.h"
#include "mir/frontend/shell.h"
#include "mir/frontend/session.h"
#include "mir/frontend/surface.h"
#include "mir/shell/surface_creation_parameters.h"
#include "mir/shell/display_changer.h"
#include "mir/frontend/resource_cache.h"
#include "mir_toolkit/common.h"
#include "mir/graphics/buffer_id.h"
#include "mir/graphics/buffer.h"
#include "mir/surfaces/buffer_stream.h"
#include "mir/graphics/graphic_buffer_allocator.h"
#include "mir/geometry/dimensions.h"
#include "mir/graphics/platform.h"
#include "mir/shell/display_changer.h"
#include "mir/graphics/display_configuration.h"
#include "mir/graphics/platform_ipc_package.h"
#include "mir/frontend/client_constants.h"
#include "mir/geometry/rectangles.h"
#include "client_buffer_tracker.h"
#include "protobuf_buffer_packer.h"

#include <boost/throw_exception.hpp>

namespace msh = mir::shell;
namespace mf = mir::frontend;
namespace mfd = mir::frontend::detail;
namespace geom = mir::geometry;
namespace mg = mir::graphics;

mf::SessionMediator::SessionMediator(
    std::shared_ptr<frontend::Shell> const& shell,
    std::shared_ptr<graphics::Platform> const & graphics_platform,
<<<<<<< HEAD
    std::shared_ptr<msh::DisplayChanger> const& display_changer,
    std::shared_ptr<compositor::GraphicBufferAllocator> const& buffer_allocator,
=======
    std::shared_ptr<graphics::Display> const& display,
    std::shared_ptr<graphics::GraphicBufferAllocator> const& buffer_allocator,
>>>>>>> 1f667352
    std::shared_ptr<SessionMediatorReport> const& report,
    std::shared_ptr<EventSink> const& sender,
    std::shared_ptr<ResourceCache> const& resource_cache) :
    shell(shell),
    graphics_platform(graphics_platform),
    buffer_allocator(buffer_allocator),
    display_changer(display_changer),
    report(report),
    event_sink(sender),
    resource_cache(resource_cache),
    client_tracker(std::make_shared<ClientBufferTracker>(frontend::client_buffer_cache_size))
{
}

mf::SessionMediator::~SessionMediator() noexcept
{
    if (session)
    {
        report->session_error(session->name(), __PRETTY_FUNCTION__, "connection dropped without disconnect");
        shell->close_session(session);
    }
}

void mf::SessionMediator::connect(
    ::google::protobuf::RpcController*,
    const ::mir::protobuf::ConnectParameters* request,
    ::mir::protobuf::Connection* response,
    ::google::protobuf::Closure* done)
{
    report->session_connect_called(request->application_name());

    {
        std::unique_lock<std::mutex> lock(session_mutex);
        session = shell->open_session(request->application_name(), event_sink);
    }

    auto ipc_package = graphics_platform->get_ipc_package();
    auto platform = response->mutable_platform();

    for (auto& data : ipc_package->ipc_data)
        platform->add_data(data);

    for (auto& ipc_fds : ipc_package->ipc_fds)
        platform->add_fd(ipc_fds);

    auto display_config = display_changer->active_configuration();
    auto supported_pfs = buffer_allocator->supported_pixel_formats();
    display_config->for_each_output([&response, &supported_pfs](mg::DisplayConfigurationOutput const& config)
    {
        auto output = response->add_display_output();
        output->set_output_id(config.id.as_value());
        output->set_card_id(config.card_id.as_value());
        output->set_connected(config.connected);
        output->set_used(config.used);
        output->set_physical_width_mm(config.physical_size_mm.width.as_uint32_t());
        output->set_physical_height_mm(config.physical_size_mm.height.as_uint32_t());
        output->set_position_x(config.top_left.x.as_uint32_t());
        output->set_position_y(config.top_left.y.as_uint32_t());
        for (auto const& mode : config.modes)
        {
            auto output_mode = output->add_mode();
            output_mode->set_horizontal_resolution(mode.size.width.as_uint32_t()); 
            output_mode->set_vertical_resolution(mode.size.height.as_uint32_t());
            output_mode->set_refresh_rate(mode.vrefresh_hz);
        }
        output->set_current_mode(config.current_mode_index);

        for (auto const& pf : supported_pfs)
        {
            output->add_pixel_format(static_cast<uint32_t>(pf));
        }
        //TODO: should set the actual display format from the display, once display lets us at that info
        output->set_current_format(0);
    });

    resource_cache->save_resource(response, ipc_package);

    done->Run();
}

void mf::SessionMediator::create_surface(
    google::protobuf::RpcController* /*controller*/,
    const mir::protobuf::SurfaceParameters* request,
    mir::protobuf::Surface* response,
    google::protobuf::Closure* done)
{
    {
        std::unique_lock<std::mutex> lock(session_mutex);

        if (session.get() == nullptr)
            BOOST_THROW_EXCEPTION(std::logic_error("Invalid application session"));

        report->session_create_surface_called(session->name());

        auto const id = shell->create_surface_for(session,
            msh::SurfaceCreationParameters()
            .of_name(request->surface_name())
            .of_size(request->width(), request->height())
            .of_buffer_usage(static_cast<graphics::BufferUsage>(request->buffer_usage()))
            .of_pixel_format(static_cast<geometry::PixelFormat>(request->pixel_format()))
            );

        {
            auto surface = session->get_surface(id);
            response->mutable_id()->set_value(id.as_value());
            response->set_width(surface->size().width.as_uint32_t());
            response->set_height(surface->size().height.as_uint32_t());
            response->set_pixel_format((int)surface->pixel_format());
            response->set_buffer_usage(request->buffer_usage());

            if (surface->supports_input())
                response->add_fd(surface->client_input_fd());

            client_buffer_resource = surface->advance_client_buffer();
            auto const& id = client_buffer_resource->id();

            auto buffer = response->mutable_buffer();
            buffer->set_buffer_id(id.as_uint32_t());

            if (!client_tracker->client_has(id))
            {
                auto packer = std::make_shared<mfd::ProtobufBufferPacker>(buffer);
                graphics_platform->fill_ipc_package(packer, client_buffer_resource);
            }
            client_tracker->add(id);
        }
    }

    done->Run();
}

void mf::SessionMediator::next_buffer(
    ::google::protobuf::RpcController* /*controller*/,
    ::mir::protobuf::SurfaceId const* request,
    ::mir::protobuf::Buffer* response,
    ::google::protobuf::Closure* done)
{
    {
        std::unique_lock<std::mutex> lock(session_mutex);

        if (session.get() == nullptr)
            BOOST_THROW_EXCEPTION(std::logic_error("Invalid application session"));

        report->session_next_buffer_called(session->name());

        auto surface = session->get_surface(SurfaceId(request->value()));

        client_buffer_resource.reset();
        client_buffer_resource = surface->advance_client_buffer();
    }

    auto const& id = client_buffer_resource->id();
    response->set_buffer_id(id.as_uint32_t());

    if (!client_tracker->client_has(id))
    {
        auto packer = std::make_shared<mfd::ProtobufBufferPacker>(response);
        graphics_platform->fill_ipc_package(packer, client_buffer_resource);
    }
    client_tracker->add(id);
    done->Run();
}

void mf::SessionMediator::release_surface(
    google::protobuf::RpcController* /*controller*/,
    const mir::protobuf::SurfaceId* request,
    mir::protobuf::Void*,
    google::protobuf::Closure* done)
{
    {
        std::unique_lock<std::mutex> lock(session_mutex);

        if (session.get() == nullptr)
            BOOST_THROW_EXCEPTION(std::logic_error("Invalid application session"));

        report->session_release_surface_called(session->name());

        auto const id = SurfaceId(request->value());

        session->destroy_surface(id);
    }

    done->Run();
}

void mf::SessionMediator::disconnect(
    google::protobuf::RpcController* /*controller*/,
    const mir::protobuf::Void* /*request*/,
    mir::protobuf::Void* /*response*/,
    google::protobuf::Closure* done)
{
    {
        std::unique_lock<std::mutex> lock(session_mutex);

        if (session.get() == nullptr)
            BOOST_THROW_EXCEPTION(std::logic_error("Invalid application session"));

        report->session_disconnect_called(session->name());

        shell->close_session(session);
        session.reset();
    }

    done->Run();
}

void mf::SessionMediator::configure_surface(
    google::protobuf::RpcController*, // controller,
    const mir::protobuf::SurfaceSetting* request,
    mir::protobuf::SurfaceSetting* response,
    google::protobuf::Closure* done)
{
    MirSurfaceAttrib attrib = static_cast<MirSurfaceAttrib>(request->attrib());

    // Required response fields:
    response->mutable_surfaceid()->CopyFrom(request->surfaceid());
    response->set_attrib(attrib);

    {
        std::unique_lock<std::mutex> lock(session_mutex);

        if (session.get() == nullptr)
            BOOST_THROW_EXCEPTION(std::logic_error("Invalid application session"));

        report->session_configure_surface_called(session->name());

        auto const id = frontend::SurfaceId(request->surfaceid().value());
        int value = request->ivalue();
        int newvalue = session->configure_surface(id, attrib, value);

        response->set_ivalue(newvalue);
    }

    done->Run();
}

void mf::SessionMediator::configure_display(
    ::google::protobuf::RpcController*,
    const ::mir::protobuf::DisplayConfiguration* request,
    ::mir::protobuf::Void*,
    ::google::protobuf::Closure* done)
{
    {
        std::unique_lock<std::mutex> lock(session_mutex);
        auto config = display_changer->active_configuration();
        for (auto i=0; i < request->display_output_size(); i++)
        {   
            auto& output = request->display_output(i);
            mg::DisplayConfigurationOutputId output_id{static_cast<int>(output.output_id())};
            config->configure_output(output_id, output.used(),
                                     geom::Point{output.position_x(), output.position_y()},
                                     output.current_mode());
        }

        display_changer->configure(session, config);
    }
    done->Run();
}<|MERGE_RESOLUTION|>--- conflicted
+++ resolved
@@ -50,13 +50,8 @@
 mf::SessionMediator::SessionMediator(
     std::shared_ptr<frontend::Shell> const& shell,
     std::shared_ptr<graphics::Platform> const & graphics_platform,
-<<<<<<< HEAD
     std::shared_ptr<msh::DisplayChanger> const& display_changer,
-    std::shared_ptr<compositor::GraphicBufferAllocator> const& buffer_allocator,
-=======
-    std::shared_ptr<graphics::Display> const& display,
     std::shared_ptr<graphics::GraphicBufferAllocator> const& buffer_allocator,
->>>>>>> 1f667352
     std::shared_ptr<SessionMediatorReport> const& report,
     std::shared_ptr<EventSink> const& sender,
     std::shared_ptr<ResourceCache> const& resource_cache) :
