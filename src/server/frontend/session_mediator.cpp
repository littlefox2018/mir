--- conflicted
+++ resolved
@@ -34,7 +34,7 @@
 #include "mir/graphics/display_configuration.h"
 #include "mir/graphics/platform_ipc_package.h"
 #include "mir/frontend/client_constants.h"
-#include "mir/events/event_sink.h"
+#include "mir/frontend/event_sink.h"
 
 #include "mir/geometry/rectangles.h"
 #include "client_buffer_tracker.h"
@@ -47,7 +47,6 @@
 
 namespace msh = mir::shell;
 namespace mf = mir::frontend;
-namespace me = mir::events;
 namespace mfd=mir::frontend::detail;
 namespace mg = mir::graphics;
 namespace geom = mir::geometry;
@@ -57,10 +56,10 @@
 namespace frontend
 {
 
-class CloggableEventSink : public me::EventSink
+class CloggableEventSink : public mf::EventSink
 {
 public:
-    CloggableEventSink(std::shared_ptr<me::EventSink> const& drain)
+    CloggableEventSink(std::shared_ptr<mf::EventSink> const& drain)
         : drain(drain),
           clogged(false)
     {
@@ -103,7 +102,7 @@
     }
 
 private:
-    std::shared_ptr<me::EventSink> const drain;
+    std::shared_ptr<mf::EventSink> const drain;
     bool clogged;
     
     std::vector<MirEvent> buffered_events;
@@ -146,11 +145,7 @@
     display(display),
     buffer_allocator(buffer_allocator),
     report(report),
-<<<<<<< HEAD
-    event_sink(std::make_shared<mf::CloggableEventSink>(event_sink)),
-=======
-    event_sink(sender),
->>>>>>> 98a144f8
+    event_sink(std::make_shared<mf::CloggableEventSink>(sender)),
     resource_cache(resource_cache),
     client_tracker(std::make_shared<ClientBufferTracker>(frontend::client_buffer_cache_size))
 {
