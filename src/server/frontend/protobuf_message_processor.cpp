/*
 * Copyright © 2012, 2014 Canonical Ltd.
 *
 * This program is free software: you can redistribute it and/or modify it
 * under the terms of the GNU General Public License version 3,
 * as published by the Free Software Foundation.
 *
 * This program is distributed in the hope that it will be useful,
 * but WITHOUT ANY WARRANTY; without even the implied warranty of
 * MERCHANTABILITY or FITNESS FOR A PARTICULAR PURPOSE.  See the
 * GNU General Public License for more details.
 *
 * You should have received a copy of the GNU General Public License
 * along with this program.  If not, see <http://www.gnu.org/licenses/>.
 *
 * Authored by: Alan Griffiths <alan@octopull.co.uk>
 */

#include "display_server.h"
#include "protobuf_message_processor.h"
#include "mir/frontend/message_processor_report.h"
#include "mir/frontend/protobuf_message_sender.h"
#include "mir/frontend/template_protobuf_message_processor.h"

#include "mir_protobuf_wire.pb.h"

namespace mfd = mir::frontend::detail;

namespace
{
template<class Response>
std::vector<mir::Fd> extract_fds_from(Response* response)
{
    std::vector<mir::Fd> fd;
    for(auto i = 0; i < response->fd().size(); ++i)
        fd.emplace_back(mir::Fd(dup(response->fd().data()[i])));
    response->clear_fd();
    response->set_fds_on_side_channel(fd.size());
    return fd;
}
}

mfd::ProtobufMessageProcessor::ProtobufMessageProcessor(
    std::shared_ptr<ProtobufMessageSender> const& sender,
    std::shared_ptr<DisplayServer> const& display_server,
    std::shared_ptr<MessageProcessorReport> const& report) :
    sender(sender),
    display_server(display_server),
    report(report)
{
}

namespace mir
{
namespace frontend
{
namespace detail
{
template<> struct result_ptr_t<::mir::protobuf::Buffer>     { typedef ::mir::protobuf::Buffer* type; };
template<> struct result_ptr_t<::mir::protobuf::Connection> { typedef ::mir::protobuf::Connection* type; };
template<> struct result_ptr_t<::mir::protobuf::Surface>    { typedef ::mir::protobuf::Surface* type; };
template<> struct result_ptr_t<::mir::protobuf::Screencast> { typedef ::mir::protobuf::Screencast* type; };
template<> struct result_ptr_t<mir::protobuf::SocketFD>     { typedef ::mir::protobuf::SocketFD* type; };

//The exchange_buffer and next_buffer calls can complete on a different thread than the
//one the invocation was called on. Make sure to preserve the result resource. 
<<<<<<< HEAD
void invoke_and_ensure_any_thread_can_complete1(
    ProtobufMessageProcessor* self,
    DisplayServer* server,
    void (mir::protobuf::DisplayServer::*function)(
        ::google::protobuf::RpcController* controller,
        const mir::protobuf::BufferRequest* request,
        protobuf::Buffer* response,
        ::google::protobuf::Closure* done),
        Invocation const& invocation, std::vector<mir::Fd> const&fds)
{
    mir::protobuf::BufferRequest parameter_message;
    parameter_message.ParseFromString(invocation.parameters());
    auto const result_message = std::make_shared<protobuf::Buffer>();

    auto const callback =
        google::protobuf::NewCallback<
            ProtobufMessageProcessor,
            ::google::protobuf::uint32,
             std::shared_ptr<protobuf::Buffer>>(
                self,
                &ProtobufMessageProcessor::send_response,
                invocation.id(),
                result_message);

            parameter_message.mutable_buffer()->clear_fd();
            for(auto& fd : fds)
            {   
                int f= (int)fd;
                parameter_message.mutable_buffer()->add_fd(f);
            }
    try
    {
        (server->*function)(
            0,
            &parameter_message,
            result_message.get(),
            callback);
    }
    catch (std::exception const& x)
    {
        delete callback;
        result_message->set_error(boost::diagnostic_information(x));
        self->send_response(invocation.id(), result_message);
    }
}

template<class ParameterMessage>
void invoke_async(
=======
template<typename RequestType>
void invoke(
>>>>>>> e1fb6a54
    ProtobufMessageProcessor* self,
    DisplayServer* server,
    void (mir::protobuf::DisplayServer::*function)(
        ::google::protobuf::RpcController* controller,
        const RequestType* request,
        protobuf::Buffer* response,
        ::google::protobuf::Closure* done),
        Invocation const& invocation)
{
    RequestType request;
    request.ParseFromString(invocation.parameters());
    auto const result_message = std::make_shared<protobuf::Buffer>();

    auto const callback =
        google::protobuf::NewCallback<
            ProtobufMessageProcessor,
            ::google::protobuf::uint32,
             std::shared_ptr<protobuf::Buffer>>(
                self,
                &ProtobufMessageProcessor::send_response,
                invocation.id(),
                result_message);

    try
    {
        (server->*function)(
            0,
            &request,
            result_message.get(),
            callback);
    }
    catch (std::exception const& x)
    {
        delete callback;
        result_message->set_error(boost::diagnostic_information(x));
        self->send_response(invocation.id(), result_message);
    }
}
}
}
}


const std::string& mfd::Invocation::method_name() const
{
    return invocation.method_name();
}

const std::string& mfd::Invocation::parameters() const
{
    return invocation.parameters();
}

google::protobuf::uint32 mfd::Invocation::id() const
{
    return invocation.id();
}

void mfd::ProtobufMessageProcessor::client_pid(int pid)
{
    display_server->client_pid(pid);
}

bool mfd::ProtobufMessageProcessor::dispatch(
    Invocation const& invocation,
    std::vector<mir::Fd> const& side_channel_fds)
{
    report->received_invocation(display_server.get(), invocation.id(), invocation.method_name());

    bool result = true;

    try
    {
        // TODO comparing strings in an if-else chain isn't efficient.
        // It is probably possible to generate a Trie at compile time.
        if ("connect" == invocation.method_name())
        {
            invoke(this, display_server.get(), &DisplayServer::connect, invocation);
        }
        else if ("create_surface" == invocation.method_name())
        {
            invoke(this, display_server.get(), &DisplayServer::create_surface, invocation);
        }
        else if ("next_buffer" == invocation.method_name())
        {
            invoke(this, display_server.get(), &DisplayServer::next_buffer, invocation);
        }
        else if ("exchange_buffer" == invocation.method_name())
        {
<<<<<<< HEAD
            invoke_and_ensure_any_thread_can_complete1(
                this, display_server.get(), &DisplayServer::exchange_buffer, invocation, side_channel_fds);
=======
            invoke(this, display_server.get(), &DisplayServer::exchange_buffer, invocation);
>>>>>>> e1fb6a54
        }
        else if ("release_surface" == invocation.method_name())
        {
            invoke(this, display_server.get(), &DisplayServer::release_surface, invocation);
        }
        else if ("drm_auth_magic" == invocation.method_name())
        {
            invoke(this, display_server.get(), &DisplayServer::drm_auth_magic, invocation);
        }
        else if ("configure_display" == invocation.method_name())
        {
            invoke(this, display_server.get(), &DisplayServer::configure_display, invocation);
        }
        else if ("configure_surface" == invocation.method_name())
        {
            invoke(this, display_server.get(), &DisplayServer::configure_surface, invocation);
        }
        else if ("create_screencast" == invocation.method_name())
        {
            invoke(this, display_server.get(), &DisplayServer::create_screencast, invocation);
        }
        else if ("screencast_buffer" == invocation.method_name())
        {
            invoke(this, display_server.get(), &DisplayServer::screencast_buffer, invocation);
        }
        else if ("release_screencast" == invocation.method_name())
        {
            invoke(this, display_server.get(), &DisplayServer::release_screencast, invocation);
        }
        else if ("configure_cursor" == invocation.method_name())
        {
            invoke(this, display_server.get(), &protobuf::DisplayServer::configure_cursor, invocation);
        }
        else if ("new_fds_for_prompt_providers" == invocation.method_name())
        {
            invoke(this, display_server.get(), &protobuf::DisplayServer::new_fds_for_prompt_providers, invocation);
        }
        else if ("start_prompt_session" == invocation.method_name())
        {
            invoke(this, display_server.get(), &protobuf::DisplayServer::start_prompt_session, invocation);
        }
        else if ("stop_prompt_session" == invocation.method_name())
        {
            invoke(this, display_server.get(), &protobuf::DisplayServer::stop_prompt_session, invocation);
        }
        else if ("disconnect" == invocation.method_name())
        {
            invoke(this, display_server.get(), &DisplayServer::disconnect, invocation);
            result = false;
        }
        else
        {
            report->unknown_method(display_server.get(), invocation.id(), invocation.method_name());
            result = false;
        }
    }
    catch (std::exception const& error)
    {
        report->exception_handled(display_server.get(), invocation.id(), error);
        result = false;
    }

    report->completed_invocation(display_server.get(), invocation.id(), result);

    return result;
}

void mfd::ProtobufMessageProcessor::send_response(::google::protobuf::uint32 id, ::google::protobuf::Message* response)
{
    sender->send_response(id, response, {});
}

void mfd::ProtobufMessageProcessor::send_response(::google::protobuf::uint32 id, mir::protobuf::Buffer* response)
{
    sender->send_response(id, response, {extract_fds_from(response)});
}

void mfd::ProtobufMessageProcessor::send_response(::google::protobuf::uint32 id, std::shared_ptr<protobuf::Buffer> response)
{
    send_response(id, response.get());
}

void mfd::ProtobufMessageProcessor::send_response(::google::protobuf::uint32 id, mir::protobuf::Connection* response)
{
    if (response->has_platform())
        sender->send_response(id, response, {extract_fds_from(response->mutable_platform())});
    else
        sender->send_response(id, response, {});
}

void mfd::ProtobufMessageProcessor::send_response(::google::protobuf::uint32 id, mir::protobuf::Surface* response)
{
    if (response->has_buffer())
        sender->send_response(id, response, {extract_fds_from(response), extract_fds_from(response->mutable_buffer())});
    else
        sender->send_response(id, response, {extract_fds_from(response)});
}

void mfd::ProtobufMessageProcessor::send_response(
    ::google::protobuf::uint32 id, mir::protobuf::Screencast* response)
{
    if (response->has_buffer())
        sender->send_response(id, response, {extract_fds_from(response->mutable_buffer())});
    else
        sender->send_response(id, response, {});
}

void mfd::ProtobufMessageProcessor::send_response(::google::protobuf::uint32 id, mir::protobuf::SocketFD* response)
{
    sender->send_response(id, response, {extract_fds_from(response)});
}<|MERGE_RESOLUTION|>--- conflicted
+++ resolved
@@ -64,19 +64,19 @@
 
 //The exchange_buffer and next_buffer calls can complete on a different thread than the
 //one the invocation was called on. Make sure to preserve the result resource. 
-<<<<<<< HEAD
-void invoke_and_ensure_any_thread_can_complete1(
+template<typename RequestType>
+void invoke(
     ProtobufMessageProcessor* self,
     DisplayServer* server,
     void (mir::protobuf::DisplayServer::*function)(
         ::google::protobuf::RpcController* controller,
-        const mir::protobuf::BufferRequest* request,
+        const RequestType* request,
         protobuf::Buffer* response,
         ::google::protobuf::Closure* done),
-        Invocation const& invocation, std::vector<mir::Fd> const&fds)
-{
-    mir::protobuf::BufferRequest parameter_message;
-    parameter_message.ParseFromString(invocation.parameters());
+        Invocation const& invocation)
+{
+    RequestType request;
+    request.ParseFromString(invocation.parameters());
     auto const result_message = std::make_shared<protobuf::Buffer>();
 
     auto const callback =
@@ -89,17 +89,11 @@
                 invocation.id(),
                 result_message);
 
-            parameter_message.mutable_buffer()->clear_fd();
-            for(auto& fd : fds)
-            {   
-                int f= (int)fd;
-                parameter_message.mutable_buffer()->add_fd(f);
-            }
     try
     {
         (server->*function)(
             0,
-            &parameter_message,
+            &request,
             result_message.get(),
             callback);
     }
@@ -110,13 +104,8 @@
         self->send_response(invocation.id(), result_message);
     }
 }
-
-template<class ParameterMessage>
-void invoke_async(
-=======
 template<typename RequestType>
 void invoke(
->>>>>>> e1fb6a54
     ProtobufMessageProcessor* self,
     DisplayServer* server,
     void (mir::protobuf::DisplayServer::*function)(
@@ -124,12 +113,19 @@
         const RequestType* request,
         protobuf::Buffer* response,
         ::google::protobuf::Closure* done),
-        Invocation const& invocation)
+        Invocation const& invocation,
+        std::vector<mir::Fd> const&fds)
 {
     RequestType request;
     request.ParseFromString(invocation.parameters());
     auto const result_message = std::make_shared<protobuf::Buffer>();
 
+    request.mutable_buffer()->clear_fd();
+    for(auto& fd : fds)
+    {   
+        int f= (int)fd;
+        request.mutable_buffer()->add_fd(f);
+    }
     auto const callback =
         google::protobuf::NewCallback<
             ProtobufMessageProcessor,
@@ -206,12 +202,7 @@
         }
         else if ("exchange_buffer" == invocation.method_name())
         {
-<<<<<<< HEAD
-            invoke_and_ensure_any_thread_can_complete1(
-                this, display_server.get(), &DisplayServer::exchange_buffer, invocation, side_channel_fds);
-=======
-            invoke(this, display_server.get(), &DisplayServer::exchange_buffer, invocation);
->>>>>>> e1fb6a54
+            invoke(this, display_server.get(), &DisplayServer::exchange_buffer, invocation, side_channel_fds);
         }
         else if ("release_surface" == invocation.method_name())
         {
