/*
 * Copyright © 2012-2014 Canonical Ltd.
 *
 * This program is free software: you can redistribute it and/or modify it
 * under the terms of the GNU General Public License version 3,
 * as published by the Free Software Foundation.
 *
 * This program is distributed in the hope that it will be useful,
 * but WITHOUT ANY WARRANTY; without even the implied warranty of
 * MERCHANTABILITY or FITNESS FOR A PARTICULAR PURPOSE.  See the
 * GNU General Public License for more details.
 *
 * You should have received a copy of the GNU General Public License
 * along with this program.  If not, see <http://www.gnu.org/licenses/>.
 *
 * Authored by: Alan Griffiths <alan@octopull.co.uk>
 */

#ifndef MIR_FRONTEND_SESSION_MEDIATOR_H_
#define MIR_FRONTEND_SESSION_MEDIATOR_H_

#include "mir_protobuf.pb.h"
#include "mir/frontend/connection_context.h"
#include "mir/frontend/surface_id.h"
#include "mir_toolkit/common.h"

#include <functional>
#include <unordered_map>
#include <memory>
#include <mutex>
#include <vector>

namespace mir
{
namespace graphics
{
class Buffer;
class Platform;
class Display;
class GraphicBufferAllocator;
}

/// Frontend interface. Mediates the interaction between client
/// processes and the core of the mir system.
namespace frontend
{
class ClientBufferTracker;
class Shell;
class Session;
class Surface;
class ResourceCache;
class SessionMediatorReport;
class EventSink;
class DisplayChanger;
class Screencast;

// SessionMediator relays requests from the client process into the server.
class SessionMediator : public mir::protobuf::DisplayServer
{
public:

    SessionMediator(
        pid_t client_pid,
        std::shared_ptr<Shell> const& shell,
        std::shared_ptr<graphics::Platform> const& graphics_platform,
        std::shared_ptr<frontend::DisplayChanger> const& display_changer,
        std::vector<MirPixelFormat> const& surface_pixel_formats,
        std::shared_ptr<SessionMediatorReport> const& report,
        std::shared_ptr<EventSink> const& event_sink,
        std::shared_ptr<ResourceCache> const& resource_cache,
        std::shared_ptr<Screencast> const& screencast,
        ConnectionContext const& connection_context);

    ~SessionMediator() noexcept;

    /* Platform independent requests */
    void connect(::google::protobuf::RpcController* controller,
                 const ::mir::protobuf::ConnectParameters* request,
                 ::mir::protobuf::Connection* response,
                 ::google::protobuf::Closure* done) override;

    void create_surface(google::protobuf::RpcController* controller,
                        const mir::protobuf::SurfaceParameters* request,
                        mir::protobuf::Surface* response,
                        google::protobuf::Closure* done) override;

    void next_buffer(
        google::protobuf::RpcController* controller,
        mir::protobuf::SurfaceId const* request,
        mir::protobuf::Buffer* response,
        google::protobuf::Closure* done) override;

    void release_surface(google::protobuf::RpcController* controller,
                         const mir::protobuf::SurfaceId*,
                         mir::protobuf::Void*,
                         google::protobuf::Closure* done) override;

    void disconnect(google::protobuf::RpcController* controller,
                    const mir::protobuf::Void* request,
                    mir::protobuf::Void* response,
                    google::protobuf::Closure* done) override;

    void configure_surface(google::protobuf::RpcController* controller,
                           const mir::protobuf::SurfaceSetting*,
                           mir::protobuf::SurfaceSetting*,
                           google::protobuf::Closure* done) override;

    void configure_display(::google::protobuf::RpcController* controller,
                       const ::mir::protobuf::DisplayConfiguration* request,
                       ::mir::protobuf::DisplayConfiguration* response,
                       ::google::protobuf::Closure* done) override;

    void create_screencast(google::protobuf::RpcController*,
                           const mir::protobuf::ScreencastParameters*,
                           mir::protobuf::Screencast*,
                           google::protobuf::Closure* done) override;

    void release_screencast(google::protobuf::RpcController*,
                            const mir::protobuf::ScreencastId*,
                            mir::protobuf::Void*,
                            google::protobuf::Closure* done) override;

    void screencast_buffer(google::protobuf::RpcController*,
                           const mir::protobuf::ScreencastId*,
                           mir::protobuf::Buffer*,
<<<<<<< HEAD
                           google::protobuf::Closure* done);
    
    void configure_cursor(google::protobuf::RpcController*,
                          mir::protobuf::CursorSetting const*,
                          mir::protobuf::Void*,
                          google::protobuf::Closure* done);
=======
                           google::protobuf::Closure* done) override;
>>>>>>> 11ed6ea9

    /* Platform specific requests */
    void drm_auth_magic(google::protobuf::RpcController* controller,
                        const mir::protobuf::DRMMagic* request,
                        mir::protobuf::DRMAuthMagicStatus* response,
                        google::protobuf::Closure* done) override;

    void new_fds_for_trusted_clients(
        ::google::protobuf::RpcController* controller,
        ::mir::protobuf::SocketFDRequest const* parameters,
        ::mir::protobuf::SocketFD* response,
        ::google::protobuf::Closure* done) override;

private:
    void pack_protobuf_buffer(protobuf::Buffer& protobuf_buffer,
                              graphics::Buffer* graphics_buffer,
                              bool need_full_ipc);

    void advance_buffer(SurfaceId surf_id, Surface& surface, std::function<void(graphics::Buffer*, bool)> complete);
    pid_t client_pid;
    std::shared_ptr<Shell> const shell;
    std::shared_ptr<graphics::Platform> const graphics_platform;

    std::vector<MirPixelFormat> const surface_pixel_formats;

    std::shared_ptr<frontend::DisplayChanger> const display_changer;
    std::shared_ptr<SessionMediatorReport> const report;
    std::shared_ptr<EventSink> const event_sink;
    std::shared_ptr<ResourceCache> const resource_cache;
    std::shared_ptr<Screencast> const screencast;

    std::unordered_map<SurfaceId,graphics::Buffer*> client_buffer_resource;
    std::unordered_map<SurfaceId, std::shared_ptr<ClientBufferTracker>> client_buffer_tracker;

    std::mutex session_mutex;
    std::weak_ptr<Session> weak_session;

    ConnectionContext const connection_context;
};

}
}

#endif /* MIR_FRONTEND_SESSION_MEDIATOR_H_ */<|MERGE_RESOLUTION|>--- conflicted
+++ resolved
@@ -123,16 +123,12 @@
     void screencast_buffer(google::protobuf::RpcController*,
                            const mir::protobuf::ScreencastId*,
                            mir::protobuf::Buffer*,
-<<<<<<< HEAD
                            google::protobuf::Closure* done);
     
     void configure_cursor(google::protobuf::RpcController*,
                           mir::protobuf::CursorSetting const*,
                           mir::protobuf::Void*,
                           google::protobuf::Closure* done);
-=======
-                           google::protobuf::Closure* done) override;
->>>>>>> 11ed6ea9
 
     /* Platform specific requests */
     void drm_auth_magic(google::protobuf::RpcController* controller,
