/*
 * Copyright © 2014 Canonical Ltd.
 *
 * This program is free software: you can redistribute it and/or modify it
 * under the terms of the GNU General Public License version 3,
 * as published by the Free Software Foundation.
 *
 * This program is distributed in the hope that it will be useful,
 * but WITHOUT ANY WARRANTY; without even the implied warranty of
 * MERCHANTABILITY or FITNESS FOR A PARTICULAR PURPOSE.  See the
 * GNU General Public License for more details.
 *
 * You should have received a copy of the GNU General Public License
 * along with this program.  If not, see <http://www.gnu.org/licenses/>.
 *
 * Authored by: Alexandros Frantzis <alexandros.frantzis@canonical.com>
 */

#include "software_cursor.h"
#include "mir/graphics/cursor_image.h"
#include "mir/graphics/graphic_buffer_allocator.h"
#include "mir/graphics/pixel_format_utils.h"
#include "mir/graphics/renderable.h"
#include "mir/graphics/buffer_properties.h"
#include "mir/input/scene.h"

#include <mutex>

namespace mg = mir::graphics;
namespace mi = mir::input;
namespace geom = mir::geometry;

namespace
{

MirPixelFormat get_8888_format(std::vector<MirPixelFormat> const& formats)
{
    for (auto format : formats)
    {
        if (mg::red_channel_depth(format) == 8 &&
            mg::green_channel_depth(format) == 8 &&
            mg::blue_channel_depth(format) == 8 &&
            mg::alpha_channel_depth(format) == 8)
        {
            return format;
        }
    }

    return mir_pixel_format_invalid;
}

}

class mg::detail::CursorRenderable : public mg::Renderable
{
public:
    CursorRenderable(std::shared_ptr<mg::Buffer> const& buffer,
                     geom::Point const& position)
        : buffer_{buffer},
          position{position}
    {
    }

    mg::Renderable::ID id() const override
    {
        return this;
    }

    std::shared_ptr<mg::Buffer> buffer() const override
    {
        return buffer_;
    }

    geom::Rectangle screen_position() const override
    {
        std::lock_guard<std::mutex> lock{position_mutex};
        return {position, buffer_->size()};
    }

    float alpha() const override
    {
        return 1.0;
    }

    glm::mat4 transformation() const override
    {
        return glm::mat4();
    }

    bool shaped() const override
    {
        return true;
    }

    void move_to(geom::Point new_position)
    {
        std::lock_guard<std::mutex> lock{position_mutex};
        position = new_position;
    }

private:
    std::shared_ptr<mg::Buffer> const buffer_;
    mutable std::mutex position_mutex;
    geom::Point position;
};

mg::SoftwareCursor::SoftwareCursor(
    std::shared_ptr<mg::GraphicBufferAllocator> const& allocator,
    std::shared_ptr<mi::Scene> const& scene)
    : allocator{allocator},
      scene{scene},
      format{get_8888_format(allocator->supported_pixel_formats())},
      visible(false),
      hotspot{0,0}
{
}

mg::SoftwareCursor::~SoftwareCursor()
{
    hide();
}

void mg::SoftwareCursor::show()
{
    bool needs_scene_change = false;
    {
        std::lock_guard<std::mutex> lg{guard};
        if (!visible)
            visible = needs_scene_change = true;
    }
    if (needs_scene_change && renderable)
        scene->add_input_visualization(renderable);
}

void mg::SoftwareCursor::show(CursorImage const& cursor_image)
{
    std::shared_ptr<detail::CursorRenderable> new_renderable;
    std::shared_ptr<detail::CursorRenderable> old_renderable;

    // Do a lock dance to make this function threadsafe,
    // while avoiding calling scene methods under lock
    {
        geom::Point position{0,0};
        std::lock_guard<std::mutex> lg{guard};
<<<<<<< HEAD
        new_renderable = create_renderable_for(cursor_image);
        visible = true;
=======
        if (renderable)
            position = renderable->screen_position().top_left;
        new_renderable = create_renderable_for(cursor_image, position);
>>>>>>> 37221b21
    }

    // Add the new renderable first, then remove the old one to avoid
    // visual glitches
    scene->add_input_visualization(new_renderable);

    // The second part of the lock dance
    {
        std::lock_guard<std::mutex> lg{guard};
        old_renderable = renderable;
        renderable = new_renderable;
        hotspot = cursor_image.hotspot();
    }

    if (old_renderable)
        scene->remove_input_visualization(old_renderable);
}

std::shared_ptr<mg::detail::CursorRenderable>
mg::SoftwareCursor::create_renderable_for(CursorImage const& cursor_image, geom::Point position)
{
    auto new_renderable = std::make_shared<detail::CursorRenderable>(
        allocator->alloc_buffer({cursor_image.size(), format, mg::BufferUsage::software}),
        position + hotspot - cursor_image.hotspot());

    size_t const pixels_size =
        cursor_image.size().width.as_uint32_t() *
        cursor_image.size().height.as_uint32_t() *
        MIR_BYTES_PER_PIXEL(format);

    // TODO: The buffer pixel format may not be argb_8888, leading to
    // incorrect cursor colors. We need to transform the data to match
    // the buffer pixel format.
    new_renderable->buffer()->write(
        static_cast<unsigned char const*>(cursor_image.as_argb_8888()),
        pixels_size);

    return new_renderable;
}

void mg::SoftwareCursor::hide()
{
    bool needs_scene_change = false;
    {
        std::lock_guard<std::mutex> lg{guard};
        if (visible)
        {
            visible = false;
            needs_scene_change = true;
        }
    }
    if (needs_scene_change && renderable)
        scene->remove_input_visualization(renderable);
}

void mg::SoftwareCursor::move_to(geometry::Point position)
{
    {
        std::lock_guard<std::mutex> lg{guard};

        if (!renderable)
            return;

        renderable->move_to(position - hotspot);
    }

    scene->emit_scene_changed();
}<|MERGE_RESOLUTION|>--- conflicted
+++ resolved
@@ -142,14 +142,10 @@
     {
         geom::Point position{0,0};
         std::lock_guard<std::mutex> lg{guard};
-<<<<<<< HEAD
-        new_renderable = create_renderable_for(cursor_image);
-        visible = true;
-=======
         if (renderable)
             position = renderable->screen_position().top_left;
         new_renderable = create_renderable_for(cursor_image, position);
->>>>>>> 37221b21
+        visible = true;
     }
 
     // Add the new renderable first, then remove the old one to avoid
