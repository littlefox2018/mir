--- conflicted
+++ resolved
@@ -35,11 +35,7 @@
 class NativeGBMPlatform : public mg::NativePlatform
 {
 public:
-<<<<<<< HEAD
-    void initialize(int data_items, int const* data, int fd_items, int const* fd) override;
-=======
     void initialize(std::function<void(int)> const& auth_magic, int data_items, int const* data, int fd_items, int const* fd) override;
->>>>>>> 59381dc0
     std::shared_ptr<GraphicBufferAllocator> create_buffer_allocator(
         std::shared_ptr<BufferInitializer> const& buffer_initializer) override;
     std::shared_ptr<PlatformIPCPackage> get_ipc_package() override;
@@ -48,10 +44,7 @@
 
 private:
     int drm_fd;
-<<<<<<< HEAD
-=======
     std::function<void(int)> auth_magic_func;
->>>>>>> 59381dc0
     helpers::GBMHelper gbm;
 };
 }
