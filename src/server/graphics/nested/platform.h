--- conflicted
+++ resolved
@@ -78,12 +78,7 @@
     UniqueModulePtr<GraphicBufferAllocator> create_buffer_allocator() override;
     UniqueModulePtr<PlatformIpcOperations> make_ipc_operations() const override;
     NativeRenderingPlatform* native_rendering_platform() override;
-<<<<<<< HEAD
-    MirEGLNativeDisplayType egl_native_display() const override;
-=======
     MirServerEGLNativeDisplayType egl_native_display() const override;
-    std::vector<mir::ExtensionDescription> extensions() const override;
->>>>>>> 30dc1dc3
 private:
     std::shared_ptr<mir::SharedLibrary> const library; 
     std::shared_ptr<HostConnection> const connection; 
