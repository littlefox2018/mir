/*
 * Copyright © 2013 Canonical Ltd.
 *
 * This program is free software: you can redistribute it and/or modify it
 * under the terms of the GNU General Public License version 3,
 * as published by the Free Software Foundation.
 *
 * This program is distributed in the hope that it will be useful,
 * but WITHOUT ANY WARRANTY; without even the implied warranty of
 * MERCHANTABILITY or FITNESS FOR A PARTICULAR PURPOSE.  See the
 * GNU General Public License for more details.
 *
 * You should have received a copy of the GNU General Public License
 * along with this program.  If not, see <http://www.gnu.org/licenses/>.
 *
 * Authored by: Kevin DuBois <kevin.dubois@canonical.com>
 */

#ifndef MIR_GRAPHICS_ANDROID_HWC11_DEVICE_H_
#define MIR_GRAPHICS_ANDROID_HWC11_DEVICE_H_
#include "hwc_common_device.h"
#include "hwc_layerlist.h"
#include <memory>

namespace mir
{
namespace graphics
{
class Buffer;

namespace android
{
class HWCVsyncCoordinator;
class SyncFileOps;
class FramebufferBundle;

class HWC11Device : public HWCCommonDevice
{
public:
    //TODO, (kdub) might make more sense for fb bundle to be owned and managed by LayerList, once
    //      we start doing overlays
    HWC11Device(std::shared_ptr<hwc_composer_device_1> const& hwc_device,
<<<<<<< HEAD
                std::shared_ptr<FramebufferBundle> const& fb_bundle,
                std::shared_ptr<HWCLayerList> const& layer_list,
=======
>>>>>>> 66c9c961
                std::shared_ptr<HWCVsyncCoordinator> const& coordinator);

    geometry::Size display_size() const; 
    geometry::PixelFormat display_format() const; 

    std::shared_ptr<graphics::Buffer> buffer_for_render();
    void sync_to_display(bool sync); 
    void commit_frame(EGLDisplay dpy, EGLSurface sur);

private:
<<<<<<< HEAD
    std::shared_ptr<FramebufferBundle> const fb_bundle;
    std::shared_ptr<HWCLayerList> const layer_list;
    std::shared_ptr<DisplayDevice> const fb_device;
=======
    LayerList layer_list;

>>>>>>> 66c9c961
    std::shared_ptr<SyncFileOps> const sync_ops;
    unsigned int primary_display_config;
    geometry::PixelFormat fb_format;
};

}
}
}

#endif /* MIR_GRAPHICS_ANDROID_HWC11_DEVICE_H_ */<|MERGE_RESOLUTION|>--- conflicted
+++ resolved
@@ -40,11 +40,7 @@
     //TODO, (kdub) might make more sense for fb bundle to be owned and managed by LayerList, once
     //      we start doing overlays
     HWC11Device(std::shared_ptr<hwc_composer_device_1> const& hwc_device,
-<<<<<<< HEAD
                 std::shared_ptr<FramebufferBundle> const& fb_bundle,
-                std::shared_ptr<HWCLayerList> const& layer_list,
-=======
->>>>>>> 66c9c961
                 std::shared_ptr<HWCVsyncCoordinator> const& coordinator);
 
     geometry::Size display_size() const; 
@@ -55,14 +51,9 @@
     void commit_frame(EGLDisplay dpy, EGLSurface sur);
 
 private:
-<<<<<<< HEAD
     std::shared_ptr<FramebufferBundle> const fb_bundle;
-    std::shared_ptr<HWCLayerList> const layer_list;
-    std::shared_ptr<DisplayDevice> const fb_device;
-=======
     LayerList layer_list;
 
->>>>>>> 66c9c961
     std::shared_ptr<SyncFileOps> const sync_ops;
     unsigned int primary_display_config;
     geometry::PixelFormat fb_format;
