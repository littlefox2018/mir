/*
 * Copyright © 2014-2015 Canonical Ltd.
 *
 * This program is free software: you can redistribute it and/or modify it
 * under the terms of the GNU General Public License version 3,
 * as published by the Free Software Foundation.
 *
 * This program is distributed in the hope that it will be useful,
 * but WITHOUT ANY WARRANTY; without even the implied warranty of
 * MERCHANTABILITY or FITNESS FOR A PARTICULAR PURPOSE.  See the
 * GNU General Public License for more details.
 *
 * You should have received a copy of the GNU General Public License
 * along with this program.  If not, see <http://www.gnu.org/licenses/>.
 *
 * Authored by: Alexandros Frantzis <alexandros.frantzis@canonical.com>
 *              Alberto Aguirre <alberto.aguirre@canonical.com>
 */

#include "mir/glib_main_loop.h"
#include "mir/lockable_callback_wrapper.h"
#include "mir/basic_callback.h"

#include <stdexcept>
#include <algorithm>
#include <condition_variable>
#include <iostream>

#include <boost/throw_exception.hpp>

namespace
{

class AlarmImpl : public mir::time::Alarm
{
public:
    AlarmImpl(
        GMainContext* main_context,
        std::shared_ptr<mir::time::Clock> const& clock,
<<<<<<< HEAD
        std::function<void()> const& callback,
        std::function<void()> const& lock,
        std::function<void()> const& unlock)
        : main_context{main_context},
          clock{clock},
          callback{callback},
          ext_lock{lock},
          ext_unlock{unlock},
          state_{State::cancelled}
=======
        std::shared_ptr<mir::LockableCallback> const& callback,
        std::function<void()> const& exception_handler)
        : main_context{main_context},
          clock{clock},
          state_{State::cancelled},
          exception_handler{exception_handler},
          wrapped_callback{std::make_shared<mir::LockableCallbackWrapper>(
              callback, [this] { state_ = State::triggered; })}
>>>>>>> c07e9b5d
    {
    }

    bool cancel() override
    {
        std::lock_guard<std::mutex> lock{alarm_mutex};

        gsource = mir::detail::GSourceHandle{};
        state_ = State::cancelled;
        return true;
    }

    State state() const override
    {
        std::lock_guard<std::mutex> lock{alarm_mutex};
        return state_;
    }

    bool reschedule_in(std::chrono::milliseconds delay) override
    {
        return reschedule_for(clock->now() + delay);
    }

    bool reschedule_for(mir::time::Timestamp time_point) override
    {
        std::lock_guard<std::mutex> lock{alarm_mutex};

        state_ = State::pending;
        gsource = mir::detail::add_timer_gsource(
            main_context,
            clock,
<<<<<<< HEAD
            [&] { state_ = State::triggered; callback(); },
            ext_lock,
            ext_unlock,
=======
            wrapped_callback,
            exception_handler,
>>>>>>> c07e9b5d
            time_point);

        return true;
    }

private:
    mutable std::mutex alarm_mutex;
    GMainContext* main_context;
    std::shared_ptr<mir::time::Clock> const clock;
<<<<<<< HEAD
    std::function<void()> const callback;
    std::function<void()> const ext_lock;
    std::function<void()> const ext_unlock;
=======
>>>>>>> c07e9b5d
    State state_;
    std::function<void()> exception_handler;
    std::shared_ptr<mir::LockableCallback> wrapped_callback;
    mir::detail::GSourceHandle gsource;
};

}

mir::detail::GMainContextHandle::GMainContextHandle()
    : main_context{g_main_context_new()}
{
    if (!main_context)
        BOOST_THROW_EXCEPTION(std::runtime_error("Failed to create GMainContext"));
}

mir::detail::GMainContextHandle::~GMainContextHandle()
{
    if (main_context)
    {
        g_main_context_unref(main_context);
    }
}

mir::detail::GMainContextHandle::operator GMainContext*() const
{
    return main_context;
}


mir::GLibMainLoop::GLibMainLoop(
    std::shared_ptr<time::Clock> const& clock)
    : clock{clock},
      running{false},
      fd_sources{main_context},
      signal_sources{fd_sources},
      before_iteration_hook{[]{}}
{
}

void mir::GLibMainLoop::run()
{
    main_loop_exception = nullptr;
    running = true;

    while (running)
    {
        before_iteration_hook();
        g_main_context_iteration(main_context, TRUE);
    }

    if (main_loop_exception)
        std::rethrow_exception(main_loop_exception);
}

void mir::GLibMainLoop::stop()
{
    detail::add_idle_gsource(main_context, G_PRIORITY_HIGH,
        [this]
        {
            running = false;
            g_main_context_wakeup(main_context);
        });
}

void mir::GLibMainLoop::register_signal_handler(
    std::initializer_list<int> sigs,
    std::function<void(int)> const& handler)
{
    auto const handler_with_exception_handling =
        [this, handler] (int sig)
        {
            try { handler(sig); }
            catch (...) { handle_exception(std::current_exception()); }
        };

    signal_sources.add(sigs, handler_with_exception_handling);
}

void mir::GLibMainLoop::register_fd_handler(
    std::initializer_list<int> fds,
    void const* owner,
    std::function<void(int)> const& handler)
{
    auto const handler_with_exception_handling =
        [this, handler] (int fd)
        {
            try { handler(fd); }
            catch (...) { handle_exception(std::current_exception()); }
        };

    for (auto fd : fds)
        fd_sources.add(fd, owner, handler_with_exception_handling);
}

void mir::GLibMainLoop::unregister_fd_handler(
    void const* owner)
{
    fd_sources.remove_all_owned_by(owner);
}

void mir::GLibMainLoop::enqueue(void const* owner, ServerAction const& action)
{
    auto const action_with_exception_handling =
        [this, action]
        {
            try { action(); }
            catch (...) { handle_exception(std::current_exception()); }
        };

    detail::add_server_action_gsource(main_context, owner,
        action_with_exception_handling,
        [this] (void const* owner)
        {
            return should_process_actions_for(owner);
        });
}

void mir::GLibMainLoop::pause_processing_for(void const* owner)
{
    std::lock_guard<std::mutex> lock{do_not_process_mutex};

    auto const iter = std::find(do_not_process.begin(), do_not_process.end(), owner);
    if (iter == do_not_process.end())
        do_not_process.push_back(owner);
}

void mir::GLibMainLoop::resume_processing_for(void const* owner)
{
    std::lock_guard<std::mutex> lock{do_not_process_mutex};

    auto const new_end = std::remove(do_not_process.begin(), do_not_process.end(), owner);
    do_not_process.erase(new_end, do_not_process.end());

    // Wake up the context to reprocess all sources
    g_main_context_wakeup(main_context);
}

bool mir::GLibMainLoop::should_process_actions_for(void const* owner)
{
    std::lock_guard<std::mutex> lock{do_not_process_mutex};

    auto const iter = std::find(do_not_process.begin(), do_not_process.end(), owner);
    return iter == do_not_process.end();
}

<<<<<<< HEAD
std::unique_ptr<mir::time::Alarm> mir::GLibMainLoop::notify_in(
    std::chrono::milliseconds delay,
    std::function<void()> const& callback)
{
    auto alarm = create_alarm(callback);

    alarm->reschedule_in(delay);

    return alarm;
}

std::unique_ptr<mir::time::Alarm> mir::GLibMainLoop::notify_at(
    mir::time::Timestamp t,
=======
std::unique_ptr<mir::time::Alarm> mir::GLibMainLoop::create_alarm(
>>>>>>> c07e9b5d
    std::function<void()> const& callback)
{
    return create_alarm(std::make_shared<BasicCallback>(callback));
}

std::unique_ptr<mir::time::Alarm> mir::GLibMainLoop::create_alarm(
<<<<<<< HEAD
    std::function<void()> const& callback)
{
    return create_alarm(callback, []{}, []{});
}

std::unique_ptr<mir::time::Alarm> mir::GLibMainLoop::create_alarm(
    std::function<void()> const& callback,
    std::function<void()> const& lock,
    std::function<void()> const& unlock)
=======
    std::shared_ptr<LockableCallback> const& callback)
>>>>>>> c07e9b5d
{
    auto const exception_hander =
        [this]
        {
            handle_exception(std::current_exception());
        };

    return std::make_unique<AlarmImpl>(
<<<<<<< HEAD
        main_context, clock, callback_with_exception_handling, lock, unlock);
=======
        main_context, clock, callback, exception_hander);
>>>>>>> c07e9b5d
}

void mir::GLibMainLoop::reprocess_all_sources()
{
    std::condition_variable reprocessed_cv;
    std::mutex reprocessed_mutex;
    bool reprocessed = false;

    // Schedule setting the before_iteration_hook as an
    // idle source to ensure there is no concurrent access
    // to it.
    detail::add_idle_gsource(main_context, G_PRIORITY_HIGH,
        [&]
        {
            // GMainContexts process sources in order of decreasing priority.
            // Since all of our sources have priority higher than
            // G_PRIORITY_LOW, by adding a G_PRIORITY_LOW source, we can be
            // sure that when this source is processed all other sources will
            // have been processed before it. We add the source in the
            // before_iteration_hook to avoid premature notifications.
            before_iteration_hook =
                [&]
                {
                    detail::add_idle_gsource(main_context, G_PRIORITY_LOW,
                        [&]
                        {
                            std::lock_guard<std::mutex> lock{reprocessed_mutex};
                            reprocessed = true;
                            reprocessed_cv.notify_all();
                        });

                    before_iteration_hook = []{};
                };

            // Wake up the main loop to ensure that we eventually leave
            // g_main_context_iteration() and reprocess all sources after
            // having called the newly set before_iteration_hook.
            g_main_context_wakeup(main_context);
        });

    std::unique_lock<std::mutex> reprocessed_lock{reprocessed_mutex};
    reprocessed_cv.wait(reprocessed_lock, [&] { return reprocessed == true; });
}

void mir::GLibMainLoop::handle_exception(std::exception_ptr const& e)
{
    main_loop_exception = e;
    stop();
}<|MERGE_RESOLUTION|>--- conflicted
+++ resolved
@@ -37,17 +37,6 @@
     AlarmImpl(
         GMainContext* main_context,
         std::shared_ptr<mir::time::Clock> const& clock,
-<<<<<<< HEAD
-        std::function<void()> const& callback,
-        std::function<void()> const& lock,
-        std::function<void()> const& unlock)
-        : main_context{main_context},
-          clock{clock},
-          callback{callback},
-          ext_lock{lock},
-          ext_unlock{unlock},
-          state_{State::cancelled}
-=======
         std::shared_ptr<mir::LockableCallback> const& callback,
         std::function<void()> const& exception_handler)
         : main_context{main_context},
@@ -56,7 +45,6 @@
           exception_handler{exception_handler},
           wrapped_callback{std::make_shared<mir::LockableCallbackWrapper>(
               callback, [this] { state_ = State::triggered; })}
->>>>>>> c07e9b5d
     {
     }
 
@@ -88,14 +76,8 @@
         gsource = mir::detail::add_timer_gsource(
             main_context,
             clock,
-<<<<<<< HEAD
-            [&] { state_ = State::triggered; callback(); },
-            ext_lock,
-            ext_unlock,
-=======
             wrapped_callback,
             exception_handler,
->>>>>>> c07e9b5d
             time_point);
 
         return true;
@@ -105,12 +87,6 @@
     mutable std::mutex alarm_mutex;
     GMainContext* main_context;
     std::shared_ptr<mir::time::Clock> const clock;
-<<<<<<< HEAD
-    std::function<void()> const callback;
-    std::function<void()> const ext_lock;
-    std::function<void()> const ext_unlock;
-=======
->>>>>>> c07e9b5d
     State state_;
     std::function<void()> exception_handler;
     std::shared_ptr<mir::LockableCallback> wrapped_callback;
@@ -256,42 +232,14 @@
     return iter == do_not_process.end();
 }
 
-<<<<<<< HEAD
-std::unique_ptr<mir::time::Alarm> mir::GLibMainLoop::notify_in(
-    std::chrono::milliseconds delay,
+std::unique_ptr<mir::time::Alarm> mir::GLibMainLoop::create_alarm(
     std::function<void()> const& callback)
 {
-    auto alarm = create_alarm(callback);
-
-    alarm->reschedule_in(delay);
-
-    return alarm;
-}
-
-std::unique_ptr<mir::time::Alarm> mir::GLibMainLoop::notify_at(
-    mir::time::Timestamp t,
-=======
+    return create_alarm(std::make_shared<BasicCallback>(callback));
+}
+
 std::unique_ptr<mir::time::Alarm> mir::GLibMainLoop::create_alarm(
->>>>>>> c07e9b5d
-    std::function<void()> const& callback)
-{
-    return create_alarm(std::make_shared<BasicCallback>(callback));
-}
-
-std::unique_ptr<mir::time::Alarm> mir::GLibMainLoop::create_alarm(
-<<<<<<< HEAD
-    std::function<void()> const& callback)
-{
-    return create_alarm(callback, []{}, []{});
-}
-
-std::unique_ptr<mir::time::Alarm> mir::GLibMainLoop::create_alarm(
-    std::function<void()> const& callback,
-    std::function<void()> const& lock,
-    std::function<void()> const& unlock)
-=======
     std::shared_ptr<LockableCallback> const& callback)
->>>>>>> c07e9b5d
 {
     auto const exception_hander =
         [this]
@@ -300,11 +248,7 @@
         };
 
     return std::make_unique<AlarmImpl>(
-<<<<<<< HEAD
-        main_context, clock, callback_with_exception_handling, lock, unlock);
-=======
         main_context, clock, callback, exception_hander);
->>>>>>> c07e9b5d
 }
 
 void mir::GLibMainLoop::reprocess_all_sources()
