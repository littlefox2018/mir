/*
 * Copyright © 2012-2014 Canonical Ltd.
 *
 * This program is free software: you can redistribute it and/or modify it
 * under the terms of the GNU General Public License version 3,
 * as published by the Free Software Foundation.
 *
 * This program is distributed in the hope that it will be useful,
 * but WITHOUT ANY WARRANTY; without even the implied warranty of
 * MERCHANTABILITY or FITNESS FOR A PARTICULAR PURPOSE. See the
 * GNU General Public License for more details.
 *
 * You should have received a copy of the GNU General Public License
 * along with this program. If not, see <http://www.gnu.org/licenses/>.
 *
 * Authored by:
 *   Alan Griffiths <alan@octopull.co.uk>
 *   Thomas Voss <thomas.voss@canonical.com>
 */

#include "basic_surface.h"
#include "mir/compositor/buffer_stream.h"
#include "mir/frontend/event_sink.h"
#include "mir/input/input_channel.h"
#include "mir/shell/input_targeter.h"
#include "mir/input/input_sender.h"
#include "mir/graphics/buffer.h"
#include "mir/graphics/cursor_image.h"
#include "mir/geometry/displacement.h"

#include "mir/scene/scene_report.h"
#include "mir/scene/null_surface_observer.h"

#include <boost/throw_exception.hpp>

#include <stdexcept>
#include <algorithm>

#include <string.h> // memcpy

namespace mc = mir::compositor;
namespace ms = mir::scene;
namespace msh = mir::shell;
namespace mg = mir::graphics;
namespace mi = mir::input;
namespace mf = mir::frontend;
namespace geom = mir::geometry;

void ms::SurfaceObservers::attrib_changed(MirSurfaceAttrib attrib, int value)
{
    for_each([&](std::shared_ptr<SurfaceObserver> const& observer)
        { observer->attrib_changed(attrib, value); });
}

void ms::SurfaceObservers::resized_to(geometry::Size const& size)
{
    for_each([&](std::shared_ptr<SurfaceObserver> const& observer)
        { observer->resized_to(size); });
}

void ms::SurfaceObservers::moved_to(geometry::Point const& top_left)
{
    for_each([&](std::shared_ptr<SurfaceObserver> const& observer)
        { observer->moved_to(top_left); });
}

void ms::SurfaceObservers::hidden_set_to(bool hide)
{
    for_each([&](std::shared_ptr<SurfaceObserver> const& observer)
        { observer->hidden_set_to(hide); });
}

void ms::SurfaceObservers::frame_posted(int frames_available)
{
    for_each([&](std::shared_ptr<SurfaceObserver> const& observer)
        { observer->frame_posted(frames_available); });
}

void ms::SurfaceObservers::alpha_set_to(float alpha)
{
    for_each([&](std::shared_ptr<SurfaceObserver> const& observer)
        { observer->alpha_set_to(alpha); });
}

void ms::SurfaceObservers::orientation_set_to(MirOrientation orientation)
{
    for_each([&](std::shared_ptr<SurfaceObserver> const& observer)
        { observer->orientation_set_to(orientation); });
}

void ms::SurfaceObservers::transformation_set_to(glm::mat4 const& t)
{
    for_each([&](std::shared_ptr<SurfaceObserver> const& observer)
        { observer->transformation_set_to(t); });
}

void ms::SurfaceObservers::cursor_image_set_to(mg::CursorImage const& image)
{
    for_each([&](std::shared_ptr<SurfaceObserver> const& observer)
        { observer->cursor_image_set_to(image); });
}

void ms::SurfaceObservers::reception_mode_set_to(mi::InputReceptionMode mode)
{
    for_each([&](std::shared_ptr<SurfaceObserver> const& observer)
        { observer->reception_mode_set_to(mode); });
}

void ms::SurfaceObservers::client_surface_close_requested()
{
    for_each([](std::shared_ptr<SurfaceObserver> const& observer)
        { observer->client_surface_close_requested(); });
}

void ms::SurfaceObservers::keymap_changed(xkb_rule_names const& rules)
{
    for_each([&rules](std::shared_ptr<SurfaceObserver> const& observer)
        { observer->keymap_changed(rules); });
}

void ms::SurfaceObservers::renamed(char const* name)
{
    for_each([name](std::shared_ptr<SurfaceObserver> const& observer)
        { observer->renamed(name); });
}


ms::BasicSurface::BasicSurface(
    std::string const& name,
    geometry::Rectangle rect,
    std::weak_ptr<Surface> const& parent,
    bool nonrectangular,
    std::shared_ptr<mc::BufferStream> const& buffer_stream,
    std::shared_ptr<mi::InputChannel> const& input_channel,
    std::shared_ptr<input::InputSender> const& input_sender,
    std::shared_ptr<mg::CursorImage> const& cursor_image,
    std::shared_ptr<SceneReport> const& report) :
    surface_name(name),
    surface_rect(rect),
    surface_alpha(1.0f),
    hidden(false),
    input_mode(mi::InputReceptionMode::normal),
    nonrectangular(nonrectangular),
    custom_input_rectangles(),
    surface_buffer_stream(buffer_stream),
    server_input_channel(input_channel),
    input_sender(input_sender),
    cursor_image_(cursor_image),
    report(report),
    parent_(parent),
    layers({StreamInfo{buffer_stream, {0,0}}})
{
    report->surface_created(this, surface_name);
}

ms::BasicSurface::BasicSurface(
    std::string const& name,
    geometry::Rectangle rect,
    bool nonrectangular,
    std::shared_ptr<mc::BufferStream> const& buffer_stream,
    std::shared_ptr<mi::InputChannel> const& input_channel,
    std::shared_ptr<input::InputSender> const& input_sender,
    std::shared_ptr<mg::CursorImage> const& cursor_image,
    std::shared_ptr<SceneReport> const& report) :
    BasicSurface(name, rect, std::shared_ptr<Surface>{nullptr}, nonrectangular,buffer_stream,
                 input_channel, input_sender, cursor_image, report)
{
}

ms::BasicSurface::~BasicSurface() noexcept
{
    report->surface_deleted(this, surface_name);
}

std::shared_ptr<mc::BufferStream> ms::BasicSurface::buffer_stream() const
{
    return surface_buffer_stream;
}

std::string ms::BasicSurface::name() const
{
    return surface_name;
}

void ms::BasicSurface::move_to(geometry::Point const& top_left)
{
    {
        std::unique_lock<std::mutex> lk(guard);
        surface_rect.top_left = top_left;
    }
    observers.moved_to(top_left);
}

float ms::BasicSurface::alpha() const
{
    std::unique_lock<std::mutex> lk(guard);
    return surface_alpha;
}

void ms::BasicSurface::set_hidden(bool hide)
{
    {
        std::unique_lock<std::mutex> lk(guard);
        hidden = hide;
    }
    observers.hidden_set_to(hide);
}

mir::geometry::Size ms::BasicSurface::size() const
{
    std::unique_lock<std::mutex> lk(guard);
    return surface_rect.size;
}

mir::geometry::Size ms::BasicSurface::client_size() const
{
    // TODO: In future when decorated, client_size() would be smaller than size
    return size();
}

std::shared_ptr<mf::BufferStream> ms::BasicSurface::primary_buffer_stream() const
{
    return surface_buffer_stream;
}

bool ms::BasicSurface::supports_input() const
{
    if (server_input_channel  && server_input_channel->client_fd() != -1)
        return true;
    return false;
}

int ms::BasicSurface::client_input_fd() const
{
    if (!supports_input())
        BOOST_THROW_EXCEPTION(std::logic_error("Surface does not support input"));
    return server_input_channel->client_fd();
}

std::shared_ptr<mi::InputChannel> ms::BasicSurface::input_channel() const
{
    return server_input_channel;
}

void ms::BasicSurface::set_input_region(std::vector<geom::Rectangle> const& input_rectangles)
{
    std::unique_lock<std::mutex> lock(guard);
    custom_input_rectangles = input_rectangles;
}

void ms::BasicSurface::resize(geom::Size const& desired_size)
{
    geom::Size new_size = desired_size;
    if (new_size.width <= geom::Width{0})   new_size.width = geom::Width{1};
    if (new_size.height <= geom::Height{0}) new_size.height = geom::Height{1};

    if (new_size == size())
        return;

    /*
     * Other combinations may still be invalid (like dimensions too big or
     * insufficient resources), but those are runtime and platform-specific, so
     * not predictable here. Such critical exceptions would arise from
     * the platform buffer allocator as a runtime_error via:
     */
    surface_buffer_stream->resize(new_size);

    // Now the buffer stream has successfully resized, update the state second;
    {
        std::unique_lock<std::mutex> lock(guard);
        surface_rect.size = new_size;
    }
    observers.resized_to(new_size);
}

geom::Point ms::BasicSurface::top_left() const
{
    std::unique_lock<std::mutex> lk(guard);
    return surface_rect.top_left;
}

geom::Rectangle ms::BasicSurface::input_bounds() const
{
    std::unique_lock<std::mutex> lk(guard);

    return surface_rect;
}

bool ms::BasicSurface::input_area_contains(geom::Point const& point) const
{
    std::unique_lock<std::mutex> lock(guard);

    if (!visible(lock))
        return false;

    // Restrict to bounding rectangle
    if (!surface_rect.contains(point))
        return false;

    // No custom input region means effective input region is whole surface
    if (custom_input_rectangles.empty())
        return true;

    // TODO: Perhaps creates some issues with transformation.
    auto local_point = geom::Point{0, 0} + (point-surface_rect.top_left);

    for (auto const& rectangle : custom_input_rectangles)
    {
        if (rectangle.contains(local_point))
        {
            return true;
        }
    }
    return false;
}

void ms::BasicSurface::set_alpha(float alpha)
{
    {
        std::unique_lock<std::mutex> lk(guard);
        surface_alpha = alpha;
    }
    observers.alpha_set_to(alpha);
}

void ms::BasicSurface::set_orientation(MirOrientation orientation)
{
    observers.orientation_set_to(orientation);
}

void ms::BasicSurface::set_transformation(glm::mat4 const& t)
{
    {
        std::unique_lock<std::mutex> lk(guard);
        transformation_matrix = t;
    }
    observers.transformation_set_to(t);
}

bool ms::BasicSurface::visible() const
{
    std::unique_lock<std::mutex> lk(guard);
    return visible(lk); 
}

bool ms::BasicSurface::visible(std::unique_lock<std::mutex>&) const
{
    bool visible{false};
    for (auto const& info : layers)
        visible |= info.stream->has_submitted_buffer();
    return !hidden && visible;
}

mi::InputReceptionMode ms::BasicSurface::reception_mode() const
{
    return input_mode;
}

void ms::BasicSurface::set_reception_mode(mi::InputReceptionMode mode)
{
    {
        std::lock_guard<std::mutex> lk(guard);
        input_mode = mode;
    }
    observers.reception_mode_set_to(mode);
}

MirSurfaceType ms::BasicSurface::type() const
{    
    std::unique_lock<std::mutex> lg(guard);
    return type_;
}

MirSurfaceType ms::BasicSurface::set_type(MirSurfaceType t)
{
    std::unique_lock<std::mutex> lg(guard);
    
    if (t < 0 || t > mir_surface_types)
    {
        BOOST_THROW_EXCEPTION(std::logic_error("Invalid surface "
            "type."));
    }

    if (type_ != t)
    {
        type_ = t;
        lg.unlock();

        observers.attrib_changed(mir_surface_attrib_type, type_); 
    }

    return t;
}

MirSurfaceState ms::BasicSurface::state() const
{
    std::unique_lock<std::mutex> lg(guard);
    return state_;
}

MirSurfaceState ms::BasicSurface::set_state(MirSurfaceState s)
{
    if (s < mir_surface_state_unknown || s > mir_surface_states)
        BOOST_THROW_EXCEPTION(std::logic_error("Invalid surface state."));

    std::unique_lock<std::mutex> lg(guard);
    if (state_ != s)
    {
        state_ = s;
        lg.unlock();
        set_hidden(s == mir_surface_state_hidden);
        
        observers.attrib_changed(mir_surface_attrib_state, s);
    }

    return s;
}

int ms::BasicSurface::set_swap_interval(int interval)
{
    if (interval < 0)
    {
        BOOST_THROW_EXCEPTION(std::logic_error("Invalid swapinterval"));
    }

    std::unique_lock<std::mutex> lg(guard);
    if (swapinterval_ != interval)
    {
        swapinterval_ = interval;
        bool allow_dropping = (interval == 0);
        for (auto& info : layers) 
            info.stream->allow_framedropping(allow_dropping);

        lg.unlock();
        observers.attrib_changed(mir_surface_attrib_swapinterval, interval);
    }

    return interval;
}

MirSurfaceFocusState ms::BasicSurface::set_focus_state(MirSurfaceFocusState new_state)
{
    if (new_state != mir_surface_focused &&
        new_state != mir_surface_unfocused)
    {
        BOOST_THROW_EXCEPTION(std::logic_error("Invalid focus state."));
    }

    std::unique_lock<std::mutex> lg(guard);
    if (focus_ != new_state)
    {
        focus_ = new_state;

        lg.unlock();
        observers.attrib_changed(mir_surface_attrib_focus, new_state);
    }

    return new_state;
}

MirOrientationMode ms::BasicSurface::set_preferred_orientation(MirOrientationMode new_orientation_mode)
{
    if ((new_orientation_mode & mir_orientation_mode_any) == 0)
    {
        BOOST_THROW_EXCEPTION(std::logic_error("Invalid orientation mode"));
    }

    std::unique_lock<std::mutex> lg(guard);
    if (pref_orientation_mode != new_orientation_mode)
    {
        pref_orientation_mode = new_orientation_mode;
        lg.unlock();

        observers.attrib_changed(mir_surface_attrib_preferred_orientation, new_orientation_mode);
    }

    return new_orientation_mode;
}

int ms::BasicSurface::configure(MirSurfaceAttrib attrib, int value)
{
    int result = value;
    switch (attrib)
    {
    case mir_surface_attrib_type:
        result = set_type(static_cast<MirSurfaceType>(result));
        break;
    case mir_surface_attrib_state:
        result = set_state(static_cast<MirSurfaceState>(result));
        break;
    case mir_surface_attrib_focus:
        result = set_focus_state(static_cast<MirSurfaceFocusState>(result));
        break;
    case mir_surface_attrib_swapinterval:
        result = set_swap_interval(result);
        break;
    case mir_surface_attrib_dpi:
        result = set_dpi(result);
        break;
    case mir_surface_attrib_visibility:
        result = set_visibility(static_cast<MirSurfaceVisibility>(result));
        break;
    case mir_surface_attrib_preferred_orientation:
        result = set_preferred_orientation(static_cast<MirOrientationMode>(result));
        break;
    default:
        BOOST_THROW_EXCEPTION(std::logic_error("Invalid surface attribute."));
    }

    return result;
}

int ms::BasicSurface::query(MirSurfaceAttrib attrib) const
{
    std::unique_lock<std::mutex> lg(guard);
    switch (attrib)
    {
        case mir_surface_attrib_type: return type_;
        case mir_surface_attrib_state: return state_;
        case mir_surface_attrib_swapinterval: return swapinterval_;
        case mir_surface_attrib_focus: return focus_;
        case mir_surface_attrib_dpi: return dpi_;
        case mir_surface_attrib_visibility: return visibility_;
        case mir_surface_attrib_preferred_orientation: return pref_orientation_mode;
        default: BOOST_THROW_EXCEPTION(std::logic_error("Invalid surface "
                                                        "attribute."));
    }
}

void ms::BasicSurface::hide()
{
    set_hidden(true);
}

void ms::BasicSurface::show()
{
    set_hidden(false);
}

void ms::BasicSurface::set_cursor_image(std::shared_ptr<mg::CursorImage> const& image)
{
    {
        std::unique_lock<std::mutex> lock(guard);
        cursor_stream_adapter.reset();
        
        cursor_image_ = image;
    }

    observers.cursor_image_set_to(*image);
}    

std::shared_ptr<mg::CursorImage> ms::BasicSurface::cursor_image() const
{
    std::unique_lock<std::mutex> lock(guard);
    return cursor_image_;
}

namespace
{
struct FramePostObserver : public ms::NullSurfaceObserver
{
    FramePostObserver(std::function<void()> const& exec)
        : exec(exec)
    {
    }

    void frame_posted(int /* available */)
    {
        exec();
    }
    std::function<void()> const exec;
};

struct CursorImageFromBuffer : public mg::CursorImage
{
    CursorImageFromBuffer(mg::Buffer &buffer, geom::Displacement const& hotspot)
        : buffer_size(buffer.size()),
          hotspot_(hotspot)
    {
        buffer.read([&](unsigned char const* buffer_pixels)
        {
            size_t buffer_size_bytes = buffer_size.width.as_int() * buffer_size.height.as_int()
                * MIR_BYTES_PER_PIXEL(buffer.pixel_format());
            pixels = std::unique_ptr<unsigned char[]>(
                new unsigned char[buffer_size_bytes]
            );
            memcpy(pixels.get(), buffer_pixels, buffer_size_bytes);
        });
    }
    void const* as_argb_8888() const
    {
        return pixels.get();
    }

    geom::Size size() const
    {
        return buffer_size;
    }

    geom::Displacement hotspot() const
    {
        return hotspot_;
    }

    geom::Size const buffer_size;
    geom::Displacement const hotspot_;

    std::unique_ptr<unsigned char[]> pixels;
};
}

namespace mir
{
namespace scene
{
struct CursorStreamImageAdapter
{
    CursorStreamImageAdapter(ms::BasicSurface &surface, std::shared_ptr<mf::BufferStream> const& stream,
                             geom::Displacement const& hotspot)
        : surface(surface),
          stream(stream),
          observer{std::make_shared<FramePostObserver>(
            [this](){ post_cursor_image_from_current_buffer(); })},
          hotspot(hotspot)
    {
        stream->add_observer(observer);
    }

    ~CursorStreamImageAdapter()
    {
        stream->remove_observer(observer);
    }

    void post_cursor_image_from_current_buffer()
    {
        stream->with_most_recent_buffer_do([&](mg::Buffer &buffer)
            {
                surface.set_cursor_from_buffer(buffer, hotspot);
            });
    }

    ms::BasicSurface &surface;

    std::shared_ptr<mf::BufferStream> const stream;
    std::shared_ptr<FramePostObserver> observer;
    geom::Displacement const hotspot;
}; 
}
}

void ms::BasicSurface::set_cursor_from_buffer(mg::Buffer& buffer, geom::Displacement const& hotspot)
{
    auto image = std::make_shared<CursorImageFromBuffer>(buffer, hotspot);
    {
        std::unique_lock<std::mutex> lock(guard);
        cursor_image_ = image;
    }
    observers.cursor_image_set_to(*image);
}

// In order to set the cursor image from a buffer stream, we use an adapter pattern,
// which observes buffers from the stream and copies them 1 by 1 to cursor images.
// We must be careful, when setting a new cursor image with ms::BasicSurface::set_cursor_image
// we need to reset the stream adapter (to halt the observation and allow the new static image
// to be set). Likewise from the adapter we must use set_cursor_from_buffer as
// opposed to the public set_cursor_from_image in order to avoid resetting the stream
// adapter.
void ms::BasicSurface::set_cursor_stream(std::shared_ptr<mf::BufferStream> const& stream,
                                         geom::Displacement const& hotspot)
{
    std::unique_lock<std::mutex> lock(guard);

    cursor_stream_adapter = std::make_unique<ms::CursorStreamImageAdapter>(*this, stream, hotspot);
    stream->with_most_recent_buffer_do([this, &hotspot](mg::Buffer& buffer) {
        cursor_image_ = std::make_shared<CursorImageFromBuffer>(buffer, hotspot); 
    });
}

void ms::BasicSurface::request_client_surface_close()
{
    observers.client_surface_close_requested();
}

int ms::BasicSurface::dpi() const
{
    std::unique_lock<std::mutex> lock(guard);
    return dpi_;
}

int ms::BasicSurface::set_dpi(int new_dpi)
{
    if (new_dpi < 0)
    {
        BOOST_THROW_EXCEPTION(std::logic_error("Invalid DPI value"));
    }

    std::unique_lock<std::mutex> lg(guard);
    if (dpi_ != new_dpi)
    {
        dpi_ = new_dpi;
        lg.unlock();
        observers.attrib_changed(mir_surface_attrib_dpi, new_dpi);
    }
    
    return new_dpi;
}

MirSurfaceVisibility ms::BasicSurface::set_visibility(MirSurfaceVisibility new_visibility)
{
    if (new_visibility != mir_surface_visibility_occluded &&
        new_visibility != mir_surface_visibility_exposed)
    {
        BOOST_THROW_EXCEPTION(std::logic_error("Invalid visibility value"));
    }

    std::unique_lock<std::mutex> lg(guard);
    if (visibility_ != new_visibility)
    {
        visibility_ = new_visibility;
        lg.unlock();
        if (new_visibility == mir_surface_visibility_exposed)
        {
            for (auto& info : layers)
                info.stream->drop_old_buffers();
        }
        observers.attrib_changed(mir_surface_attrib_visibility, visibility_);
    }

    return new_visibility;
}

void ms::BasicSurface::add_observer(std::shared_ptr<SurfaceObserver> const& observer)
{
    observers.add(observer);
    for (auto& info : layers) 
        info.stream->add_observer(observer);
}

void ms::BasicSurface::remove_observer(std::weak_ptr<SurfaceObserver> const& observer)
{
    auto o = observer.lock();
    if (!o)
        BOOST_THROW_EXCEPTION(std::runtime_error("Invalid observer (previously destroyed)"));
    observers.remove(o);
    for (auto& info : layers) 
        info.stream->remove_observer(observer);
}

std::shared_ptr<ms::Surface> ms::BasicSurface::parent() const
{
    std::lock_guard<std::mutex> lg(guard);
    return parent_.lock();
}

namespace
{
//This class avoids locking for long periods of time by copying (or lazy-copying)
class SurfaceSnapshot : public mg::Renderable
{
public:
    SurfaceSnapshot(
        std::shared_ptr<mc::BufferStream> const& stream,
        void const* compositor_id,
        geom::Rectangle const& position,
        glm::mat4 const& transform,
        float alpha,
        bool shaped,
        mg::Renderable::ID id)
    : underlying_buffer_stream{stream},
      compositor_buffer{nullptr},
      compositor_id{compositor_id},
      alpha_{alpha},
      shaped_{shaped},
      screen_position_(position),
      transformation_(transform),
      id_(id)
    {
    }

    ~SurfaceSnapshot()
    {
    }
 
    std::shared_ptr<mg::Buffer> buffer() const override
    {
        if (!compositor_buffer)
            compositor_buffer = underlying_buffer_stream->lock_compositor_buffer(compositor_id);
        return compositor_buffer;
    }

    geom::Rectangle screen_position() const override
    { return screen_position_; }

    float alpha() const override
    { return alpha_; }

    glm::mat4 transformation() const override
    { return transformation_; }

    bool shaped() const override
    { return shaped_; }
 
    mg::Renderable::ID id() const override
    { return id_; }
private:
    std::shared_ptr<mc::BufferStream> const underlying_buffer_stream;
    std::shared_ptr<mg::Buffer> mutable compositor_buffer;
    void const*const compositor_id;
    float const alpha_;
    bool const shaped_;
    geom::Rectangle const screen_position_;
    glm::mat4 const transformation_;
    mg::Renderable::ID const id_; 
};
}

int ms::BasicSurface::buffers_ready_for_compositor(void const* id) const
{
    std::unique_lock<std::mutex> lk(guard);
    auto max_buf = 0;
    for (auto const& info : layers)
        max_buf = std::max(max_buf, info.stream->buffers_ready_for_compositor(id));
    return max_buf;
}

void ms::BasicSurface::consume(MirEvent const& event)
{
    input_sender->send_event(event, server_input_channel);
}

void ms::BasicSurface::set_keymap(xkb_rule_names const& rules)
{
    observers.keymap_changed(rules);
}

void ms::BasicSurface::rename(std::string const& title)
{
    if (surface_name != title)
    {
        surface_name = title;
        observers.renamed(surface_name.c_str());
    }
}

void ms::BasicSurface::set_streams(std::list<scene::StreamInfo> const& s)
{
<<<<<<< HEAD
=======
    std::unique_lock<std::mutex> lk(guard);

    if (s.end() == std::find_if(s.begin(), s.end(),
        [this] (ms::StreamInfo const& info) { return info.stream == surface_buffer_stream; }))
>>>>>>> 727ada59
    {
        std::unique_lock<std::mutex> lk(guard);

<<<<<<< HEAD
        if(s.end() == std::find_if(s.begin(), s.end(),
            [this] (ms::StreamInfo const& info) { return info.stream == surface_buffer_stream; }))
        {
            BOOST_THROW_EXCEPTION(std::logic_error("cannot remove the created-with buffer stream yet"));
        }

        streams = s;
    }
    observers.moved_to(surface_rect.top_left);
=======
    layers = s;
>>>>>>> 727ada59
}

mg::RenderableList ms::BasicSurface::generate_renderables(mc::CompositorID id) const
{
    std::unique_lock<std::mutex> lk(guard);
    mg::RenderableList list;
    for (auto const& info : layers)
    {
        if (info.stream->has_submitted_buffer())
        {
            list.emplace_back(std::make_shared<SurfaceSnapshot>(
                info.stream, id,
                geom::Rectangle{surface_rect.top_left + info.displacement, surface_rect.size},
                transformation_matrix, surface_alpha, nonrectangular, info.stream.get()));
        }
    }
    return list;
}<|MERGE_RESOLUTION|>--- conflicted
+++ resolved
@@ -844,18 +844,10 @@
 
 void ms::BasicSurface::set_streams(std::list<scene::StreamInfo> const& s)
 {
-<<<<<<< HEAD
-=======
-    std::unique_lock<std::mutex> lk(guard);
-
-    if (s.end() == std::find_if(s.begin(), s.end(),
-        [this] (ms::StreamInfo const& info) { return info.stream == surface_buffer_stream; }))
->>>>>>> 727ada59
     {
         std::unique_lock<std::mutex> lk(guard);
 
-<<<<<<< HEAD
-        if(s.end() == std::find_if(s.begin(), s.end(),
+        if (s.end() == std::find_if(s.begin(), s.end(),
             [this] (ms::StreamInfo const& info) { return info.stream == surface_buffer_stream; }))
         {
             BOOST_THROW_EXCEPTION(std::logic_error("cannot remove the created-with buffer stream yet"));
@@ -864,9 +856,8 @@
         streams = s;
     }
     observers.moved_to(surface_rect.top_left);
-=======
+
     layers = s;
->>>>>>> 727ada59
 }
 
 mg::RenderableList ms::BasicSurface::generate_renderables(mc::CompositorID id) const
