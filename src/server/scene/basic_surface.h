--- conflicted
+++ resolved
@@ -110,11 +110,7 @@
     std::shared_ptr<graphics::Buffer> buffer(unsigned long) const override;
     bool alpha_enabled() const override;
     geometry::Rectangle screen_position() const override;
-<<<<<<< HEAD
-    int composable_buffers() const override;
-=======
     int buffers_ready_for_compositor() const override;
->>>>>>> 8bee43d6
 
 private:
     BasicSurface(BasicSurface const&) = delete;
