--- conflicted
+++ resolved
@@ -41,11 +41,19 @@
     void render(CompositingCriteria const& info, graphics::Buffer& buffer) const override;
     void end() const override;
 
-<<<<<<< HEAD
     // This is called _without_ a GL context:
     void skip() override;
 
 private:
+    GLuint vertex_shader;
+    GLuint fragment_shader;
+    GLuint program;
+    GLuint position_attr_loc;
+    GLuint texcoord_attr_loc;
+    GLuint transform_uniform_loc;
+    GLuint alpha_uniform_loc;
+    GLuint vertex_attribs_vbo;
+
     typedef CompositingCriteria const* SurfaceID;
     struct Texture
     {
@@ -56,21 +64,6 @@
     mutable std::unordered_map<SurfaceID, Texture> textures;
     mutable bool skipped = false;
 
-=======
-private:
->>>>>>> 0cf46c95
-    GLuint vertex_shader;
-    GLuint fragment_shader;
-    GLuint program;
-    GLuint position_attr_loc;
-    GLuint texcoord_attr_loc;
-    GLuint transform_uniform_loc;
-    GLuint alpha_uniform_loc;
-    GLuint vertex_attribs_vbo;
-<<<<<<< HEAD
-=======
-    GLuint texture;
->>>>>>> 0cf46c95
 };
 
 }
