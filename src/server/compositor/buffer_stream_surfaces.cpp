--- conflicted
+++ resolved
@@ -124,14 +124,6 @@
     return first_frame_posted;
 }
 
-<<<<<<< HEAD
-void mc::BufferStreamSurfaces::with_most_recent_buffer_do(std::function<void(graphics::Buffer&)> const& exec)
-{
-    exec(*lock_snapshot_buffer());
-}
-
-=======
->>>>>>> 6a301259
 MirPixelFormat mc::BufferStreamSurfaces::pixel_format() const
 {
     return buffer_bundle->properties().format;
