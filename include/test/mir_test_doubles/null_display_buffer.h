/*
 * Copyright © 2013 Canonical Ltd.
 *
 * This program is free software: you can redistribute it and/or modify it
 * under the terms of the GNU General Public License version 3,
 * as published by the Free Software Foundation.
 *
 * This program is distributed in the hope that it will be useful,
 * but WITHOUT ANY WARRANTY; without even the implied warranty of
 * MERCHANTABILITY or FITNESS FOR A PARTICULAR PURPOSE. See the
 * GNU General Public License for more details.
 *
 * You should have received a copy of the GNU General Public License
 * along with this program. If not, see <http://www.gnu.org/licenses/>.
 *
 * Authored by: Alexandros Frantzis <alexandros.frantzis@canonical.com>
 */

#ifndef MIR_TEST_DOUBLES_NULL_DISPLAY_BUFFER_H_
#define MIR_TEST_DOUBLES_NULL_DISPLAY_BUFFER_H_

#include "mir/graphics/display_buffer.h"

namespace mir
{
namespace test
{
namespace doubles
{

class NullDisplayBuffer : public graphics::DisplayBuffer
{
public:
    geometry::Rectangle view_area() const { return geometry::Rectangle(); }
    void make_current() {}
    void release_current() {}
    void post_update() {}
    bool can_bypass() const override { return false; }
<<<<<<< HEAD
    MirOrientation orientation() const override { return mir_orientation_normal;}
=======
    void render_and_post_update(
        std::list<graphics::Renderable> const&,
        std::function<void(graphics::Renderable const&)> const&) {}
>>>>>>> 2c611b87
};

}
}
}

#endif /* MIR_TEST_DOUBLES_NULL_DISPLAY_BUFFER_H_ */<|MERGE_RESOLUTION|>--- conflicted
+++ resolved
@@ -36,13 +36,10 @@
     void release_current() {}
     void post_update() {}
     bool can_bypass() const override { return false; }
-<<<<<<< HEAD
-    MirOrientation orientation() const override { return mir_orientation_normal;}
-=======
     void render_and_post_update(
         std::list<graphics::Renderable> const&,
         std::function<void(graphics::Renderable const&)> const&) {}
->>>>>>> 2c611b87
+    MirOrientation orientation() const override { return mir_orientation_normal;}
 };
 
 }
