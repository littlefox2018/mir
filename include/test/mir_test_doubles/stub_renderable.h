/*
 * Copyright © 2014 Canonical Ltd.
 *
 * This program is free software: you can redistribute it and/or modify it
 * under the terms of the GNU General Public License version 3,
 * as published by the Free Software Foundation.
 *
 * This program is distributed in the hope that it will be useful,
 * but WITHOUT ANY WARRANTY; without even the implied warranty of
 * MERCHANTABILITY or FITNESS FOR A PARTICULAR PURPOSE.  See the
 * GNU General Public License for more details.
 *
 * You should have received a copy of the GNU General Public License
 * along with this program.  If not, see <http://www.gnu.org/licenses/>.
 *
 * Authored by: Kevin DuBois <kevin.dubois@canonical.com>
 */

#ifndef MIR_TEST_DOUBLES_STUB_RENDERABLE_H_
#define MIR_TEST_DOUBLES_STUB_RENDERABLE_H_

#include "mir_test_doubles/stub_buffer.h"
#include <mir/graphics/renderable.h>
#include <memory>
#define GLM_FORCE_RADIANS
#define GLM_PRECISION_MEDIUMP_FLOAT
#include <glm/glm.hpp>
#include <glm/gtc/matrix_transform.hpp>
#include <glm/gtc/type_ptr.hpp>

namespace mir
{
namespace test
{
namespace doubles
{

class StubRenderable : public graphics::Renderable
{
public:
    StubRenderable(std::shared_ptr<graphics::Buffer> const& buffer, geometry::Rectangle const& rect)
        : rect(rect),
          stub_buffer(buffer)
    {}

    StubRenderable(std::shared_ptr<graphics::Buffer> const& buffer)
        : StubRenderable(buffer, {{},{}})
    {}

    StubRenderable(geometry::Rectangle const& rect)
        : StubRenderable(make_stub_buffer(rect), rect)
    {}

    StubRenderable() :
        StubRenderable(make_stub_buffer({{},{}}), {{},{}})
    {}

    ID id() const override
    {
        return this;
    }
    std::shared_ptr<graphics::Buffer> buffer() const override
    {
        return stub_buffer;
    }
    bool alpha_enabled() const
    {
        return false;
    }
    geometry::Rectangle screen_position() const
    {
        return rect;
    }
    float alpha() const override
    {
        return 1.0f;
    }
    glm::mat4 transformation() const override
    {
        return trans;
    }
    bool visible() const
    {
        return true;
    }
    bool shaped() const override
    {
        return false;
    }

<<<<<<< HEAD
    int buffers_ready_for_compositor() const override
    {
        return 1;
    }

    void set_buffer(std::shared_ptr<graphics::Buffer> const& buffer)
    {
        stub_buffer = buffer;
    }

=======
>>>>>>> 8626158f
private:
    std::shared_ptr<graphics::Buffer> make_stub_buffer(geometry::Rectangle const& rect)
    {
        graphics::BufferProperties prop{
            rect.size, mir_pixel_format_abgr_8888, graphics::BufferUsage::hardware};
        return std::make_shared<StubBuffer>(prop);
    }

    glm::mat4 trans;
    geometry::Rectangle const rect;
    std::shared_ptr<graphics::Buffer> stub_buffer;
};

struct StubTransformedRenderable : public StubRenderable
{
    glm::mat4 transformation() const override
    {
        glm::mat4 transform(1.0);
        glm::vec3 vec(1.0, 0.0, 0.0);
        transform = glm::rotate(transform, 33.0f, vec);
        return transform;
    }
};

//hopefully the alpha representation gets condensed at some point
struct StubShapedRenderable : public StubRenderable
{
    bool shaped() const override
    {
        return true;
    }
};

struct StubTranslucentRenderable : public StubRenderable
{
    bool alpha_enabled() const override
    {
        return true;
    }
};

struct PlaneAlphaRenderable : public StubRenderable
{
    bool alpha_enabled() const override
    {
        return true;
    }
    float alpha() const override
    {
        //approx 99% alpha 
        return 1.0f - ( 3.0f / 1024.0f );
    }
};
}
}
}

#endif /* MIR_TEST_DOUBLES_STUB_RENDERABLE_H_ */<|MERGE_RESOLUTION|>--- conflicted
+++ resolved
@@ -55,6 +55,11 @@
         StubRenderable(make_stub_buffer({{},{}}), {{},{}})
     {}
 
+    void set_buffer(std::shared_ptr<graphics::Buffer> const& buffer)
+    {
+        stub_buffer = buffer;
+    }
+
     ID id() const override
     {
         return this;
@@ -88,19 +93,6 @@
         return false;
     }
 
-<<<<<<< HEAD
-    int buffers_ready_for_compositor() const override
-    {
-        return 1;
-    }
-
-    void set_buffer(std::shared_ptr<graphics::Buffer> const& buffer)
-    {
-        stub_buffer = buffer;
-    }
-
-=======
->>>>>>> 8626158f
 private:
     std::shared_ptr<graphics::Buffer> make_stub_buffer(geometry::Rectangle const& rect)
     {
