--- conflicted
+++ resolved
@@ -47,11 +47,7 @@
                  void(GLenum, GLsizeiptr, const GLvoid *, GLenum));
     MOCK_METHOD1(glCheckFramebufferStatus, GLenum(GLenum));
     MOCK_METHOD1(glClear, void(GLbitfield));
-<<<<<<< HEAD
-    MOCK_METHOD4(glClearColor, void(GLfloat,GLfloat,GLfloat,GLfloat));
-=======
     MOCK_METHOD4(glClearColor, void(GLclampf, GLclampf, GLclampf, GLclampf));
->>>>>>> 95770799
     MOCK_METHOD4(glColorMask, void(GLboolean, GLboolean, GLboolean, GLboolean));
     MOCK_METHOD1(glCompileShader, void(GLuint));
     MOCK_METHOD0(glCreateProgram, GLuint());
