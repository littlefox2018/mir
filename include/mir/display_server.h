/*
 * Copyright © 2012 Canonical Ltd.
 *
 * This program is free software: you can redistribute it and/or modify
 * it under the terms of the GNU General Public License version 3 as
 * published by the Free Software Foundation.
 *
 * This program is distributed in the hope that it will be useful,
 * but WITHOUT ANY WARRANTY; without even the implied warranty of
 * MERCHANTABILITY or FITNESS FOR A PARTICULAR PURPOSE.  See the
 * GNU General Public License for more details.
 *
 * You should have received a copy of the GNU General Public License
 * along with this program.  If not, see <http://www.gnu.org/licenses/>.
 *
 * Authored by:
 *   Alan Griffiths <alan@octopull.co.uk>
 *   Thomas Voss <thomas.voss@canonical.com>
 */

#ifndef MIR_DISPLAY_SERVER_H_
#define MIR_DISPLAY_SERVER_H_

#include <memory>

namespace mir
{
namespace compositor
{

class BufferAllocationStrategy;
class BufferBundleFactory;

}
namespace graphics
{

class Display;
class Renderer;

}

class DisplayServer
{
public:
    // TODO: Come up with a better way to resolve dependency on
    // the BufferAllocationStrategy.
    DisplayServer(
        const std::shared_ptr<compositor::BufferAllocationStrategy>& strategy,
        const std::shared_ptr<graphics::Renderer>& renderer);

<<<<<<< HEAD
    virtual void run()
    {
        
    }
    
    virtual void render(graphics::Display* display)
    {
        compositor.render(display);
    }
=======
    ~DisplayServer();
>>>>>>> 23aec72d

    void render(graphics::Display* display);
private:
    struct Private;
    std::unique_ptr<Private> p;

    DisplayServer() = delete;
    DisplayServer(const DisplayServer&) = delete;
    DisplayServer& operator=(const DisplayServer&) = delete;
    
};

}

#endif /* MIR_DISPLAY_SERVER_H_ */<|MERGE_RESOLUTION|>--- conflicted
+++ resolved
@@ -49,19 +49,7 @@
         const std::shared_ptr<compositor::BufferAllocationStrategy>& strategy,
         const std::shared_ptr<graphics::Renderer>& renderer);
 
-<<<<<<< HEAD
-    virtual void run()
-    {
-        
-    }
-    
-    virtual void render(graphics::Display* display)
-    {
-        compositor.render(display);
-    }
-=======
     ~DisplayServer();
->>>>>>> 23aec72d
 
     void render(graphics::Display* display);
 private:
