--- conflicted
+++ resolved
@@ -26,18 +26,7 @@
 
 namespace mir
 {
-namespace frontend
-{
-namespace services
-{
 
-<<<<<<< HEAD
-class InputGrabController;
-
-}
-}
-=======
->>>>>>> 30fa0302
 namespace input
 {
 
@@ -48,24 +37,16 @@
 class GrabFilter : public ChainingFilter
 {
  public:
-<<<<<<< HEAD
-    explicit GrabFilter(mir::frontend::services::InputGrabController* application_manager);
-=======
 	//using ChainingFilter::ChainingFilter;
 	GrabFilter(std::shared_ptr<Filter> const& next_link) : ChainingFilter(next_link) {}
 
     void accept(Event* e);
->>>>>>> 30fa0302
 
     GrabHandle push_grab(std::shared_ptr<EventHandler> const& event_handler);
 	void release_grab(GrabHandle const& grab_handle);
 
  private:
-<<<<<<< HEAD
-    mir::frontend::services::InputGrabController* input_grab_controller;
-=======
 	std::stack<std::shared_ptr<EventHandler>> grabs;
->>>>>>> 30fa0302
 };
 
 }
