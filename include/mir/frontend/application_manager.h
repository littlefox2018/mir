--- conflicted
+++ resolved
@@ -47,13 +47,8 @@
                                 std::shared_ptr<ApplicationFocusMechanism> const& focus_mechanism);
     virtual ~ApplicationManager() {}
 
-<<<<<<< HEAD
-    virtual std::shared_ptr<ApplicationSession> open_session(std::string name);
+    virtual std::shared_ptr<ApplicationSession> open_session(std::string const& name);
     virtual void close_session(std::shared_ptr<ApplicationSession> const& session);
-=======
-    std::shared_ptr<ApplicationSession> open_session(std::string const& name);
-    void close_session(std::shared_ptr<ApplicationSession> const& session);
->>>>>>> 8f534434
     
     void focus_next();
 
