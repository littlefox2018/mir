/*
 * Copyright © 2012 Canonical Ltd.
 *
 * This program is free software: you can redistribute it and/or modify it
 * under the terms of the GNU General Public License version 3,
 * as published by the Free Software Foundation.
 *
 * This program is distributed in the hope that it will be useful,
 * but WITHOUT ANY WARRANTY; without even the implied warranty of
 * MERCHANTABILITY or FITNESS FOR A PARTICULAR PURPOSE.  See the
 * GNU General Public License for more details.
 *
 * You should have received a copy of the GNU General Public License
 * along with this program.  If not, see <http://www.gnu.org/licenses/>.
 *
 * Authored by: Alan Griffiths <alan@octopull.co.uk>
 */
#ifndef MIR_DEFAULT_SERVER_CONFIGURATION_H_
#define MIR_DEFAULT_SERVER_CONFIGURATION_H_

#include "mir/cached_ptr.h"
#include "mir/server_configuration.h"
#include "mir/options/program_option.h"

#include <memory>
#include <string>

namespace mir
{
namespace compositor
{
class Renderer;
class BufferStreamFactory;
class Scene;
class Drawer;
class DisplayBufferCompositorFactory;
class Compositor;
class BufferAllocationStrategy;
class OverlayRenderer;
class RendererFactory;
}
namespace frontend
{
class Shell;
class Communicator;
class ProtobufIpcFactory;
class SessionMediatorReport;
class MessageProcessorReport;
class SessionAuthorizer;
}

namespace shell
{
class SurfaceFactory;
class SurfaceBuilder;
class SurfaceController;
class InputTargeter;
class SessionContainer;
class FocusSetter;
class FocusSequence;
class PlacementStrategy;
class SessionListener;
class FocusController;
class SessionManager;
class PixelBuffer;
class SnapshotStrategy;
class DisplayLayout;
<<<<<<< HEAD
class SurfaceConfigurator;
=======
class DisplayChanger;
>>>>>>> 9087f86c
}
namespace time
{
class TimeSource;
}
namespace surfaces
{
class BufferStreamFactory;
class SurfaceStackModel;
class SurfaceStack;
class SurfaceController;
class InputRegistrar;
}
namespace graphics
{
class Platform;
class Display;
class BufferInitializer;
class DisplayReport;
class GraphicBufferAllocator;
}
namespace input
{
class InputReport;
class InputManager;
class CompositeEventFilter;
class InputChannelFactory;
class InputConfiguration;
class CursorListener;
class InputRegion;
}

namespace logging
{
class Logger;
}

class DefaultServerConfiguration : public virtual ServerConfiguration
{
public:
    DefaultServerConfiguration(int argc, char const* argv[]);

    /** @name DisplayServer dependencies
     * dependencies of DisplayServer on the rest of the Mir
     *  @{ */
    virtual std::shared_ptr<frontend::Communicator> the_communicator();
    virtual std::shared_ptr<graphics::Display>      the_display();
    virtual std::shared_ptr<compositor::Compositor> the_compositor();
    virtual std::shared_ptr<input::InputManager>    the_input_manager();
    virtual std::shared_ptr<MainLoop>               the_main_loop();
    virtual std::shared_ptr<graphics::DisplayConfigurationPolicy> the_display_configuration_policy();
    /** @} */

    /** @name graphics configuration - customization
     * configurable interfaces for modifying graphics
     *  @{ */
    virtual std::shared_ptr<graphics::BufferInitializer> the_buffer_initializer();
    virtual std::shared_ptr<compositor::RendererFactory>   the_renderer_factory();
    /** @} */

    /** @name graphics configuration - dependencies
     * dependencies of graphics on the rest of the Mir
     *  @{ */
    virtual std::shared_ptr<graphics::DisplayReport> the_display_report();
    /** @} */

    /** @name compositor configuration - customization
     * configurable interfaces for modifying compositor
     *  @{ */
    virtual std::shared_ptr<compositor::DisplayBufferCompositorFactory> the_display_buffer_compositor_factory();
    virtual std::shared_ptr<compositor::OverlayRenderer>          the_overlay_renderer();
    virtual std::shared_ptr<compositor::BufferAllocationStrategy> the_buffer_allocation_strategy();
    /** @} */

    /** @name compositor configuration - dependencies
     * dependencies of compositor on the rest of the Mir
     *  @{ */
    virtual std::shared_ptr<graphics::GraphicBufferAllocator> the_buffer_allocator();
    virtual std::shared_ptr<compositor::Scene>                  the_scene();
    /** @} */

    /** @name frontend configuration - dependencies
     * dependencies of frontend on the rest of the Mir
     *  @{ */
    virtual std::shared_ptr<frontend::SessionMediatorReport>  the_session_mediator_report();
    virtual std::shared_ptr<frontend::MessageProcessorReport> the_message_processor_report();
    virtual std::shared_ptr<frontend::SessionAuthorizer>      the_session_authorizer();
    virtual std::shared_ptr<frontend::Shell>                  the_frontend_shell();
    /** @} */

    virtual std::shared_ptr<shell::FocusController> the_focus_controller();

    /** @name shell configuration - customization
     * configurable interfaces for modifying shell
     *  @{ */
<<<<<<< HEAD
    virtual std::shared_ptr<shell::SurfaceFactory>      the_shell_surface_factory();
    virtual std::shared_ptr<shell::SessionContainer>    the_shell_session_container();
    virtual std::shared_ptr<shell::FocusSetter>         the_shell_focus_setter();
    virtual std::shared_ptr<shell::FocusSequence>       the_shell_focus_sequence();
    virtual std::shared_ptr<shell::PlacementStrategy>   the_shell_placement_strategy();
    virtual std::shared_ptr<shell::SessionListener>     the_shell_session_listener();
    virtual std::shared_ptr<shell::PixelBuffer>         the_shell_pixel_buffer();
    virtual std::shared_ptr<shell::SnapshotStrategy>    the_shell_snapshot_strategy();
    virtual std::shared_ptr<shell::DisplayLayout>       the_shell_display_layout();
    virtual std::shared_ptr<shell::SurfaceConfigurator> the_shell_surface_configurator();
=======
    virtual std::shared_ptr<shell::SurfaceFactory>    the_shell_surface_factory();
    virtual std::shared_ptr<shell::SessionContainer>  the_shell_session_container();
    virtual std::shared_ptr<shell::FocusSetter>       the_shell_focus_setter();
    virtual std::shared_ptr<shell::FocusSequence>     the_shell_focus_sequence();
    virtual std::shared_ptr<shell::PlacementStrategy> the_shell_placement_strategy();
    virtual std::shared_ptr<shell::SessionListener>   the_shell_session_listener();
    virtual std::shared_ptr<shell::PixelBuffer>       the_shell_pixel_buffer();
    virtual std::shared_ptr<shell::SnapshotStrategy>  the_shell_snapshot_strategy();
    virtual std::shared_ptr<shell::DisplayLayout>     the_shell_display_layout();
    virtual std::shared_ptr<shell::DisplayChanger>    the_shell_display_changer();
>>>>>>> 9087f86c
    /** @} */

    /** @name shell configuration - dependencies
     * dependencies of shell on the rest of the Mir
     *  @{ */
    virtual std::shared_ptr<shell::SurfaceBuilder>     the_surface_builder();
    virtual std::shared_ptr<surfaces::SurfaceController>     the_surface_controller();

    /** @} */


    /** @name surfaces configuration - customization
     * configurable interfaces for modifying surfaces
     *  @{ */
    virtual std::shared_ptr<surfaces::SurfaceStackModel> the_surface_stack_model();
    /** @} */

    /** @name surfaces configuration - dependencies
     * dependencies of surfaces on the rest of the Mir
     *  @{ */
    virtual std::shared_ptr<surfaces::BufferStreamFactory> the_buffer_stream_factory();
    /** @} */


    /** @name input configuration
     *  @{ */
    virtual std::shared_ptr<input::InputReport> the_input_report();
    virtual std::shared_ptr<input::InputConfiguration> the_input_configuration();
    virtual std::shared_ptr<input::CompositeEventFilter> the_composite_event_filter();
    virtual std::shared_ptr<surfaces::InputRegistrar> the_input_registrar();
    virtual std::shared_ptr<shell::InputTargeter> the_input_targeter();
    virtual std::shared_ptr<input::CursorListener> the_cursor_listener();
    virtual std::shared_ptr<input::InputRegion>    the_input_region();
    /** @} */

    /** @name logging configuration - customization
     * configurable interfaces for modifying logging
     *  @{ */
    virtual std::shared_ptr<logging::Logger> the_logger();
    /** @} */

    virtual std::shared_ptr<graphics::Platform>  the_graphics_platform();
    virtual std::shared_ptr<time::TimeSource>    the_time_source();

    virtual std::shared_ptr<shell::SessionManager> the_session_manager();

protected:
    // add_options() allows configuration specializations to add their
    // own options. This MUST be called before the first invocation of
    // the_options() - typically during construction.
    boost::program_options::options_description_easy_init add_options();
    virtual std::shared_ptr<options::Option> the_options() const;

    virtual std::shared_ptr<input::InputChannelFactory> the_input_channel_factory();

    CachedPtr<frontend::Communicator> communicator;
    CachedPtr<shell::SessionManager> session_manager;


    std::shared_ptr<input::InputConfiguration> input_configuration;

    CachedPtr<input::InputReport> input_report;
    CachedPtr<input::InputManager>    input_manager;
    CachedPtr<input::InputRegion>     input_region;
    CachedPtr<surfaces::InputRegistrar> input_registrar;
    CachedPtr<shell::InputTargeter> input_targeter;
    CachedPtr<input::CursorListener> cursor_listener;
    CachedPtr<graphics::Platform>     graphics_platform;
    CachedPtr<graphics::BufferInitializer> buffer_initializer;
    CachedPtr<graphics::GraphicBufferAllocator> buffer_allocator;
    CachedPtr<graphics::Display>      display;

    CachedPtr<frontend::ProtobufIpcFactory>  ipc_factory;
    CachedPtr<frontend::SessionMediatorReport> session_mediator_report;
    CachedPtr<frontend::MessageProcessorReport> message_processor_report;
    CachedPtr<frontend::SessionAuthorizer> session_authorizer;
    CachedPtr<compositor::BufferAllocationStrategy> buffer_allocation_strategy;
    CachedPtr<compositor::RendererFactory> renderer_factory;
    CachedPtr<compositor::BufferStreamFactory> buffer_stream_factory;
    CachedPtr<surfaces::SurfaceStack> surface_stack;
    CachedPtr<shell::SurfaceFactory> shell_surface_factory;
    CachedPtr<shell::SessionContainer>  shell_session_container;
    CachedPtr<shell::FocusSetter>       shell_focus_setter;
    CachedPtr<shell::FocusSequence>     shell_focus_sequence;
    CachedPtr<shell::PlacementStrategy> shell_placement_strategy;
    CachedPtr<shell::SessionListener> shell_session_listener;
    CachedPtr<shell::PixelBuffer>       shell_pixel_buffer;
    CachedPtr<shell::SnapshotStrategy>  shell_snapshot_strategy;
    CachedPtr<shell::DisplayLayout>     shell_display_layout;
<<<<<<< HEAD
    CachedPtr<shell::SurfaceConfigurator> shell_surface_configurator;
=======
    CachedPtr<shell::DisplayChanger>     shell_display_changer;
>>>>>>> 9087f86c
    CachedPtr<compositor::DisplayBufferCompositorFactory> display_buffer_compositor_factory;
    CachedPtr<compositor::OverlayRenderer> overlay_renderer;
    CachedPtr<compositor::Compositor> compositor;
    CachedPtr<logging::Logger> logger;
    CachedPtr<graphics::DisplayReport> display_report;
    CachedPtr<surfaces::SurfaceController> surface_controller;
    CachedPtr<time::TimeSource> time_source;
    CachedPtr<MainLoop> main_loop;
    CachedPtr<graphics::DisplayConfigurationPolicy> display_configuration_policy;

private:
    int const argc;
    char const** const argv;
    std::shared_ptr<boost::program_options::options_description> const program_options;
    std::shared_ptr<options::Option> mutable options;

    // the communications interface to use
    virtual std::shared_ptr<frontend::ProtobufIpcFactory> the_ipc_factory(
        std::shared_ptr<frontend::Shell> const& shell,
        std::shared_ptr<graphics::GraphicBufferAllocator> const& allocator);

    virtual std::string the_socket_file() const;
};
}


#endif /* MIR_DEFAULT_SERVER_CONFIGURATION_H_ */<|MERGE_RESOLUTION|>--- conflicted
+++ resolved
@@ -65,11 +65,8 @@
 class PixelBuffer;
 class SnapshotStrategy;
 class DisplayLayout;
-<<<<<<< HEAD
 class SurfaceConfigurator;
-=======
 class DisplayChanger;
->>>>>>> 9087f86c
 }
 namespace time
 {
@@ -165,7 +162,6 @@
     /** @name shell configuration - customization
      * configurable interfaces for modifying shell
      *  @{ */
-<<<<<<< HEAD
     virtual std::shared_ptr<shell::SurfaceFactory>      the_shell_surface_factory();
     virtual std::shared_ptr<shell::SessionContainer>    the_shell_session_container();
     virtual std::shared_ptr<shell::FocusSetter>         the_shell_focus_setter();
@@ -175,19 +171,9 @@
     virtual std::shared_ptr<shell::PixelBuffer>         the_shell_pixel_buffer();
     virtual std::shared_ptr<shell::SnapshotStrategy>    the_shell_snapshot_strategy();
     virtual std::shared_ptr<shell::DisplayLayout>       the_shell_display_layout();
+    virtual std::shared_ptr<shell::DisplayChanger>      the_shell_display_changer();
     virtual std::shared_ptr<shell::SurfaceConfigurator> the_shell_surface_configurator();
-=======
-    virtual std::shared_ptr<shell::SurfaceFactory>    the_shell_surface_factory();
-    virtual std::shared_ptr<shell::SessionContainer>  the_shell_session_container();
-    virtual std::shared_ptr<shell::FocusSetter>       the_shell_focus_setter();
-    virtual std::shared_ptr<shell::FocusSequence>     the_shell_focus_sequence();
-    virtual std::shared_ptr<shell::PlacementStrategy> the_shell_placement_strategy();
-    virtual std::shared_ptr<shell::SessionListener>   the_shell_session_listener();
-    virtual std::shared_ptr<shell::PixelBuffer>       the_shell_pixel_buffer();
-    virtual std::shared_ptr<shell::SnapshotStrategy>  the_shell_snapshot_strategy();
-    virtual std::shared_ptr<shell::DisplayLayout>     the_shell_display_layout();
-    virtual std::shared_ptr<shell::DisplayChanger>    the_shell_display_changer();
->>>>>>> 9087f86c
+
     /** @} */
 
     /** @name shell configuration - dependencies
@@ -277,11 +263,8 @@
     CachedPtr<shell::PixelBuffer>       shell_pixel_buffer;
     CachedPtr<shell::SnapshotStrategy>  shell_snapshot_strategy;
     CachedPtr<shell::DisplayLayout>     shell_display_layout;
-<<<<<<< HEAD
     CachedPtr<shell::SurfaceConfigurator> shell_surface_configurator;
-=======
     CachedPtr<shell::DisplayChanger>     shell_display_changer;
->>>>>>> 9087f86c
     CachedPtr<compositor::DisplayBufferCompositorFactory> display_buffer_compositor_factory;
     CachedPtr<compositor::OverlayRenderer> overlay_renderer;
     CachedPtr<compositor::Compositor> compositor;
