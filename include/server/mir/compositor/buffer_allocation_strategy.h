/*
 * Copyright © 2012 Canonical Ltd.
 *
 * This program is free software: you can redistribute it and/or modify it
 * under the terms of the GNU General Public License version 3,
 * as published by the Free Software Foundation.
 *
 * This program is distributed in the hope that it will be useful,
 * but WITHOUT ANY WARRANTY; without even the implied warranty of
 * MERCHANTABILITY or FITNESS FOR A PARTICULAR PURPOSE.  See the
 * GNU General Public License for more details.
 *
 * You should have received a copy of the GNU General Public License
 * along with this program.  If not, see <http://www.gnu.org/licenses/>.
 *
 * Authored by:
 *  Alan Griffiths <alan@octopull.co.uk>
 *  Thomas Voss <thomas.voss@canonical.com>
 */

#ifndef MIR_COMPOSITOR_BUFFER_ALLOCATION_STRATEGY_H_
#define MIR_COMPOSITOR_BUFFER_ALLOCATION_STRATEGY_H_

#include "mir/compositor/buffer.h"

#include <memory>

namespace mir
{
namespace compositor
{
class GraphicBufferAllocator;
class BufferSwapperMaster;
struct BufferProperties;

class BufferAllocationStrategy
{
public:
<<<<<<< HEAD

    virtual std::unique_ptr<BufferSwapperMaster> create_swapper_master(
=======
    virtual std::unique_ptr<BufferSwapper> create_swapper(
>>>>>>> 8da6f282
        BufferProperties& actual_buffer_properties,
        BufferProperties const& requested_buffer_properties) = 0;

protected:
    virtual ~BufferAllocationStrategy() { /* TODO: make nothrow */ }
    BufferAllocationStrategy() {}

    BufferAllocationStrategy(const BufferAllocationStrategy&);
    BufferAllocationStrategy& operator=(const BufferAllocationStrategy& );
};

}
}

#endif // MIR_COMPOSITOR_BUFFER_ALLOCATION_STRATEGY_H_<|MERGE_RESOLUTION|>--- conflicted
+++ resolved
@@ -36,12 +36,7 @@
 class BufferAllocationStrategy
 {
 public:
-<<<<<<< HEAD
-
     virtual std::unique_ptr<BufferSwapperMaster> create_swapper_master(
-=======
-    virtual std::unique_ptr<BufferSwapper> create_swapper(
->>>>>>> 8da6f282
         BufferProperties& actual_buffer_properties,
         BufferProperties const& requested_buffer_properties) = 0;
 
