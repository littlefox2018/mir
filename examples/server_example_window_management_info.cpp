--- conflicted
+++ resolved
@@ -172,13 +172,9 @@
     SwappingPainter(std::shared_ptr<frontend::BufferStream> const& buffer_stream) :
         buffer_stream{buffer_stream}, buffer{nullptr}
     {
-<<<<<<< HEAD
-        swap_buffers();
+        swap_buffers(nullptr);
         if (!buffer)
             throw std::runtime_error("no buffer after swap");
-=======
-        swap_buffers(nullptr);
->>>>>>> 0a0ed2c6
     }
 
     void swap_buffers(graphics::Buffer* buf)
