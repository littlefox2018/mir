--- conflicted
+++ resolved
@@ -104,472 +104,6 @@
     std::shared_ptr<msh::DisplayLayout> const display_layout;
 };
 
-<<<<<<< HEAD
-// simple tiling algorithm:
-//  o Switch apps: tap or click on the corresponding tile
-//  o Move window: Alt-leftmousebutton drag
-//  o Resize window: Alt-middle_button drag
-//  o Maximize/restore current window (to tile size): Alt-F11
-//  o Maximize/restore current window (to tile height): Shift-F11
-//  o Maximize/restore current window (to tile width): Ctrl-F11
-//  o client requests to maximize, vertically maximize & restore
-class TilingWindowManagerPolicy
-{
-public:
-    using Tools = me::BasicWindowManagerTools<SessionInfo, SurfaceInfo>;
-    using SessionInfoMap = typename me::SessionTo<SessionInfo>::type;
-
-    TilingWindowManagerPolicy(Tools* const tools) :
-        tools{tools} {}
-
-    void click(Point cursor)
-    {
-        if (const auto session = session_under(cursor))
-            tools->set_focus_to(session);
-        old_cursor = cursor;
-    }
-
-    void handle_session_info_updated(SessionInfoMap& session_info, Rectangles const& displays)
-    {
-        update_tiles(session_info, displays);
-    }
-
-    void handle_displays_updated(SessionInfoMap& session_info, Rectangles const& displays)
-    {
-        update_tiles(session_info, displays);
-    }
-
-    void resize(Point cursor)
-    {
-        if (auto const session = session_under(cursor))
-        {
-            if (session == session_under(old_cursor))
-            {
-                auto const& info = tools->info_for(session);
-
-                if (resize(old_surface.lock(), cursor, old_cursor, info.tile))
-                {
-                    // Still dragging the same old_surface
-                }
-                else if (resize(session->default_surface(), cursor, old_cursor, info.tile))
-                {
-                    old_surface = session->default_surface();
-                }
-                else
-                {
-                    for (auto const& ps : info.surfaces)
-                    {
-                        auto const new_surface = ps.lock();
-
-                        if (resize(new_surface, cursor, old_cursor, info.tile))
-                        {
-                            old_surface = new_surface;
-                            break;
-                        }
-                    }
-                }
-            }
-        }
-        old_cursor = cursor;
-    }
-
-    auto handle_place_new_surface(
-        std::shared_ptr<ms::Session> const& session,
-        ms::SurfaceCreationParameters const& request_parameters)
-    -> ms::SurfaceCreationParameters
-    {
-        auto parameters = request_parameters;
-
-        Rectangle const& tile = tools->info_for(session).tile;
-        parameters.top_left = parameters.top_left + (tile.top_left - Point{0, 0});
-
-        clip_to_tile(parameters, tile);
-        return parameters;
-    }
-
-    void handle_new_surface(std::shared_ptr<ms::Session> const& session, std::shared_ptr<ms::Surface> const& surface)
-    {
-        tools->info_for(session).surfaces.push_back(surface);
-    }
-
-    void handle_delete_surface(std::shared_ptr<ms::Session> const& session, std::weak_ptr<ms::Surface> const& surface)
-    {
-        auto& surfaces = tools->info_for(session).surfaces;
-
-        for (auto i = begin(surfaces); i != end(surfaces); ++i)
-        {
-            if (surface.lock() == i->lock())
-            {
-                surfaces.erase(i);
-                break;
-            }
-        }
-    }
-
-    int handle_set_state(std::shared_ptr<ms::Surface> const& surface, MirSurfaceState value)
-    {
-        auto& info = tools->info_for(surface);
-
-        switch (value)
-        {
-        case mir_surface_state_restored:
-        case mir_surface_state_maximized:
-        case mir_surface_state_vertmaximized:
-        case mir_surface_state_horizmaximized:
-            break;
-
-        default:
-            return info.state;
-        }
-
-        if (info.state == mir_surface_state_restored)
-        {
-            info.restore_rect = {surface->top_left(), surface->size()};
-        }
-
-        if (info.state == value)
-        {
-            return info.state;
-        }
-
-        auto const& tile = tools->info_for(info.session).tile;
-
-        switch (value)
-        {
-        case mir_surface_state_restored:
-            surface->move_to(info.restore_rect.top_left);
-            surface->resize(info.restore_rect.size);
-            break;
-
-        case mir_surface_state_maximized:
-            surface->move_to(tile.top_left);
-            surface->resize(tile.size);
-            break;
-
-        case mir_surface_state_horizmaximized:
-            surface->move_to({tile.top_left.x, info.restore_rect.top_left.y});
-            surface->resize({tile.size.width, info.restore_rect.size.height});
-            break;
-
-        case mir_surface_state_vertmaximized:
-            surface->move_to({info.restore_rect.top_left.x, tile.top_left.y});
-            surface->resize({info.restore_rect.size.width, tile.size.height});
-            break;
-
-        default:
-            break;
-        }
-
-        return info.state = value;
-    }
-
-    void drag(Point cursor)
-    {
-        if (const auto session = session_under(cursor))
-        {
-            if (session == session_under(old_cursor))
-            {
-                const auto& info = tools->info_for(session);
-                if (drag(old_surface.lock(), cursor, old_cursor, info.tile))
-                {
-                    // Still dragging the same old_surface
-                }
-                else if (drag(session->default_surface(), cursor, old_cursor, info.tile))
-                {
-                    old_surface = session->default_surface();
-                }
-                else
-                {
-                    for (const auto& ps : info.surfaces)
-                    {
-                        const auto new_surface = ps.lock();
-                        if (drag(new_surface, cursor, old_cursor, info.tile))
-                        {
-                            old_surface = new_surface;
-                            break;
-                        }
-                    }
-                }
-            }
-        }
-        old_cursor = cursor;
-    }
-
-    bool handle_key_event(MirKeyboardEvent const* event)
-    {
-        auto const action = mir_keyboard_event_action(event);
-        auto const scan_code = mir_keyboard_event_scan_code(event);
-        auto const modifiers = mir_keyboard_event_modifiers(event) & modifier_mask;
-
-        if (action == mir_keyboard_action_down && scan_code == KEY_F11)
-        {
-            switch (modifiers & modifier_mask)
-            {
-            case mir_input_event_modifier_alt:
-                toggle(mir_surface_state_maximized);
-                return true;
-
-            case mir_input_event_modifier_shift:
-                toggle(mir_surface_state_vertmaximized);
-                return true;
-
-            case mir_input_event_modifier_ctrl:
-                toggle(mir_surface_state_horizmaximized);
-                return true;
-
-            default:
-                break;
-            }
-        }
-
-        return false;
-    }
-
-    bool handle_touch_event(MirTouchEvent const* event)
-    {
-        auto const count = mir_touch_event_point_count(event);
-
-        long total_x = 0;
-        long total_y = 0;
-
-        for (auto i = 0U; i != count; ++i)
-        {
-            total_x += mir_touch_event_axis_value(event, i, mir_touch_axis_x);
-            total_y += mir_touch_event_axis_value(event, i, mir_touch_axis_y);
-        }
-
-        Point const cursor{total_x/count, total_y/count};
-
-        bool is_drag = true;
-        for (auto i = 0U; i != count; ++i)
-        {
-            switch (mir_touch_event_action(event, i))
-            {
-            case mir_touch_action_up:
-                return false;
-
-            case mir_touch_action_down:
-                is_drag = false;
-
-            case mir_touch_action_change:
-                continue;
-            }
-        }
-
-        if (is_drag && count == 3)
-        {
-            drag(cursor);
-            return true;
-        }
-        else
-        {
-            click(cursor);
-            return false;
-        }
-    }
-
-    bool handle_pointer_event(MirPointerEvent const* event)
-    {
-        auto const action = mir_pointer_event_action(event);
-        auto const modifiers = mir_pointer_event_modifiers(event) & modifier_mask;
-        Point const cursor{
-            mir_pointer_event_axis_value(event, mir_pointer_axis_x),
-            mir_pointer_event_axis_value(event, mir_pointer_axis_y)};
-
-        if (action == mir_pointer_action_button_down)
-        {
-            click(cursor);
-            return false;
-        }
-        else if (action == mir_pointer_action_motion &&
-                 modifiers == mir_input_event_modifier_alt)
-        {
-            if (mir_pointer_event_button_state(event, mir_pointer_button_primary))
-            {
-                drag(cursor);
-                return true;
-            }
-
-            if (mir_pointer_event_button_state(event, mir_pointer_button_tertiary))
-            {
-                resize(cursor);
-                return true;
-            }
-        }
-
-        return false;
-    }
-
-private:
-    static const int modifier_mask =
-        mir_input_event_modifier_alt |
-        mir_input_event_modifier_shift |
-        mir_input_event_modifier_sym |
-        mir_input_event_modifier_ctrl |
-        mir_input_event_modifier_meta;
-
-    void toggle(MirSurfaceState state)
-    {
-        if (auto const session = tools->focussed_application().lock())
-        {
-            if (auto const surface = session->default_surface())
-            {
-                if (surface->state() == state)
-                    state = mir_surface_state_restored;
-
-                auto const value = handle_set_state(surface, MirSurfaceState(state));
-                surface->configure(mir_surface_attrib_state, value);
-            }
-        }
-    }
-
-    std::shared_ptr<ms::Session> session_under(Point position)
-    {
-        return tools->find_session([&](SessionInfo const& info) { return info.tile.contains(position);});
-    }
-
-    void update_tiles(
-        SessionInfoMap& session_info,
-        Rectangles const& displays)
-    {
-        if (session_info.size() < 1 || displays.size() < 1) return;
-
-        auto const sessions = session_info.size();
-
-        auto const bounding_rect = displays.bounding_rectangle();
-
-        auto const total_width  = bounding_rect.size.width.as_int();
-        auto const total_height = bounding_rect.size.height.as_int();
-
-        auto index = 0;
-
-        for (auto& info : session_info)
-        {
-            auto const x = (total_width*index)/sessions;
-            ++index;
-            auto const dx = (total_width*index)/sessions - x;
-
-            auto const old_tile = info.second.tile;
-            Rectangle const new_tile{{x, 0}, {dx, total_height}};
-
-            update_surfaces(info.first, old_tile, new_tile);
-
-            info.second.tile = new_tile;
-        }
-    }
-
-    void update_surfaces(std::weak_ptr<ms::Session> const& session, Rectangle const& old_tile, Rectangle const& new_tile)
-    {
-        auto displacement = new_tile.top_left - old_tile.top_left;
-        auto& info = tools->info_for(session);
-
-        for (auto const& ps : info.surfaces)
-        {
-            if (auto const surface = ps.lock())
-            {
-                auto const old_pos = surface->top_left();
-                surface->move_to(old_pos + displacement);
-
-                fit_to_new_tile(*surface, old_tile, new_tile);
-            }
-        }
-    }
-
-    static void clip_to_tile(ms::SurfaceCreationParameters& parameters, Rectangle const& tile)
-    {
-        auto const displacement = parameters.top_left - tile.top_left;
-
-        auto width = std::min(tile.size.width.as_int()-displacement.dx.as_int(), parameters.size.width.as_int());
-        auto height = std::min(tile.size.height.as_int()-displacement.dy.as_int(), parameters.size.height.as_int());
-
-        parameters.size = Size{width, height};
-    }
-
-    static void fit_to_new_tile(ms::Surface& surface, Rectangle const& old_tile, Rectangle const& new_tile)
-    {
-        auto const displacement = surface.top_left() - new_tile.top_left;
-
-        // For now just scale if was filling width/height of tile
-        auto const old_size = surface.size();
-        auto const scaled_width = old_size.width == old_tile.size.width ? new_tile.size.width : old_size.width;
-        auto const scaled_height = old_size.height == old_tile.size.height ? new_tile.size.height : old_size.height;
-
-        auto width = std::min(new_tile.size.width.as_int()-displacement.dx.as_int(), scaled_width.as_int());
-        auto height = std::min(new_tile.size.height.as_int()-displacement.dy.as_int(), scaled_height.as_int());
-
-        surface.resize({width, height});
-    }
-
-    static bool drag(std::shared_ptr<ms::Surface> surface, Point to, Point from, Rectangle bounds)
-    {
-        if (surface && surface->input_area_contains(from))
-        {
-            auto const top_left = surface->top_left();
-            auto const surface_size = surface->size();
-            auto const bottom_right = top_left + as_displacement(surface_size);
-
-            auto movement = to - from;
-
-            if (movement.dx < DeltaX{0})
-                movement.dx = std::max(movement.dx, (bounds.top_left - top_left).dx);
-
-            if (movement.dy < DeltaY{0})
-                movement.dy = std::max(movement.dy, (bounds.top_left - top_left).dy);
-
-            if (movement.dx > DeltaX{0})
-                movement.dx = std::min(movement.dx, (bounds.bottom_right() - bottom_right).dx);
-
-            if (movement.dy > DeltaY{0})
-                movement.dy = std::min(movement.dy, (bounds.bottom_right() - bottom_right).dy);
-
-            auto new_pos = surface->top_left() + movement;
-
-            surface->move_to(new_pos);
-            return true;
-        }
-
-        return false;
-    }
-
-    static bool resize(std::shared_ptr<ms::Surface> surface, Point cursor, Point old_cursor, Rectangle bounds)
-    {
-        if (surface && surface->input_area_contains(old_cursor))
-        {
-            auto const top_left = surface->top_left();
-
-            auto const old_displacement = old_cursor - top_left;
-            auto const new_displacement = cursor - top_left;
-
-            auto const scale_x = new_displacement.dx.as_float()/std::max(1.0f, old_displacement.dx.as_float());
-            auto const scale_y = new_displacement.dy.as_float()/std::max(1.0f, old_displacement.dy.as_float());
-
-            if (scale_x <= 0.0f || scale_y <= 0.0f) return false;
-
-            auto const old_size = surface->size();
-            Size new_size{scale_x*old_size.width, scale_y*old_size.height};
-
-            auto const size_limits = as_size(bounds.bottom_right() - top_left);
-
-            if (new_size.width > size_limits.width)
-                new_size.width = size_limits.width;
-
-            if (new_size.height > size_limits.height)
-                new_size.height = size_limits.height;
-
-            surface->resize(new_size);
-
-            return true;
-        }
-
-        return false;
-    }
-
-    Tools* const tools;
-    Point old_cursor{};
-    std::weak_ptr<ms::Surface> old_surface;
-};
-=======
->>>>>>> df846411
 }
 
 using TilingWindowManager = me::BasicWindowManager<me::TilingWindowManagerPolicy, me::TilingSessionInfo, me::TilingSurfaceInfo>;
