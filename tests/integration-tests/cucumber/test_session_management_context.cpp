--- conflicted
+++ resolved
@@ -64,12 +64,10 @@
     MOCK_CONST_METHOD0(pixel_format, mir::geometry::PixelFormat ());
     MOCK_CONST_METHOD0(client_buffer, std::shared_ptr<mc::Buffer> ());
 
-<<<<<<< HEAD
     MOCK_METHOD2(configure, int(MirSurfaceAttrib, int));
-=======
+
     MOCK_CONST_METHOD0(supports_input, bool());
     MOCK_CONST_METHOD0(client_input_fd, int());
->>>>>>> a82acc7e
 };
 
 MATCHER_P(NamedWindowWithNoGeometry, name, "")
