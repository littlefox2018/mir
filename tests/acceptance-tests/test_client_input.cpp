/*
 * Copyright © 2015 Canonical Ltd.
 *
 * This program is free software: you can redistribute it and/or modify
 * it under the terms of the GNU General Public License version 3 as
 * published by the Free Software Foundation.
 *
 * This program is distributed in the hope that it will be useful,
 * but WITHOUT ANY WARRANTY; without even the implied warranty of
 * MERCHANTABILITY or FITNESS FOR A PARTICULAR PURPOSE.  See the
 * GNU General Public License for more details.
 *
 * You should have received a copy of the GNU General Public License
 * along with this program.  If not, see <http://www.gnu.org/licenses/>.
 *
 * Authored by: Andreas Pokorny <andreas.pokorny@canonical.com>
 */

#include "mir/input/input_device_info.h"
#include "mir/input/event_filter.h"
#include "mir/input/composite_event_filter.h"
#include "mir/input/mir_touchpad_configuration.h"

#include "mir_test_framework/headless_in_process_server.h"
#include "mir_test_framework/fake_input_device.h"
#include "mir_test_framework/placement_applying_shell.h"
#include "mir_test_framework/stub_server_platform_factory.h"
#include "mir_test_framework/temporary_environment_value.h"
#include "mir/test/signal.h"
#include "mir/test/spin_wait.h"
#include "mir/test/event_matchers.h"
#include "mir/test/event_factory.h"

#include "mir/input/input_device_observer.h"
#include "mir/input/input_device_hub.h"
#include "mir_toolkit/mir_client_library.h"
#include "mir/events/event_builders.h"

#include <gtest/gtest.h>
#include <gmock/gmock.h>

#include <linux/input.h>

#include <condition_variable>
#include <chrono>
#include <mutex>

namespace mi = mir::input;
namespace mt = mir::test;
namespace ms = mir::scene;
namespace mis = mir::input::synthesis;
namespace mtf = mir_test_framework;
namespace geom = mir::geometry;

using namespace std::chrono_literals;
using namespace testing;
using namespace std::chrono_literals;

namespace
{

struct MockEventFilter : public mi::EventFilter
{
    // Work around GMock wanting to know how to construct MirEvent
    MOCK_METHOD1(handle, bool(MirEvent const*));
    bool handle(MirEvent const& ev)
    {
        handle(&ev);
        return true;
    }
};

const int surface_width = 100;
const int surface_height = 100;

void null_event_handler(MirSurface*, MirEvent const*, void*)
{
}

struct Client
{
    MirSurface* surface{nullptr};

    MOCK_METHOD1(handle_input, void(MirEvent const*));
    MOCK_METHOD1(handle_keymap, void(MirEvent const*));

    Client(std::string const& con, std::string const& name)
    {
        connection = mir_connect_sync(con.c_str(), name.c_str());

        if (!mir_connection_is_valid(connection))
        {
            BOOST_THROW_EXCEPTION(
                std::runtime_error{std::string{"Failed to connect to test server: "} +
                mir_connection_get_error_message(connection)});
        }
<<<<<<< HEAD
        auto spec = mir_specify_window(connection, surface_width, surface_height, mir_pixel_format_abgr_8888);
        mir_spec_set_name(spec, name.c_str());
=======
        auto spec = mir_create_normal_window_spec(connection, surface_width, surface_height, mir_pixel_format_abgr_8888);
        mir_surface_spec_set_name(spec, name.c_str());
>>>>>>> 98684d0c
        surface = mir_surface_create_sync(spec);
        mir_spec_release(spec);
        if (!mir_surface_is_valid(surface))
            BOOST_THROW_EXCEPTION(std::runtime_error{std::string{"Failed creating a surface: "}+
                mir_surface_get_error_message(surface)});

        mir_surface_set_event_handler(surface, handle_event, this);
        mir_buffer_stream_swap_buffers_sync(
            mir_surface_get_buffer_stream(surface));

        ready_to_accept_events.wait_for(4s);
        if (!ready_to_accept_events.raised())
            BOOST_THROW_EXCEPTION(std::runtime_error("Timeout waiting for surface to become focused and exposed"));
    }

    void handle_surface_event(MirSurfaceEvent const* event)
    {
        auto const attrib = mir_surface_event_get_attribute(event);
        auto const value = mir_surface_event_get_attribute_value(event);

        if (mir_surface_attrib_visibility == attrib &&
            mir_surface_visibility_exposed == value)
            exposed = true;

        if (mir_surface_attrib_focus == attrib &&
            mir_surface_focused == value)
            focused = true;

        if (exposed && focused)
            ready_to_accept_events.raise();
    }

    static void handle_event(MirSurface*, MirEvent const* ev, void* context)
    {
        auto const client = static_cast<Client*>(context);
        auto type = mir_event_get_type(ev);
        if (type == mir_event_type_surface)
        {
            auto surface_event = mir_event_get_surface_event(ev);
            client->handle_surface_event(surface_event);

        }
        if (type == mir_event_type_input)
            client->handle_input(ev);
        if (type == mir_event_type_keymap)
            client->handle_keymap(ev);
    }
    ~Client()
    {
        // Remove the event handler to avoid handling spurious events unrelated
        // to the tests (e.g. pointer leave events when the surface is destroyed),
        // which can cause test expectations to fail.
        mir_surface_set_event_handler(surface, null_event_handler, nullptr);
        mir_surface_release_sync(surface);
        mir_connection_release(connection);
    }
    MirConnection * connection;
    mir::test::Signal ready_to_accept_events;
    mir::test::Signal all_events_received;
    bool exposed = false;
    bool focused = false;
};

struct DeviceCounter : mi::InputDeviceObserver
{
    DeviceCounter(std::function<void(size_t)> const& callback)
        : callback{callback}
    {}
    void device_added(std::shared_ptr<mi::Device> const&) override
    {
        ++count_devices;
    }
    void device_changed(std::shared_ptr<mi::Device> const&) override
    {}
    void device_removed(std::shared_ptr<mi::Device> const&) override
    {
        --count_devices;
    }
    void changes_complete()
    {
        callback(count_devices);
    }
    std::function<void(size_t)> const callback;
    int count_devices{0};
};

struct TestClientInput : mtf::HeadlessInProcessServer
{
    void SetUp() override
    {
        initial_display_layout({screen_geometry});

        server.wrap_shell(
            [this](std::shared_ptr<mir::shell::Shell> const& wrapped)
            {
                shell = std::make_shared<mtf::PlacementApplyingShell>(wrapped, input_regions, positions);
                return shell;
            });

        HeadlessInProcessServer::SetUp();

        positions[first] = geom::Rectangle{{0,0}, {surface_width, surface_height}};
    }

    std::shared_ptr<mtf::PlacementApplyingShell> shell;
    std::string const keyboard_name = "keyboard";
    std::string const keyboard_unique_id = "keyboard-uid";
    std::string const mouse_name = "mouse";
    std::string const mouse_unique_id = "mouse-uid";
    std::string const touchscreen_name = "touchscreen";
    std::string const touchscreen_unique_id = "touchscreen-uid";
    std::unique_ptr<mtf::FakeInputDevice> fake_keyboard{mtf::add_fake_input_device(mi::InputDeviceInfo{
        keyboard_name, keyboard_unique_id, mi::DeviceCapability::keyboard | mi::DeviceCapability::alpha_numeric})};
    std::unique_ptr<mtf::FakeInputDevice> fake_mouse{
        mtf::add_fake_input_device(mi::InputDeviceInfo{mouse_name, mouse_unique_id, mi::DeviceCapability::pointer})};
    std::unique_ptr<mtf::FakeInputDevice> fake_touch_screen{mtf::add_fake_input_device(
        mi::InputDeviceInfo{touchscreen_name, touchscreen_unique_id,
                            mi::DeviceCapability::touchscreen | mi::DeviceCapability::multitouch})};

    std::string first{"first"};
    std::string second{"second"};
    mtf::ClientInputRegions input_regions;
    mtf::ClientPositions positions;
    geom::Rectangle screen_geometry{{0,0}, {1000,800}};
    std::shared_ptr<MockEventFilter> mock_event_filter = std::make_shared<MockEventFilter>();
    mt::Signal devices_available;

    void wait_for_input_devices(int expected_number_of_input_devices = 3)
    {
        // The fake input devices are registered from within the input thread, as soon as the
        // input manager starts. So clients may connect to the server before those additions
        // have been processed.
        auto counter = std::make_shared<DeviceCounter>(
            [&](int count)
            {
                if (count == expected_number_of_input_devices)
                    devices_available.raise();
            });

        server.the_input_device_hub()->add_observer(counter);

        devices_available.wait_for(5s);
        ASSERT_THAT(counter->count_devices, Eq(expected_number_of_input_devices));

        server.the_input_device_hub()->remove_observer(counter);
    }

    MirInputDevice const* get_device_with_capabilities(MirInputConfig const* config, MirInputDeviceCapabilities caps)
    {
        for (size_t i = 0; i != mir_input_config_device_count(config); ++i)
        {
            auto dev = mir_input_config_get_device(config, i);
            if (caps == mir_input_device_get_capabilities(dev))
                return dev;
        }
        return nullptr;
    }

    MirInputDevice* get_mutable_device_with_capabilities(MirInputConfig* config, MirInputDeviceCapabilities caps)
    {
        for (size_t i = 0; i != mir_input_config_device_count(config); ++i)
        {
            auto dev = mir_input_config_get_mutable_device(config, i);
            if (caps == mir_input_device_get_capabilities(dev))
                return dev;
        }
        return nullptr;
    }
};

}

TEST_F(TestClientInput, clients_receive_keys)
{
    Client first_client(new_connection(), first);

    InSequence seq;
    EXPECT_CALL(first_client, handle_input(AllOf(mt::KeyDownEvent(), mt::KeyOfSymbol(XKB_KEY_Shift_R))));
    EXPECT_CALL(first_client, handle_input(AllOf(mt::KeyDownEvent(), mt::KeyOfSymbol(XKB_KEY_M))));
    EXPECT_CALL(first_client, handle_input(AllOf(mt::KeyUpEvent(), mt::KeyOfSymbol(XKB_KEY_M))));
    EXPECT_CALL(first_client, handle_input(AllOf(mt::KeyUpEvent(), mt::KeyOfSymbol(XKB_KEY_Shift_R))));
    EXPECT_CALL(first_client, handle_input(AllOf(mt::KeyDownEvent(), mt::KeyOfSymbol(XKB_KEY_i))));
    EXPECT_CALL(first_client, handle_input(AllOf(mt::KeyUpEvent(), mt::KeyOfSymbol(XKB_KEY_i))));
    EXPECT_CALL(first_client, handle_input(AllOf(mt::KeyDownEvent(), mt::KeyOfSymbol(XKB_KEY_r))));
    EXPECT_CALL(first_client, handle_input(AllOf(mt::KeyUpEvent(), mt::KeyOfSymbol(XKB_KEY_r)))).WillOnce(
        mt::WakeUp(&first_client.all_events_received));

    fake_keyboard->emit_event(mis::a_key_down_event().of_scancode(KEY_RIGHTSHIFT));
    fake_keyboard->emit_event(mis::a_key_down_event().of_scancode(KEY_M));
    fake_keyboard->emit_event(mis::a_key_up_event().of_scancode(KEY_M));
    fake_keyboard->emit_event(mis::a_key_up_event().of_scancode(KEY_RIGHTSHIFT));
    fake_keyboard->emit_event(mis::a_key_down_event().of_scancode(KEY_I));
    fake_keyboard->emit_event(mis::a_key_up_event().of_scancode(KEY_I));
    fake_keyboard->emit_event(mis::a_key_down_event().of_scancode(KEY_R));
    fake_keyboard->emit_event(mis::a_key_up_event().of_scancode(KEY_R));

    first_client.all_events_received.wait_for(10s);
}

TEST_F(TestClientInput, clients_receive_us_english_mapped_keys)
{
    Client first_client(new_connection(), first);

    InSequence seq;
    EXPECT_CALL(first_client, handle_input(AllOf(mt::KeyDownEvent(), mt::KeyOfSymbol(XKB_KEY_Shift_L))));
    EXPECT_CALL(first_client, handle_input(AllOf(mt::KeyDownEvent(), mt::KeyOfSymbol(XKB_KEY_dollar))))
        .WillOnce(mt::WakeUp(&first_client.all_events_received));

    fake_keyboard->emit_event(mis::a_key_down_event().of_scancode(KEY_LEFTSHIFT));
    fake_keyboard->emit_event(mis::a_key_down_event().of_scancode(KEY_4));
    first_client.all_events_received.wait_for(10s);
}

TEST_F(TestClientInput, clients_receive_pointer_inside_window_and_crossing_events)
{
    positions[first] = geom::Rectangle{{0,0}, {surface_width, surface_height}};
    Client first_client(new_connection(), first);

    // We should see the cursor enter
    InSequence seq;
    EXPECT_CALL(first_client, handle_input(mt::PointerEnterEventWithPosition(surface_width - 1, surface_height - 1)));
    EXPECT_CALL(first_client, handle_input(mt::PointerLeaveEvent()))
        .WillOnce(mt::WakeUp(&first_client.all_events_received));
    // But we should not receive an event for the second movement outside of our surface!

    fake_mouse->emit_event(mis::a_pointer_event().with_movement(surface_width - 1, surface_height - 1));
    fake_mouse->emit_event(mis::a_pointer_event().with_movement(2, 2));

    first_client.all_events_received.wait_for(120s);
}

TEST_F(TestClientInput, clients_receive_relative_pointer_events)
{
    mtf::TemporaryEnvironmentValue disable_batching("MIR_CLIENT_INPUT_RATE", "0");
    
    positions[first] = geom::Rectangle{{0,0}, {surface_width, surface_height}};
    Client first_client(new_connection(), first);

    InSequence seq;
    EXPECT_CALL(first_client, handle_input(AllOf(mt::PointerEnterEventWithPosition(1, 1),
                                                 mt::PointerEnterEventWithDiff(1, 1))));
    EXPECT_CALL(first_client, handle_input(AllOf(mt::PointerEventWithPosition(2, 2), mt::PointerEventWithDiff(1, 1))));
    EXPECT_CALL(first_client, handle_input(AllOf(mt::PointerEventWithPosition(3, 3), mt::PointerEventWithDiff(1, 1))));
    EXPECT_CALL(first_client, handle_input(AllOf(mt::PointerEventWithPosition(2, 2), mt::PointerEventWithDiff(-1, -1))));
    EXPECT_CALL(first_client, handle_input(AllOf(mt::PointerEventWithPosition(1, 1), mt::PointerEventWithDiff(-1, -1))));
    // Ensure we continue to receive relative moement even when absolute movement is constrained.
    EXPECT_CALL(first_client, handle_input(AllOf(mt::PointerEventWithPosition(0, 0), mt::PointerEventWithDiff(-1, -1))));
    EXPECT_CALL(first_client, handle_input(AllOf(mt::PointerEventWithPosition(0, 0), mt::PointerEventWithDiff(-1, -1))));
    EXPECT_CALL(first_client, handle_input(AllOf(mt::PointerEventWithPosition(0, 0), mt::PointerEventWithDiff(-1, -1))))
        .WillOnce(mt::WakeUp(&first_client.all_events_received));

    fake_mouse->emit_event(mis::a_pointer_event().with_movement(1, 1));
    fake_mouse->emit_event(mis::a_pointer_event().with_movement(1, 1));
    fake_mouse->emit_event(mis::a_pointer_event().with_movement(1, 1));
    fake_mouse->emit_event(mis::a_pointer_event().with_movement(-1, -1));
    fake_mouse->emit_event(mis::a_pointer_event().with_movement(-1, -1));
    fake_mouse->emit_event(mis::a_pointer_event().with_movement(-1, -1));
    fake_mouse->emit_event(mis::a_pointer_event().with_movement(-1, -1));
    fake_mouse->emit_event(mis::a_pointer_event().with_movement(-1, -1));

    first_client.all_events_received.wait_for(120s);
}

TEST_F(TestClientInput, clients_receive_button_events_inside_window)
{
    Client first_client(new_connection(), first);

    EXPECT_CALL(first_client, handle_input(mt::PointerEnterEvent()));
    // The cursor starts at (0, 0).
    EXPECT_CALL(first_client, handle_input(mt::ButtonDownEvent(0, 0)))
        .WillOnce(mt::WakeUp(&first_client.all_events_received));

    fake_mouse->emit_event(mis::a_button_down_event().of_button(BTN_LEFT).with_action(mis::EventAction::Down));

    first_client.all_events_received.wait_for(10s);
}

TEST_F(TestClientInput, clients_receive_many_button_events_inside_window)
{
    Client first_client(new_connection(), first);
    // The cursor starts at (0, 0).

    InSequence seq;
    auto expect_buttons = [&](MirPointerButtons b) {
        EXPECT_CALL(first_client, handle_input(mt::ButtonsDown(0, 0, b)));
    };

    MirPointerButtons buttons = mir_pointer_button_primary;
    EXPECT_CALL(first_client, handle_input(mt::PointerEnterEvent()));
    expect_buttons(buttons);
    expect_buttons(buttons |= mir_pointer_button_secondary);
    expect_buttons(buttons |= mir_pointer_button_tertiary);
    expect_buttons(buttons |= mir_pointer_button_forward);
    expect_buttons(buttons |= mir_pointer_button_back);
    expect_buttons(buttons &= ~mir_pointer_button_back);
    expect_buttons(buttons &= ~mir_pointer_button_forward);
    expect_buttons(buttons &= ~mir_pointer_button_tertiary);
    expect_buttons(buttons &= ~mir_pointer_button_secondary);
    EXPECT_CALL(first_client, handle_input(mt::ButtonsDown(0, 0, 0))).WillOnce(
    mt::WakeUp(&first_client.all_events_received));

    auto press_button = [&](int button) {
        fake_mouse->emit_event(mis::a_button_down_event().of_button(button).with_action(mis::EventAction::Down));
    };
    auto release_button = [&](int button) {
        fake_mouse->emit_event(mis::a_button_up_event().of_button(button).with_action(mis::EventAction::Up));
    };
    press_button(BTN_LEFT);
    press_button(BTN_RIGHT);
    press_button(BTN_MIDDLE);
    press_button(BTN_FORWARD);
    press_button(BTN_BACK);
    release_button(BTN_BACK);
    release_button(BTN_FORWARD);
    release_button(BTN_MIDDLE);
    release_button(BTN_RIGHT);
    release_button(BTN_LEFT);

    first_client.all_events_received.wait_for(10s);
}

TEST_F(TestClientInput, multiple_clients_receive_pointer_inside_windows)
{
    int const screen_width = screen_geometry.size.width.as_int();
    int const screen_height = screen_geometry.size.height.as_int();
    int const client_height = screen_height / 2;
    int const client_width = screen_width / 2;

    positions[first] = {{0, 0}, {client_width, client_height}};
    positions[second] = {{client_width, client_height}, {client_width, client_height}};

    Client first_client(new_connection(), first);
    Client second_client(new_connection(), second);

    {
        InSequence seq;
        EXPECT_CALL(first_client, handle_input(mt::PointerEnterEventWithPosition(client_width - 1, client_height - 1)));
        EXPECT_CALL(first_client, handle_input(mt::PointerLeaveEvent()))
            .WillOnce(mt::WakeUp(&first_client.all_events_received));
    }

    {
        InSequence seq;
        EXPECT_CALL(second_client, handle_input(mt::PointerEnterEventWithPosition(client_width - 1, client_height - 1)))
            .WillOnce(mt::WakeUp(&second_client.all_events_received));
    }

    // In the bounds of the first surface
    fake_mouse->emit_event(mis::a_pointer_event().with_movement(client_width - 1, client_height - 1));
    // In the bounds of the second surface
    fake_mouse->emit_event(mis::a_pointer_event().with_movement(client_width, client_height));

    first_client.all_events_received.wait_for(2s);
    second_client.all_events_received.wait_for(2s);
}

TEST_F(TestClientInput, clients_do_not_receive_pointer_outside_input_region)
{
    int const client_height = surface_height;
    int const client_width = surface_width;

    input_regions[first] = {{{0, 0}, {client_width - 80, client_height}},
                            {{client_width - 20, 0}, {client_width - 80, client_height}}};

    Client first_client(new_connection(), first);

    EXPECT_CALL(first_client, handle_input(mt::PointerEnterEvent())).Times(AnyNumber());
    EXPECT_CALL(first_client, handle_input(mt::PointerLeaveEvent())).Times(AnyNumber());
    EXPECT_CALL(first_client, handle_input(mt::PointerMovementEvent())).Times(AnyNumber());

    {
        // We should see two of the three button pairs.
        InSequence seq;
        EXPECT_CALL(first_client, handle_input(mt::ButtonDownEvent(1, 1)));
        EXPECT_CALL(first_client, handle_input(mt::ButtonUpEvent(1, 1)));
        EXPECT_CALL(first_client, handle_input(mt::ButtonDownEvent(99, 99)));
        EXPECT_CALL(first_client, handle_input(mt::ButtonUpEvent(99, 99)))
            .WillOnce(mt::WakeUp(&first_client.all_events_received));
    }

    // First we will move the cursor in to the input region on the left side of
    // the window. We should see a click here.
    fake_mouse->emit_event(mis::a_pointer_event().with_movement(1, 1));
    fake_mouse->emit_event(mis::a_button_down_event().of_button(BTN_LEFT).with_action(mis::EventAction::Down));
    fake_mouse->emit_event(mis::a_button_up_event().of_button(BTN_LEFT));

    // Now in to the dead zone in the center of the window. We should not see
    // a click here.
    fake_mouse->emit_event(mis::a_pointer_event().with_movement(49, 49));
    fake_mouse->emit_event(mis::a_button_down_event().of_button(BTN_LEFT).with_action(mis::EventAction::Down));
    fake_mouse->emit_event(mis::a_button_up_event().of_button(BTN_LEFT));

    // Now in to the right edge of the window, in the right input region.
    // Again we should see a click.
    fake_mouse->emit_event(mis::a_pointer_event().with_movement(49, 49));
    fake_mouse->emit_event(mis::a_button_down_event().of_button(BTN_LEFT).with_action(mis::EventAction::Down));
    fake_mouse->emit_event(mis::a_button_up_event().of_button(BTN_LEFT));

    first_client.all_events_received.wait_for(5s);
}

TEST_F(TestClientInput, scene_obscure_motion_events_by_stacking)
{
    auto smaller_geometry = screen_geometry;
    smaller_geometry.size.width =
        geom::Width{screen_geometry.size.width.as_uint32_t() / 2};

    positions[first] = screen_geometry;
    positions[second] = smaller_geometry;

    Client first_client(new_connection(), first);
    Client second_client(new_connection(), second);

    EXPECT_CALL(first_client, handle_input(mt::PointerEnterEvent())).Times(AnyNumber());
    EXPECT_CALL(first_client, handle_input(mt::PointerLeaveEvent())).Times(AnyNumber());
    EXPECT_CALL(first_client, handle_input(mt::PointerMovementEvent())).Times(AnyNumber());
    {
        // We should only see one button event sequence.
        InSequence seq;
        EXPECT_CALL(first_client, handle_input(mt::ButtonDownEvent(501, 1)));
        EXPECT_CALL(first_client, handle_input(mt::ButtonUpEvent(501, 1)))
            .WillOnce(mt::WakeUp(&first_client.all_events_received));
    }

    EXPECT_CALL(second_client, handle_input(mt::PointerEnterEvent())).Times(AnyNumber());
    EXPECT_CALL(second_client, handle_input(mt::PointerLeaveEvent())).Times(AnyNumber());
    EXPECT_CALL(second_client, handle_input(mt::PointerMovementEvent())).Times(AnyNumber());
    {
        // Likewise we should only see one button sequence.
        InSequence seq;
        EXPECT_CALL(second_client, handle_input(mt::ButtonDownEvent(1, 1)));
        EXPECT_CALL(second_client, handle_input(mt::ButtonUpEvent(1, 1)))
            .WillOnce(mt::WakeUp(&second_client.all_events_received));
    }

    // First we will move the cursor in to the region where client 2 obscures client 1
    fake_mouse->emit_event(mis::a_pointer_event().with_movement(1, 1));
    fake_mouse->emit_event(
        mis::a_button_down_event().of_button(BTN_LEFT).with_action(mis::EventAction::Down));
    fake_mouse->emit_event(mis::a_button_up_event().of_button(BTN_LEFT));
    // Now we move to the unobscured region of client 1
    fake_mouse->emit_event(mis::a_pointer_event().with_movement(500, 0));
    fake_mouse->emit_event(mis::a_button_down_event().of_button(BTN_LEFT).with_action(mis::EventAction::Down));
    fake_mouse->emit_event(mis::a_button_up_event().of_button(BTN_LEFT));

    first_client.all_events_received.wait_for(5s);
    second_client.all_events_received.wait_for(5s);
}

TEST_F(TestClientInput, hidden_clients_do_not_receive_pointer_events)
{
    positions[second] = {{0,0}, {surface_width, surface_height}};

    Client first_client(new_connection(), first);
    Client second_client(new_connection(), second);

    EXPECT_CALL(second_client, handle_input(mt::PointerEnterEventWithPosition(1, 1)))
        .WillOnce(mt::WakeUp(&second_client.all_events_received));

    EXPECT_CALL(second_client, handle_input(mt::PointerLeaveEvent())).Times(AnyNumber());

    EXPECT_CALL(first_client, handle_input(mt::PointerEnterEventWithPosition(2, 2)))
        .WillOnce(mt::WakeUp(&first_client.all_events_received));

    // We send one event and then hide the surface on top before sending the next.
    // So we expect each of the two surfaces to receive one event
    fake_mouse->emit_event(mis::a_pointer_event().with_movement(1,1));

    second_client.all_events_received.wait_for(2s);

    server.the_shell()->focused_session()->hide();

    fake_mouse->emit_event(mis::a_pointer_event().with_movement(1,1));
    first_client.all_events_received.wait_for(2s);
}

TEST_F(TestClientInput, clients_receive_pointer_within_coordinate_system_of_window)
{
    int const screen_width = screen_geometry.size.width.as_int();
    int const screen_height = screen_geometry.size.height.as_int();
    int const client_height = screen_height / 2;
    int const client_width = screen_width / 2;

    positions[first] = {{screen_width / 2, screen_height / 2}, {client_width, client_height}};

    Client first_client(new_connection(), first);

    InSequence seq;
    EXPECT_CALL(first_client, handle_input(mt::PointerEnterEvent()));
    EXPECT_CALL(first_client, handle_input(mt::PointerEventWithPosition(80, 170)))
        .Times(AnyNumber())
        .WillOnce(mt::WakeUp(&first_client.all_events_received));

    server.the_shell()->focused_surface()->move_to(geom::Point{screen_width / 2 - 40, screen_height / 2 - 80});

    fake_mouse->emit_event(mis::a_pointer_event().with_movement(screen_width / 2 + 40, screen_height / 2 + 90));

    first_client.all_events_received.wait_for(2s);
}

// TODO: Consider tests for more input devices with custom mapping (i.e. joysticks...)
TEST_F(TestClientInput, usb_direct_input_devices_work)
{
    float const minimum_touch = mtf::FakeInputDevice::minimum_touch_axis_value;
    float const maximum_touch = mtf::FakeInputDevice::maximum_touch_axis_value;
    auto const display_width = screen_geometry.size.width.as_int();
    auto const display_height = screen_geometry.size.height.as_int();

    // We place a click 10% in to the touchscreens space in both axis,
    // and a second at 0,0. Thus we expect to see a click at
    // .1*screen_width/height and a second at zero zero.
    float const abs_touch_x_1 = minimum_touch + (maximum_touch - minimum_touch) * 0.1f;
    float const abs_touch_y_1 = minimum_touch + (maximum_touch - minimum_touch) * 0.1f;
    float const abs_touch_x_2 = 0;
    float const abs_touch_y_2 = 0;

    float const expected_scale_x = display_width / (maximum_touch - minimum_touch + 1.0f);
    float const expected_scale_y = display_height / (maximum_touch - minimum_touch + 1.0f);

    float const expected_motion_x_1 = expected_scale_x * abs_touch_x_1;
    float const expected_motion_y_1 = expected_scale_y * abs_touch_y_1;
    float const expected_motion_x_2 = expected_scale_x * abs_touch_x_2;
    float const expected_motion_y_2 = expected_scale_y * abs_touch_y_2;

    positions[first] = screen_geometry;

    Client first_client(new_connection(), first);

    InSequence seq;
    EXPECT_CALL(first_client, handle_input(
        mt::TouchEvent(expected_motion_x_1, expected_motion_y_1)));
    EXPECT_CALL(first_client, handle_input(
        mt::TouchEventInDirection(expected_motion_x_1,
                                  expected_motion_y_1,
                                  expected_motion_x_2,
                                  expected_motion_y_2)))
        .Times(AnyNumber())
        .WillOnce(mt::WakeUp(&first_client.all_events_received));

    fake_touch_screen->emit_event(mis::a_touch_event()
                                  .at_position({abs_touch_x_1, abs_touch_y_1}));
    // Sleep here to trigger more failures (simulate slow machine)
    // TODO why would that cause failures?b
    std::this_thread::sleep_for(10ms);
    fake_touch_screen->emit_event(mis::a_touch_event()
                                  .with_action(mis::TouchParameters::Action::Move)
                                  .at_position({abs_touch_x_2, abs_touch_y_2}));

    first_client.all_events_received.wait_for(2s);
}

TEST_F(TestClientInput, receives_one_touch_event_per_frame)
{
    positions[first] = screen_geometry;
    Client first_client(new_connection(), first);

    int const frame_rate = 60;
    int const input_rate = 500;
    int const nframes = 100;
    int const nframes_error = 80;
    int const inputs_per_frame = input_rate / frame_rate;
    int const ninputs = nframes * inputs_per_frame;
    auto const frame_time = 1000ms / frame_rate;
    auto const input_interval = std::chrono::duration<double>(1s) / input_rate;

    int received_input_events = 0;

    EXPECT_CALL(first_client, handle_input(_))
        .Times(Between(nframes-nframes_error, nframes+nframes_error))
        .WillRepeatedly(InvokeWithoutArgs(
            [&]()
            {
                ++received_input_events;
                if (received_input_events >= nframes-nframes_error)
                    first_client.all_events_received.raise();
            }));

    fake_touch_screen->emit_event(mis::a_touch_event()
                                  .at_position({0,0}));

    ASSERT_THAT(input_rate, Ge(2 * frame_rate));
    ASSERT_THAT(ninputs, Gt(2 * nframes));

    fake_touch_screen->emit_touch_sequence(
        [this](int i)
        {
            auto const x = i;
            auto const y = 2*i;
            return mis::a_touch_event()
                .with_action(mis::TouchParameters::Action::Move)
                .at_position({x,y});
        },
        ninputs,
        input_interval
        );

    // The main thing we're testing for is that too many events don't arrive
    // so we wait a little to check the cooked event stream has stopped:
    std::this_thread::sleep_for(200 * frame_time);

    // Wait for the expected minimum number of events (should be quick but
    // some CI runs are actually incredibly slow to finish)
    ASSERT_TRUE(first_client.all_events_received.wait_for(120s));

    // Remove reference to local received_input_events
    Mock::VerifyAndClearExpectations(&first_client);

    float const client_input_events_per_frame =
        (float)received_input_events / nframes;
    EXPECT_THAT(client_input_events_per_frame, Gt(0.0f));
    EXPECT_THAT(client_input_events_per_frame, Lt(2.0f));
}

TEST_F(TestClientInput, send_mir_input_events_through_surface)
{
    Client first_client(new_connection(), first);

    EXPECT_CALL(first_client, handle_input(mt::KeyDownEvent()))
        .WillOnce(mt::WakeUp(&first_client.all_events_received));

    auto key_event = mir::events::make_event(MirInputDeviceId{0}, 0ns, std::vector<uint8_t>{}, mir_keyboard_action_down, 0, KEY_M,
                                             mir_input_event_modifier_none);

    server.the_shell()->focused_surface()->consume(key_event.get());

    first_client.all_events_received.wait_for(2s);
}

TEST_F(TestClientInput, clients_receive_keymap_change_events)
{
    Client first_client(new_connection(), first);

    std::string const model = "pc105";
    std::string const layout = "dvorak";
    MirInputDeviceId const id = 1;

    EXPECT_CALL(first_client, handle_keymap(mt::KeymapEventForDevice(id)))
        .Times(1)
        .WillOnce(mt::WakeUp(&first_client.all_events_received));

    server.the_shell()->focused_surface()->set_keymap(id, model, layout, "", "");
    first_client.all_events_received.wait_for(2s);
}

TEST_F(TestClientInput, keymap_changes_change_keycode_received)
{
    Client first_client(new_connection(), first);

    MirInputDeviceId const id = 1;
    std::string const model = "pc105";
    std::string const layout = "us";
    std::string const variant = "dvorak";

    mt::Signal first_event_received,
        client_sees_keymap_change;

    InSequence seq;
    EXPECT_CALL(first_client, handle_input(AllOf(mt::KeyDownEvent(), mt::KeyOfSymbol(XKB_KEY_n))));
    EXPECT_CALL(first_client, handle_input(mt::KeyUpEvent()))
         .WillOnce(mt::WakeUp(&first_event_received));
    EXPECT_CALL(first_client, handle_keymap(mt::KeymapEventForDevice(id)))
        .WillOnce(mt::WakeUp(&client_sees_keymap_change));

    EXPECT_CALL(first_client, handle_input(AllOf(mt::KeyDownEvent(), mt::KeyOfSymbol(XKB_KEY_b))));
    EXPECT_CALL(first_client, handle_input(mt::KeyUpEvent()))
        .WillOnce(mt::WakeUp(&first_client.all_events_received));

    fake_keyboard->emit_event(mis::a_key_down_event().of_scancode(KEY_N));
    fake_keyboard->emit_event(mis::a_key_up_event().of_scancode(KEY_N));

    first_event_received.wait_for(60s);

    server.the_shell()->focused_surface()->set_keymap(id, model, layout, variant, "");

    client_sees_keymap_change.wait_for(60s);

    fake_keyboard->emit_event(mis::a_key_down_event().of_scancode(KEY_N));
    fake_keyboard->emit_event(mis::a_key_up_event().of_scancode(KEY_N));

    first_client.all_events_received.wait_for(5s);
}


TEST_F(TestClientInput, sends_no_wrong_keymaps_to_clients)
{
    Client first_client(new_connection(), first);

    MirInputDeviceId const id = 1;
    std::string const model = "thargoid207";
    std::string const layout = "polaris";

    mt::Signal first_event_received,
        client_sees_keymap_change;

    EXPECT_CALL(first_client, handle_keymap(mt::KeymapEventForDevice(id))).Times(0);

    EXPECT_THROW(
        {server.the_shell()->focused_surface()->set_keymap(id, model, layout, "", "");},
        std::invalid_argument);
}

TEST_F(TestClientInput, event_filter_may_consume_events)
{
    std::shared_ptr<MockEventFilter> mock_event_filter = std::make_shared<MockEventFilter>();
    server.the_composite_event_filter()->append(mock_event_filter);

    Client first_client(new_connection(), first);

    EXPECT_CALL(*mock_event_filter, handle(mt::InputConfigurationEvent())).Times(AnyNumber()).WillRepeatedly(Return(false));

    InSequence seq;
    EXPECT_CALL(*mock_event_filter, handle(_)).WillOnce(Return(true));
    EXPECT_CALL(*mock_event_filter, handle(_)).WillOnce(
        DoAll(mt::WakeUp(&first_client.all_events_received), Return(true)));

    // Since we handle the events in the filter the client should not receive them.
    EXPECT_CALL(first_client, handle_input(_)).Times(0);

    fake_keyboard->emit_event(mis::a_key_down_event().of_scancode(KEY_M));
    fake_keyboard->emit_event(mis::a_key_up_event().of_scancode(KEY_M));

    first_client.all_events_received.wait_for(10s);
}

namespace
{
struct TestClientInputKeyRepeat : public TestClientInput
{
    TestClientInputKeyRepeat()
        : enable_key_repeat("MIR_SERVER_ENABLE_KEY_REPEAT", "true")
    {
    }
    mtf::TemporaryEnvironmentValue enable_key_repeat;
};
}

TEST_F(TestClientInputKeyRepeat, keys_are_repeated_to_clients)
{
    Client first_client(new_connection(), first);

    InSequence seq;
    EXPECT_CALL(first_client, handle_input(AllOf(mt::KeyDownEvent(), mt::KeyOfSymbol(XKB_KEY_Shift_R))));
    EXPECT_CALL(first_client, handle_input(AllOf(mt::KeyRepeatEvent(),
        mt::KeyOfSymbol(XKB_KEY_Shift_R)))).WillOnce(mt::WakeUp(&first_client.all_events_received));
    // Extra repeats before we shut down.
    EXPECT_CALL(first_client, handle_input(mt::KeyRepeatEvent())).Times(AnyNumber());

    fake_keyboard->emit_event(mis::a_key_down_event().of_scancode(KEY_RIGHTSHIFT));

    first_client.all_events_received.wait_for(10s);
}

TEST_F(TestClientInput, pointer_events_pass_through_shaped_out_regions_of_client)
{
    positions[first] = {{0, 0}, {10, 10}};
    
    Client client(new_connection(), first);

    MirRectangle input_rects[] = {{1, 1, 10, 10}};

<<<<<<< HEAD
    auto spec = mir_create_spec(client.connection);
    mir_spec_set_input_shape(spec, input_rects, 1);
=======
    auto spec = mir_create_window_spec(client.connection);
    mir_surface_spec_set_input_shape(spec, input_rects, 1);
>>>>>>> 98684d0c
    mir_surface_apply_spec(client.surface, spec);
    mir_spec_release(spec);

    ASSERT_TRUE(shell->wait_for_modify_surface(5s));

    // We verify that we don't receive the first shaped out button event.
    EXPECT_CALL(client, handle_input(mt::PointerEnterEventWithPosition(1, 1)));
    EXPECT_CALL(client, handle_input(mt::ButtonDownEvent(1, 1)))
        .WillOnce(mt::WakeUp(&client.all_events_received));

    fake_mouse->emit_event(mis::a_button_down_event().of_button(BTN_LEFT).with_action(mis::EventAction::Down));
    fake_mouse->emit_event(mis::a_button_up_event().of_button(BTN_LEFT).with_action(mis::EventAction::Up));
    fake_mouse->emit_event(mis::a_pointer_event().with_movement(1, 1));
    fake_mouse->emit_event(mis::a_button_down_event().of_button(BTN_LEFT));

    client.all_events_received.wait_for(10s);
}

MATCHER_P3(ADeviceMatches, name, unique_id, caps, "")
{
    auto one_of_the_devices_matched = false;
    for (size_t i = 0, e = mir_input_config_device_count(arg); i != e; ++i)
    {
        auto dev = mir_input_config_get_device(arg, i);
        if (mir_input_device_get_name(dev) == name &&
            mir_input_device_get_unique_id(dev) == unique_id &&
            mir_input_device_get_capabilities(dev) == caps)
            one_of_the_devices_matched = true;
    }
    return one_of_the_devices_matched;
}

TEST_F(TestClientInput, client_input_config_request_receives_all_attached_devices)
{
    wait_for_input_devices();

    auto con = mir_connect_sync(new_connection().c_str(), first.c_str());
    auto config = mir_connection_create_input_config(con);
    int limit = 10;
    unsigned num_devices = 0u;
    unsigned const expected_devices = 3u;

    for(auto i = 0; i < limit; i++)
    {
        num_devices = mir_input_config_device_count(config);
        if (num_devices == expected_devices)
            break;

        std::this_thread::sleep_for(10ms);
        mir_input_config_destroy(config);
        config = mir_connection_create_input_config(con);
    }

    ASSERT_THAT(mir_input_config_device_count(config), Eq(expected_devices));

    EXPECT_THAT(config, ADeviceMatches(keyboard_name, keyboard_unique_id,
                                       uint32_t(mir_input_device_capability_keyboard |
                                                mir_input_device_capability_alpha_numeric)));
    EXPECT_THAT(config, ADeviceMatches(mouse_name, mouse_unique_id, mir_input_device_capability_pointer));
    EXPECT_THAT(config, ADeviceMatches(touchscreen_name, touchscreen_unique_id,
                                        uint32_t(mir_input_device_capability_touchscreen |
                                                 mir_input_device_capability_multitouch)));

    mir_input_config_destroy(config);
    mir_connection_release(con);
}


TEST_F(TestClientInput, callback_function_triggered_on_input_device_addition)
{
    Client a_client(new_connection(), first);
    mt::Signal callback_triggered;
    mir_connection_set_input_config_change_callback(
        a_client.connection,
        [](MirConnection*, void* cond)
        {
            static_cast<mt::Signal*>(cond)->raise();
        },
        static_cast<void*>(&callback_triggered));

    std::string const touchpad{"touchpad"};
    std::string const touchpad_uid{"touchpad"};
    std::unique_ptr<mtf::FakeInputDevice> fake_touchpad{mtf::add_fake_input_device(
        mi::InputDeviceInfo{touchpad, touchpad_uid,
                            mi::DeviceCapability::touchpad | mi::DeviceCapability::pointer})};

    callback_triggered.wait_for(1s);
    EXPECT_THAT(callback_triggered.raised(), Eq(true));

    auto config = mir_connection_create_input_config(a_client.connection);
    EXPECT_THAT(mir_input_config_device_count(config), Eq(4u));
    EXPECT_THAT(config, ADeviceMatches(touchpad, touchpad_uid, uint32_t(mir_input_device_capability_touchpad |
                                                                         mir_input_device_capability_pointer)));

    mir_input_config_destroy(config);
}

TEST_F(TestClientInput, callback_function_triggered_on_input_device_removal)
{
    Client a_client(new_connection(), first);
    mt::Signal callback_triggered;
    mir_connection_set_input_config_change_callback(
        a_client.connection,
        [](MirConnection*, void* cond)
        {
            static_cast<mt::Signal*>(cond)->raise();
        },
        static_cast<void*>(&callback_triggered));

    fake_keyboard->emit_device_removal();
    callback_triggered.wait_for(1s);

    EXPECT_THAT(callback_triggered.raised(), Eq(true));

    auto config = mir_connection_create_input_config(a_client.connection);
    EXPECT_THAT(mir_input_config_device_count(config), Eq(2u));
    mir_input_config_destroy(config);
}

TEST_F(TestClientInput, initial_mouse_configuration_can_be_querried)
{
    wait_for_input_devices();

    Client a_client(new_connection(), first);
    auto config = mir_connection_create_input_config(a_client.connection);
    auto mouse = get_device_with_capabilities(config, mir_input_device_capability_pointer);
    ASSERT_THAT(mouse, Ne(nullptr));

    auto pointer_config = mir_input_device_get_pointer_configuration(mouse);

    EXPECT_THAT(mir_pointer_configuration_get_acceleration(pointer_config), Eq(mir_pointer_acceleration_none));
    EXPECT_THAT(mir_pointer_configuration_get_vertical_scroll_scale(pointer_config), Eq(1.0));
    EXPECT_THAT(mir_pointer_configuration_get_horizontal_scroll_scale(pointer_config), Eq(1.0));

    mir_input_config_destroy(config);
}

TEST_F(TestClientInput, no_touchpad_configuration_on_mouse)
{
    wait_for_input_devices();

    Client a_client(new_connection(), first);
    auto config = mir_connection_create_input_config(a_client.connection);
    auto mouse = get_device_with_capabilities(config, mir_input_device_capability_pointer);

    EXPECT_THAT(mir_input_device_get_touchpad_configuration(mouse), Eq(nullptr));
    mir_input_config_destroy(config);
}

TEST_F(TestClientInput, pointer_configuration_is_mutable)
{
    wait_for_input_devices();

    Client a_client(new_connection(), first);
    auto config = mir_connection_create_input_config(a_client.connection);
    auto mouse = get_mutable_device_with_capabilities(config, mir_input_device_capability_pointer);
    auto pointer_config = mir_input_device_get_mutable_pointer_configuration(mouse);

    mir_pointer_configuration_set_acceleration(pointer_config, mir_pointer_acceleration_adaptive);
    mir_pointer_configuration_set_acceleration_bias(pointer_config, 1.0);
    mir_pointer_configuration_set_horizontal_scroll_scale(pointer_config, 1.2);
    mir_pointer_configuration_set_vertical_scroll_scale(pointer_config, 1.4);

    EXPECT_THAT(mir_pointer_configuration_get_vertical_scroll_scale(pointer_config), Eq(1.4));
    EXPECT_THAT(mir_pointer_configuration_get_horizontal_scroll_scale(pointer_config), Eq(1.2));
    EXPECT_THAT(mir_pointer_configuration_get_acceleration(pointer_config), Eq(mir_pointer_acceleration_adaptive));
    EXPECT_THAT(mir_pointer_configuration_get_acceleration_bias(pointer_config), Eq(1.0));

    mir_input_config_destroy(config);
}

TEST_F(TestClientInput, touchpad_configuration_can_be_querried)
{
    MirTouchpadConfiguration const default_configuration;
    std::unique_ptr<mtf::FakeInputDevice> fake_touchpad{mtf::add_fake_input_device(
        mi::InputDeviceInfo{"tpd", "tpd-id",
                            mi::DeviceCapability::pointer | mi::DeviceCapability::touchpad})};

    wait_for_input_devices(4);

    Client a_client(new_connection(), first);
    auto config = mir_connection_create_input_config(a_client.connection);
    auto touchpad = get_device_with_capabilities(config,
                                                 mir_input_device_capability_pointer|
                                                 mir_input_device_capability_touchpad);
    ASSERT_THAT(touchpad, Ne(nullptr));

    auto touchpad_config = mir_input_device_get_touchpad_configuration(touchpad);

    EXPECT_THAT(mir_touchpad_configuration_get_click_modes(touchpad_config), Eq(default_configuration.click_mode()));
    EXPECT_THAT(mir_touchpad_configuration_get_scroll_modes(touchpad_config), Eq(default_configuration.scroll_mode()));
    EXPECT_THAT(mir_touchpad_configuration_get_button_down_scroll_button(touchpad_config), Eq(default_configuration.button_down_scroll_button()));
    EXPECT_THAT(mir_touchpad_configuration_get_tap_to_click(touchpad_config), Eq(default_configuration.tap_to_click()));
    EXPECT_THAT(mir_touchpad_configuration_get_middle_mouse_button_emulation(touchpad_config), Eq(default_configuration.middle_mouse_button_emulation()));
    EXPECT_THAT(mir_touchpad_configuration_get_disable_with_mouse(touchpad_config), Eq(default_configuration.disable_with_mouse()));
    EXPECT_THAT(mir_touchpad_configuration_get_disable_while_typing(touchpad_config), Eq(default_configuration.disable_while_typing()));

    mir_input_config_destroy(config);
}

TEST_F(TestClientInput, touchpad_configuration_is_mutable)
{
    std::unique_ptr<mtf::FakeInputDevice> fake_touchpad{mtf::add_fake_input_device(
        mi::InputDeviceInfo{"tpd", "tpd-id",
                            mi::DeviceCapability::pointer | mi::DeviceCapability::touchpad})};

    Client a_client(new_connection(), first);
    auto config = mir_connection_create_input_config(a_client.connection);
    auto touchpad = get_mutable_device_with_capabilities(config,
                                                 mir_input_device_capability_pointer|
                                                 mir_input_device_capability_touchpad);
    ASSERT_THAT(touchpad, Ne(nullptr));

    auto touchpad_config = mir_input_device_get_mutable_touchpad_configuration(touchpad);

    mir_touchpad_configuration_set_click_modes(touchpad_config, mir_touchpad_click_mode_area_to_click);
    mir_touchpad_configuration_set_scroll_modes(touchpad_config, mir_touchpad_scroll_mode_edge_scroll|mir_touchpad_scroll_mode_button_down_scroll);
    mir_touchpad_configuration_set_button_down_scroll_button(touchpad_config, 10);
    mir_touchpad_configuration_set_tap_to_click(touchpad_config, true);
    mir_touchpad_configuration_set_middle_mouse_button_emulation(touchpad_config, true);
    mir_touchpad_configuration_set_disable_with_mouse(touchpad_config, true);
    mir_touchpad_configuration_set_disable_while_typing(touchpad_config, false);

    EXPECT_THAT(mir_touchpad_configuration_get_click_modes(touchpad_config), Eq(mir_touchpad_click_mode_area_to_click));
    EXPECT_THAT(mir_touchpad_configuration_get_scroll_modes(touchpad_config),
                Eq(static_cast<MirTouchpadClickModes>(
                    mir_touchpad_scroll_mode_edge_scroll
                  | mir_touchpad_scroll_mode_button_down_scroll)));
    EXPECT_THAT(mir_touchpad_configuration_get_button_down_scroll_button(touchpad_config), Eq(10));
    EXPECT_THAT(mir_touchpad_configuration_get_tap_to_click(touchpad_config), Eq(true));
    EXPECT_THAT(mir_touchpad_configuration_get_middle_mouse_button_emulation(touchpad_config), Eq(true));
    EXPECT_THAT(mir_touchpad_configuration_get_disable_with_mouse(touchpad_config), Eq(true));
    EXPECT_THAT(mir_touchpad_configuration_get_disable_while_typing(touchpad_config), Eq(false));

    mir_input_config_destroy(config);
}

<|MERGE_RESOLUTION|>--- conflicted
+++ resolved
@@ -94,13 +94,8 @@
                 std::runtime_error{std::string{"Failed to connect to test server: "} +
                 mir_connection_get_error_message(connection)});
         }
-<<<<<<< HEAD
-        auto spec = mir_specify_window(connection, surface_width, surface_height, mir_pixel_format_abgr_8888);
+        auto spec = mir_create_normal_window_spec(connection, surface_width, surface_height, mir_pixel_format_abgr_8888);
         mir_spec_set_name(spec, name.c_str());
-=======
-        auto spec = mir_create_normal_window_spec(connection, surface_width, surface_height, mir_pixel_format_abgr_8888);
-        mir_surface_spec_set_name(spec, name.c_str());
->>>>>>> 98684d0c
         surface = mir_surface_create_sync(spec);
         mir_spec_release(spec);
         if (!mir_surface_is_valid(surface))
@@ -861,13 +856,8 @@
 
     MirRectangle input_rects[] = {{1, 1, 10, 10}};
 
-<<<<<<< HEAD
-    auto spec = mir_create_spec(client.connection);
+    auto spec = mir_create_window_spec(client.connection);
     mir_spec_set_input_shape(spec, input_rects, 1);
-=======
-    auto spec = mir_create_window_spec(client.connection);
-    mir_surface_spec_set_input_shape(spec, input_rects, 1);
->>>>>>> 98684d0c
     mir_surface_apply_spec(client.surface, spec);
     mir_spec_release(spec);
 
