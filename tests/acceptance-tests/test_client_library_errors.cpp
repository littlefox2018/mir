/*
 * Copyright © 2014 Canonical Ltd.
 *
 * This program is free software: you can redistribute it and/or modify
 * it under the terms of the GNU General Public License version 3 as
 * published by the Free Software Foundation.
 *
 * This program is distributed in the hope that it will be useful,
 * but WITHOUT ANY WARRANTY; without even the implied warranty of
 * MERCHANTABILITY or FITNESS FOR A PARTICULAR PURPOSE.  See the
 * GNU General Public License for more details.
 *
 * You should have received a copy of the GNU General Public License
 * along with this program.  If not, see <http://www.gnu.org/licenses/>.
 *
 * Authored by: Christopher James Halse Rogers <christopher.halse.rogers@canonical.com>
 */

#include "mir_toolkit/mir_client_library.h"
#include "mir_toolkit/debug/surface.h"

#include "src/client/client_platform_factory.h"
#include "src/client/client_platform.h"
#include "src/client/client_buffer_factory.h"

#include "mir_test/validity_matchers.h"

#include "mir_test_framework/headless_in_process_server.h"
#include "mir_test_framework/using_stub_client_platform.h"
#include "mir_test_framework/stub_client_connection_configuration.h"
#include "mir_test_framework/any_surface.h"
#include "mir_test_doubles/stub_client_buffer_factory.h"

#include <gtest/gtest.h>
#include <gmock/gmock.h>

#include <stdexcept>
#include <boost/throw_exception.hpp>
#include <cstring>

namespace mcl = mir::client;
namespace mtf = mir_test_framework;
namespace mtd = mir::test::doubles;

namespace
{
enum Method : uint64_t
{
    none = 0,
    the_client_platform_factory = 1<<0,
    create_client_platform      = 1<<1,
    create_egl_native_window    = 1<<2,
    create_buffer_factory       = 1<<3
};

std::string const exception_text{"Ducks!"};

template<Method name, Method failure_set>
bool should_fail()
{
    return (name & failure_set);
}

template<Method failure_set>
class ConfigurableFailurePlatform : public mir::client::ClientPlatform
{
    std::shared_ptr<EGLNativeWindowType> create_egl_native_window(mir::client::ClientSurface *)
    {
        if (should_fail<Method::create_egl_native_window, failure_set>())
        {
            BOOST_THROW_EXCEPTION(std::runtime_error{exception_text});
        }
        return std::shared_ptr<EGLNativeWindowType>{};
    }
    MirPlatformType platform_type() const
    {
        BOOST_THROW_EXCEPTION(std::runtime_error{exception_text});
        return MirPlatformType::mir_platform_type_gbm;
    }
    std::shared_ptr<mir::client::ClientBufferFactory> create_buffer_factory()
    {
        if (should_fail<Method::create_buffer_factory, failure_set>())
        {
            BOOST_THROW_EXCEPTION(std::runtime_error{exception_text});
        }
        return std::make_shared<mtd::StubClientBufferFactory>();
    }
    std::shared_ptr<EGLNativeDisplayType> create_egl_native_display()
    {
        return std::shared_ptr<EGLNativeDisplayType>{};
    }
    MirNativeBuffer *convert_native_buffer(mir::graphics::NativeBuffer*) const
    {
        BOOST_THROW_EXCEPTION(std::runtime_error{exception_text});
        return nullptr;
    }
};

template<Method failure_set>
class ConfigurableFailureFactory: public mir::client::ClientPlatformFactory
{
    std::shared_ptr<mir::client::ClientPlatform>
    create_client_platform(mir::client::ClientContext* /*context*/) override
    {
        if (should_fail<Method::create_client_platform, failure_set>())
        {
            BOOST_THROW_EXCEPTION(std::runtime_error{exception_text});
        }
        return std::make_shared<ConfigurableFailurePlatform<failure_set>>();
    }
};

template<Method failure_set>
class ConfigurableFailureConfiguration : public mtf::StubConnectionConfiguration
{
    using mtf::StubConnectionConfiguration::StubConnectionConfiguration;

    std::shared_ptr<mir::client::ClientPlatformFactory> the_client_platform_factory() override
    {
        if (should_fail<Method::the_client_platform_factory, failure_set>())
        {
            BOOST_THROW_EXCEPTION(std::runtime_error{exception_text});
        }
        return std::make_shared<ConfigurableFailureFactory<failure_set>>();
    }
};
}

using ClientLibraryErrors = mtf::HeadlessInProcessServer;

TEST_F(ClientLibraryErrors, exception_in_client_configuration_constructor_generates_error)
{
    mtf::UsingClientPlatform<ConfigurableFailureConfiguration<Method::the_client_platform_factory>> stubby;

    auto connection = mir_connect_sync(new_connection().c_str(), __PRETTY_FUNCTION__);

    EXPECT_FALSE(mir_connection_is_valid(connection));
    EXPECT_THAT(mir_connection_get_error_message(connection), testing::HasSubstr(exception_text));
    mir_connection_release(connection);
}

TEST_F(ClientLibraryErrors, exception_in_platform_construction_generates_error)
{
    mtf::UsingClientPlatform<ConfigurableFailureConfiguration<Method::create_client_platform>> stubby;

    auto connection = mir_connect_sync(new_connection().c_str(), __PRETTY_FUNCTION__);

    EXPECT_FALSE(mir_connection_is_valid(connection));
    EXPECT_THAT(mir_connection_get_error_message(connection), testing::HasSubstr(exception_text));
    mir_connection_release(connection);
}

TEST_F(ClientLibraryErrors, connecting_to_garbage_socket_returns_appropriate_error)
{
    using namespace testing;
    mtf::UsingStubClientPlatform stubby;

    auto connection = mir_connect_sync("garbage", __PRETTY_FUNCTION__);
    ASSERT_THAT(connection, NotNull());

    char const* error = mir_connection_get_error_message(connection);

    if (std::strcmp("connect: No such file or directory", error) &&
        std::strcmp("Can't find MIR server", error) &&
        !std::strstr(error, "Failed to connect to server socket"))
    {
        FAIL() << error;
    }
    mir_connection_release(connection);
}

TEST_F(ClientLibraryErrors, create_surface_returns_error_object_on_failure)
{
    mtf::UsingClientPlatform<ConfigurableFailureConfiguration<Method::create_buffer_factory>> stubby;

    auto connection = mir_connect_sync(new_connection().c_str(), __PRETTY_FUNCTION__);

    ASSERT_THAT(connection, IsValid());

    auto surface = mtf::make_any_surface(connection);
    ASSERT_NE(surface, nullptr);
    EXPECT_FALSE(mir_surface_is_valid(surface));
    EXPECT_THAT(mir_surface_get_error_message(surface), testing::HasSubstr(exception_text));

    mir_surface_release_sync(surface);
    mir_connection_release(connection);
}

namespace
{
void recording_surface_callback(MirSurface*, void* ctx)
{
    auto called = static_cast<bool*>(ctx);
    *called = true;
}
}

TEST_F(ClientLibraryErrors, surface_release_on_error_object_still_calls_callback)
{
    mtf::UsingClientPlatform<ConfigurableFailureConfiguration<Method::create_buffer_factory>> stubby;

    auto connection = mir_connect_sync(new_connection().c_str(), __PRETTY_FUNCTION__);

    ASSERT_THAT(connection, IsValid());

    auto surface = mtf::make_any_surface(connection);

    ASSERT_NE(surface, nullptr);
    EXPECT_FALSE(mir_surface_is_valid(surface));
    EXPECT_THAT(mir_surface_get_error_message(surface), testing::HasSubstr(exception_text));

    bool callback_called{false};
    mir_surface_release(surface, &recording_surface_callback, &callback_called);
    EXPECT_TRUE(callback_called);
    mir_connection_release(connection);
}


TEST_F(ClientLibraryErrors, create_surface_returns_error_object_on_failure_in_reply_processing)
{
    mtf::UsingClientPlatform<ConfigurableFailureConfiguration<Method::create_egl_native_window>> stubby;

    auto connection = mir_connect_sync(new_connection().c_str(), __PRETTY_FUNCTION__);

    ASSERT_THAT(connection, IsValid());

    auto surface = mtf::make_any_surface(connection);
    ASSERT_NE(surface, nullptr);
    EXPECT_FALSE(mir_surface_is_valid(surface));
    EXPECT_THAT(mir_surface_get_error_message(surface), testing::HasSubstr(exception_text));

    mir_surface_release_sync(surface);
    mir_connection_release(connection);
}

using ClientLibraryErrorsDeathTest = ClientLibraryErrors;


TEST_F(ClientLibraryErrorsDeathTest, createing_surface_on_garbage_connection_is_fatal)
{
    mtf::UsingStubClientPlatform stubby;

    auto connection = mir_connect_sync("garbage", __PRETTY_FUNCTION__);

    ASSERT_FALSE(mir_connection_is_valid(connection));
    EXPECT_DEATH(
        mtf::make_any_surface(connection), "");
<<<<<<< HEAD
=======

    mir_connection_release(connection);
>>>>>>> c52a4e25
}


TEST_F(ClientLibraryErrorsDeathTest, creating_surface_synchronosly_on_malconstructed_connection_is_fatal)
{
    mtf::UsingClientPlatform<ConfigurableFailureConfiguration<Method::the_client_platform_factory>> stubby;

    auto connection = mir_connect_sync(new_connection().c_str(), __PRETTY_FUNCTION__);

    ASSERT_FALSE(mir_connection_is_valid(connection));
    EXPECT_DEATH(mtf::make_any_surface(connection), "");
<<<<<<< HEAD
=======

    mir_connection_release(connection);
>>>>>>> c52a4e25
}

TEST_F(ClientLibraryErrorsDeathTest, creating_surface_synchronosly_on_invalid_connection_is_fatal)
{
    mtf::UsingClientPlatform<ConfigurableFailureConfiguration<Method::create_client_platform>> stubby;

    auto connection = mir_connect_sync(new_connection().c_str(), __PRETTY_FUNCTION__);

    ASSERT_FALSE(mir_connection_is_valid(connection));
    EXPECT_DEATH(mtf::make_any_surface(connection), "");
<<<<<<< HEAD
=======

    mir_connection_release(connection);
>>>>>>> c52a4e25
}<|MERGE_RESOLUTION|>--- conflicted
+++ resolved
@@ -245,11 +245,8 @@
     ASSERT_FALSE(mir_connection_is_valid(connection));
     EXPECT_DEATH(
         mtf::make_any_surface(connection), "");
-<<<<<<< HEAD
-=======
-
-    mir_connection_release(connection);
->>>>>>> c52a4e25
+
+    mir_connection_release(connection);
 }
 
 
@@ -261,11 +258,8 @@
 
     ASSERT_FALSE(mir_connection_is_valid(connection));
     EXPECT_DEATH(mtf::make_any_surface(connection), "");
-<<<<<<< HEAD
-=======
-
-    mir_connection_release(connection);
->>>>>>> c52a4e25
+
+    mir_connection_release(connection);
 }
 
 TEST_F(ClientLibraryErrorsDeathTest, creating_surface_synchronosly_on_invalid_connection_is_fatal)
@@ -276,9 +270,6 @@
 
     ASSERT_FALSE(mir_connection_is_valid(connection));
     EXPECT_DEATH(mtf::make_any_surface(connection), "");
-<<<<<<< HEAD
-=======
-
-    mir_connection_release(connection);
->>>>>>> c52a4e25
+
+    mir_connection_release(connection);
 }