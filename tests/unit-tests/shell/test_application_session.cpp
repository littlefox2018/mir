/*
 * Copyright © 2012 Canonical Ltd.
 *
 * This program is free software: you can redistribute it and/or modify
 * it under the terms of the GNU General Public License version 3 as
 * published by the Free Software Foundation.
 *
 * This program is distributed in the hope that it will be useful,
 * but WITHOUT ANY WARRANTY; without even the implied warranty of
 * MERCHANTABILITY or FITNESS FOR A PARTICULAR PURPOSE.  See the
 * GNU General Public License for more details.
 *
 * You should have received a copy of the GNU General Public License
 * along with this program.  If not, see <http://www.gnu.org/licenses/>.
 *
 * Authored By: Robert Carr <racarr@canonical.com>
 */

#include "mir/shell/application_session.h"
#include "mir/compositor/buffer.h"
#include "mir/shell/surface_creation_parameters.h"
#include "mir_test/fake_shared.h"
#include "mir_test_doubles/mock_surface_factory.h"
#include "mir_test_doubles/mock_surface.h"

#include "src/surfaces/proxy_surface.h"

#include <gmock/gmock.h>
#include <gtest/gtest.h>

namespace mc = mir::compositor;
namespace msh = mir::shell;
namespace ms = mir::surfaces;
namespace mt = mir::test;
namespace mtd = mir::test::doubles;

<<<<<<< HEAD
namespace
{
class MockSurface : public msh::Surface
{
public:
    MockSurface(std::weak_ptr<ms::Surface> const& surface) :
        impl(surface)
    {
        using namespace testing;

        ON_CALL(*this, hide()).WillByDefault(Invoke(&impl, &ms::BasicProxySurface::hide));
        ON_CALL(*this, show()).WillByDefault(Invoke(&impl, &ms::BasicProxySurface::show));
        ON_CALL(*this, destroy()).WillByDefault(Invoke(&impl, &ms::BasicProxySurface::destroy));
        ON_CALL(*this, shutdown()).WillByDefault(Invoke(&impl, &ms::BasicProxySurface::shutdown));
        ON_CALL(*this, advance_client_buffer()).WillByDefault(Invoke(&impl, &ms::BasicProxySurface::advance_client_buffer));

        ON_CALL(*this, size()).WillByDefault(Invoke(&impl, &ms::BasicProxySurface::size));
        ON_CALL(*this, pixel_format()).WillByDefault(Invoke(&impl, &ms::BasicProxySurface::pixel_format));
        ON_CALL(*this, client_buffer()).WillByDefault(Invoke(&impl, &ms::BasicProxySurface::client_buffer));
    }

    MOCK_METHOD0(hide, void());
    MOCK_METHOD0(show, void());
    MOCK_METHOD0(destroy, void());
    MOCK_METHOD0(shutdown, void());
    MOCK_METHOD0(advance_client_buffer, void());

    MOCK_CONST_METHOD0(size, mir::geometry::Size ());
    MOCK_CONST_METHOD0(pixel_format, mir::geometry::PixelFormat ());
    MOCK_CONST_METHOD0(client_buffer, std::shared_ptr<mc::Buffer> ());

    MOCK_METHOD2(configure, int(MirSurfaceAttrib, int));

private:
    ms::BasicProxySurface impl;
};
}

=======
>>>>>>> 4d8f7a56
TEST(ApplicationSession, create_and_destroy_surface)
{
    using namespace ::testing;

    auto const mock_surface = std::make_shared<mtd::MockSurface>();
    mtd::MockSurfaceFactory surface_factory;
    ON_CALL(surface_factory, create_surface(_)).WillByDefault(Return(mock_surface));

    EXPECT_CALL(surface_factory, create_surface(_));
    EXPECT_CALL(*mock_surface, destroy());

    msh::ApplicationSession session(mt::fake_shared(surface_factory), "Foo");

    msh::SurfaceCreationParameters params;
    auto surf = session.create_surface(params);

    session.destroy_surface(surf);
}


TEST(ApplicationSession, session_visbility_propagates_to_surfaces)
{
    using namespace ::testing;

    auto const mock_surface = std::make_shared<mtd::MockSurface>();
    mtd::MockSurfaceFactory surface_factory;
    ON_CALL(surface_factory, create_surface(_)).WillByDefault(Return(mock_surface));

    msh::ApplicationSession app_session(mt::fake_shared(surface_factory), "Foo");

    EXPECT_CALL(surface_factory, create_surface(_));

    {
        InSequence seq;
        EXPECT_CALL(*mock_surface, hide()).Times(1);
        EXPECT_CALL(*mock_surface, show()).Times(1);
        EXPECT_CALL(*mock_surface, destroy()).Times(1);
    }

    msh::SurfaceCreationParameters params;
    auto surf = app_session.create_surface(params);

    app_session.hide();
    app_session.show();

    app_session.destroy_surface(surf);
}

TEST(Session, get_invalid_surface_throw_behavior)
{
    using namespace ::testing;

    mtd::MockSurfaceFactory surface_factory;
    msh::ApplicationSession app_session(mt::fake_shared(surface_factory), "Foo");
    msh::SurfaceId invalid_surface_id = msh::SurfaceId{1};

    EXPECT_THROW({
            app_session.get_surface(invalid_surface_id);
    }, std::runtime_error);
}

TEST(Session, destroy_invalid_surface_throw_behavior)
{
    using namespace ::testing;

    mtd::MockSurfaceFactory surface_factory;
    msh::ApplicationSession app_session(mt::fake_shared(surface_factory), "Foo");
    msh::SurfaceId invalid_surface_id = msh::SurfaceId{1};

    EXPECT_THROW({
            app_session.destroy_surface(invalid_surface_id);
    }, std::runtime_error);
}<|MERGE_RESOLUTION|>--- conflicted
+++ resolved
@@ -34,47 +34,6 @@
 namespace mt = mir::test;
 namespace mtd = mir::test::doubles;
 
-<<<<<<< HEAD
-namespace
-{
-class MockSurface : public msh::Surface
-{
-public:
-    MockSurface(std::weak_ptr<ms::Surface> const& surface) :
-        impl(surface)
-    {
-        using namespace testing;
-
-        ON_CALL(*this, hide()).WillByDefault(Invoke(&impl, &ms::BasicProxySurface::hide));
-        ON_CALL(*this, show()).WillByDefault(Invoke(&impl, &ms::BasicProxySurface::show));
-        ON_CALL(*this, destroy()).WillByDefault(Invoke(&impl, &ms::BasicProxySurface::destroy));
-        ON_CALL(*this, shutdown()).WillByDefault(Invoke(&impl, &ms::BasicProxySurface::shutdown));
-        ON_CALL(*this, advance_client_buffer()).WillByDefault(Invoke(&impl, &ms::BasicProxySurface::advance_client_buffer));
-
-        ON_CALL(*this, size()).WillByDefault(Invoke(&impl, &ms::BasicProxySurface::size));
-        ON_CALL(*this, pixel_format()).WillByDefault(Invoke(&impl, &ms::BasicProxySurface::pixel_format));
-        ON_CALL(*this, client_buffer()).WillByDefault(Invoke(&impl, &ms::BasicProxySurface::client_buffer));
-    }
-
-    MOCK_METHOD0(hide, void());
-    MOCK_METHOD0(show, void());
-    MOCK_METHOD0(destroy, void());
-    MOCK_METHOD0(shutdown, void());
-    MOCK_METHOD0(advance_client_buffer, void());
-
-    MOCK_CONST_METHOD0(size, mir::geometry::Size ());
-    MOCK_CONST_METHOD0(pixel_format, mir::geometry::PixelFormat ());
-    MOCK_CONST_METHOD0(client_buffer, std::shared_ptr<mc::Buffer> ());
-
-    MOCK_METHOD2(configure, int(MirSurfaceAttrib, int));
-
-private:
-    ms::BasicProxySurface impl;
-};
-}
-
-=======
->>>>>>> 4d8f7a56
 TEST(ApplicationSession, create_and_destroy_surface)
 {
     using namespace ::testing;
