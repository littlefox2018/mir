--- conflicted
+++ resolved
@@ -39,15 +39,8 @@
     auto factory = std::make_shared<mtd::MockSurfaceFactory>();
     msh::DefaultSessionContainer container;
 
-<<<<<<< HEAD
-    container.insert_session(std::make_shared<msh::ApplicationSession>(factory, "Visual Studio 7", std::shared_ptr<mir::EventSink>()));
-    container.insert_session(std::make_shared<msh::ApplicationSession>(factory, "Visual Studio 8", std::shared_ptr<mir::EventSink>()));
-=======
-    container.insert_session(std::make_shared<msh::ApplicationSession>(factory, std::make_shared<mtd::StubInputTargetListener>(), 
-        "Visual Studio 7"));
-    container.insert_session(std::make_shared<msh::ApplicationSession>(factory, std::make_shared<mtd::StubInputTargetListener>(), 
-        "Visual Studio 8"));
->>>>>>> 3c039bd7
+    container.insert_session(std::make_shared<msh::ApplicationSession>(factory, std::make_shared<mtd::StubInputTargetListener>(), "Visual Studio 7", std::shared_ptr<mir::EventSink>()));
+    container.insert_session(std::make_shared<msh::ApplicationSession>(factory, std::make_shared<mtd::StubInputTargetListener>(), "Visual Studio 8", std::shared_ptr<mir::EventSink>()));
 
     struct local
     {
@@ -72,15 +65,11 @@
     auto factory = std::make_shared<mtd::MockSurfaceFactory>();
     msh::DefaultSessionContainer container;
 
-<<<<<<< HEAD
     auto session = std::make_shared<msh::ApplicationSession>(
         factory,
+        std::make_shared<mtd::StubInputTargetListener>(),
         "Visual Studio 7",
         std::shared_ptr<mir::EventSink>());
-=======
-    auto session = std::make_shared<msh::ApplicationSession>(factory, std::make_shared<mtd::StubInputTargetListener>(), 
-        "Visual Studio 7");
->>>>>>> 3c039bd7
     EXPECT_THROW({
         container.remove_session(session);
     }, std::logic_error);
