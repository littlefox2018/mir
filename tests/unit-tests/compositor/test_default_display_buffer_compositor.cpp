/*
 * Copyright © 2012 Canonical Ltd.
 *
 * This program is free software: you can redistribute it and/or modify
 * it under the terms of the GNU General Public License version 3 as
 * published by the Free Software Foundation.
 *
 * This program is distributed in the hope that it will be useful,
 * but WITHOUT ANY WARRANTY; without even the implied warranty of
 * MERCHANTABILITY or FITNESS FOR A PARTICULAR PURPOSE.  See the
 * GNU General Public License for more details.
 *
 * You should have received a copy of the GNU General Public License
 * along with this program.  If not, see <http://www.gnu.org/licenses/>.
 *
 * Authored by: Alan Griffiths <alan@octopull.co.uk>
 */

#include "src/server/compositor/default_display_buffer_compositor.h"
#include "mir/compositor/display_buffer_compositor.h"
#include "src/server/report/null_report_factory.h"
#include "mir/compositor/scene.h"
#include "mir/compositor/renderer.h"
#include "mir/geometry/rectangle.h"
#include "mir_test_doubles/mock_renderer.h"
#include "mir_test/fake_shared.h"
#include "mir_test_doubles/mock_display_buffer.h"
#include "mir_test_doubles/mock_renderable.h"
#include "mir_test_doubles/fake_renderable.h"
#include "mir_test_doubles/stub_display_buffer.h"
#include "mir_test_doubles/mock_buffer.h"
#include "mir_test_doubles/stub_buffer.h"
#include "mir_test_doubles/mock_compositor_report.h"
#include "mir_test_doubles/mock_scene.h"

#include <gmock/gmock.h>
#include <gtest/gtest.h>

namespace mg = mir::graphics;
namespace mc = mir::compositor;
namespace geom = mir::geometry;
namespace ms = mir::scene;
namespace mr = mir::report;

namespace mt = mir::test;
namespace mtd = mir::test::doubles;

namespace
{

struct FakeScene : mc::Scene
{
    FakeScene(mg::RenderableList& renderlist)
     : renderlist{renderlist}
    {
    }

    mg::RenderableList generate_renderable_list() const
    {
        return renderlist;
    }

<<<<<<< HEAD
    // Ugly...should we use delegation?
    void for_each_if(mc::FilterForScene& filter, mc::OperatorForScene& renderable_operator)
    {
        for (auto it = renderlist.begin(); it != renderlist.end(); it++)
        {
            mg::Renderable &info = **it;
            if (filter(info)) renderable_operator(info);
        }
    }

    void add_observer(std::shared_ptr<ms::Observer> const& /* observer */) override
    {
    }
    void remove_observer(std::shared_ptr<ms::Observer> const& /* observer */) override
    {
    }
=======
    void set_change_callback(std::function<void()> const&) {}
>>>>>>> 09fb27f3

    void change(mg::RenderableList const& new_renderlist)
    {
        renderlist = new_renderlist;
    }

    void lock() {}
    void unlock() {}

    mg::RenderableList renderlist;
};

struct DefaultDisplayBufferCompositor : public testing::Test
{
    DefaultDisplayBufferCompositor()
     : small(std::make_shared<mtd::FakeRenderable>(10, 20, 30, 40)),
       big(std::make_shared<mtd::FakeRenderable>(5, 10, 100, 200)),
       fullscreen(std::make_shared<mtd::FakeRenderable>(0, 0, 1366, 768))
    {
        using namespace testing;
        ON_CALL(display_buffer, orientation())
            .WillByDefault(Return(mir_orientation_normal));
        ON_CALL(display_buffer, view_area())
            .WillByDefault(Return(screen));
        ON_CALL(display_buffer, can_bypass())
            .WillByDefault(Return(false));
    }

    testing::NiceMock<mtd::MockRenderer> mock_renderer;
    geom::Rectangle screen{{0, 0}, {1366, 768}};
    testing::NiceMock<mtd::MockDisplayBuffer> display_buffer;
    std::shared_ptr<mtd::FakeRenderable> small;
    std::shared_ptr<mtd::FakeRenderable> big;
    std::shared_ptr<mtd::FakeRenderable> fullscreen;
};
}

TEST_F(DefaultDisplayBufferCompositor, render)
{
    using namespace testing;
    mtd::MockScene scene;

    EXPECT_CALL(mock_renderer, render(_,_))
        .Times(0);
    EXPECT_CALL(display_buffer, view_area())
        .Times(AtLeast(1));
    EXPECT_CALL(display_buffer, make_current())
        .Times(1);
    EXPECT_CALL(scene, generate_renderable_list())
        .Times(1);
    EXPECT_CALL(display_buffer, post_update())
        .Times(1);

    mc::DefaultDisplayBufferCompositor compositor(
        display_buffer,
        mt::fake_shared(scene),
        mt::fake_shared(mock_renderer),
        mr::null_compositor_report());
    compositor.composite();
}

TEST_F(DefaultDisplayBufferCompositor, skips_scene_that_should_not_be_rendered)
{
    using namespace testing;
    
    mtd::StubDisplayBuffer display_buffer{geom::Rectangle{{0,0},{14,14}}};
    auto mock_renderable1 = std::make_shared<NiceMock<mtd::MockRenderable>>();
    auto mock_renderable2 = std::make_shared<NiceMock<mtd::MockRenderable>>();
    auto mock_renderable3 = std::make_shared<NiceMock<mtd::MockRenderable>>();

    auto buf = std::make_shared<mtd::StubBuffer>();
    EXPECT_CALL(*mock_renderable1, buffer(_))
        .WillOnce(Return(buf));
    EXPECT_CALL(*mock_renderable2, buffer(_))
        .Times(0);
    EXPECT_CALL(*mock_renderable3, buffer(_))
        .WillOnce(Return(buf));

    glm::mat4 simple;
    EXPECT_CALL(*mock_renderable1, transformation())
        .WillOnce(Return(simple));
    EXPECT_CALL(*mock_renderable2, transformation())
        .WillOnce(Return(simple));
    EXPECT_CALL(*mock_renderable3, transformation())
        .WillOnce(Return(simple));

    EXPECT_CALL(*mock_renderable1, visible())
        .WillRepeatedly(Return(true));
    EXPECT_CALL(*mock_renderable2, visible())
        .WillRepeatedly(Return(false));
    EXPECT_CALL(*mock_renderable3, visible())
        .WillRepeatedly(Return(true));

    EXPECT_CALL(*mock_renderable1, alpha())
        .WillOnce(Return(1.0f));
    EXPECT_CALL(*mock_renderable3, alpha())
        .WillOnce(Return(1.0f));

    EXPECT_CALL(*mock_renderable1, shaped())
        .WillOnce(Return(false));
    EXPECT_CALL(*mock_renderable3, shaped())
        .WillOnce(Return(false));

    EXPECT_CALL(*mock_renderable1, screen_position())
        .WillRepeatedly(Return(geom::Rectangle{{1,2}, {3,4}}));
    EXPECT_CALL(*mock_renderable2, screen_position())
        .WillRepeatedly(Return(geom::Rectangle{{1,2}, {3,4}}));
    EXPECT_CALL(*mock_renderable3, screen_position())
        .WillRepeatedly(Return(geom::Rectangle{{5,6}, {7,8}}));

    mg::RenderableList list{
        mock_renderable1,
        mock_renderable2,
        mock_renderable3
    };
    FakeScene scene(list);

    EXPECT_CALL(mock_renderer, render(Ref(*mock_renderable1),_))
        .Times(1);
    EXPECT_CALL(mock_renderer, render(Ref(*mock_renderable2),_))
        .Times(0);
    EXPECT_CALL(mock_renderer, render(Ref(*mock_renderable3),_))
        .Times(1);

    mc::DefaultDisplayBufferCompositor compositor(
        display_buffer,
        mt::fake_shared(scene),
        mt::fake_shared(mock_renderer),
        mr::null_compositor_report());
    compositor.composite();
}

TEST_F(DefaultDisplayBufferCompositor, bypass_skips_composition)
{
    using namespace testing;
    ON_CALL(display_buffer, can_bypass())
        .WillByDefault(Return(true));

    mg::RenderableList list{
        small,
        fullscreen
    };
    FakeScene scene(list);

    EXPECT_CALL(mock_renderer, suspend())
        .Times(1);
    EXPECT_CALL(mock_renderer, begin())
        .Times(0);
    EXPECT_CALL(mock_renderer, render(Ref(*small),_))
        .Times(0);
    EXPECT_CALL(mock_renderer, render(Ref(*fullscreen),_))
        .Times(0);
    EXPECT_CALL(mock_renderer, end())
        .Times(0);

    auto compositor_buffer = std::make_shared<mtd::MockBuffer>();
    fullscreen->set_buffer(compositor_buffer);
    EXPECT_CALL(*compositor_buffer, can_bypass())
        .WillOnce(Return(true));

    auto report = std::make_shared<mtd::MockCompositorReport>();
    EXPECT_CALL(*report, began_frame(_));
    EXPECT_CALL(*report, finished_frame(true,_));

    mc::DefaultDisplayBufferCompositor compositor(
        display_buffer,
        mt::fake_shared(scene),
        mt::fake_shared(mock_renderer),
        report);
    compositor.composite();
}

TEST_F(DefaultDisplayBufferCompositor, calls_renderer_in_sequence)
{
    using namespace testing;
    mg::RenderableList list{
        big,
        small
    };
    FakeScene scene(list);

    Sequence render_seq;
    EXPECT_CALL(mock_renderer, suspend())
        .Times(0);
    EXPECT_CALL(display_buffer, make_current())
        .InSequence(render_seq);
    EXPECT_CALL(display_buffer, orientation())
        .InSequence(render_seq)
        .WillOnce(Return(mir_orientation_normal));
    EXPECT_CALL(mock_renderer, set_rotation(_))
        .InSequence(render_seq);
    EXPECT_CALL(mock_renderer, begin())
        .InSequence(render_seq);
    EXPECT_CALL(mock_renderer, render(Ref(*big),_))
        .InSequence(render_seq);
    EXPECT_CALL(mock_renderer, render(Ref(*small),_))
        .InSequence(render_seq);
    EXPECT_CALL(mock_renderer, end())
        .InSequence(render_seq);
    EXPECT_CALL(display_buffer, post_update())
        .InSequence(render_seq);

    mc::DefaultDisplayBufferCompositor compositor(
        display_buffer,
        mt::fake_shared(scene),
        mt::fake_shared(mock_renderer),
        mr::null_compositor_report());
    compositor.composite();
}

TEST_F(DefaultDisplayBufferCompositor, obscured_fullscreen_does_not_bypass)
{
    using namespace testing;
    ON_CALL(display_buffer, can_bypass())
        .WillByDefault(Return(true));

    mg::RenderableList list{
        fullscreen,
        small
    };
    FakeScene scene(list);
    auto report = std::make_shared<mtd::MockCompositorReport>();

    InSequence seq;
    EXPECT_CALL(*report, began_frame(_))
        .Times(1);
    EXPECT_CALL(display_buffer, make_current())
        .Times(1);
    EXPECT_CALL(mock_renderer, render(Ref(*fullscreen),_))
        .Times(1);
    EXPECT_CALL(mock_renderer, render(Ref(*small),_))
        .Times(1);
    EXPECT_CALL(display_buffer, post_update())
        .Times(1);
    EXPECT_CALL(*report, finished_frame(false,_))
        .Times(1);

    mc::DefaultDisplayBufferCompositor compositor(
        display_buffer,
        mt::fake_shared(scene),
        mt::fake_shared(mock_renderer),
        report);
    compositor.composite();
}

TEST_F(DefaultDisplayBufferCompositor, platform_does_not_support_bypass)
{
    using namespace testing;
    mg::RenderableList list{
        small, //obscured
        fullscreen
    };
    FakeScene scene(list);

    EXPECT_CALL(display_buffer, view_area())
        .WillRepeatedly(Return(screen));
    EXPECT_CALL(display_buffer, make_current())
        .Times(1);
    EXPECT_CALL(display_buffer, orientation())
        .WillOnce(Return(mir_orientation_normal));
    EXPECT_CALL(display_buffer, post_update())
        .Times(1);
    EXPECT_CALL(display_buffer, can_bypass())
        .WillRepeatedly(Return(false));
    EXPECT_CALL(mock_renderer, render(Ref(*small),_))
        .Times(0);  // zero due to occlusion detection
    EXPECT_CALL(mock_renderer, render(Ref(*fullscreen),_))
        .Times(1);

    mc::DefaultDisplayBufferCompositor compositor(
        display_buffer,
        mt::fake_shared(scene),
        mt::fake_shared(mock_renderer),
        mr::null_compositor_report());
    compositor.composite();
}

TEST_F(DefaultDisplayBufferCompositor, bypass_aborted_for_incompatible_buffers)
{
    using namespace testing;

    EXPECT_CALL(display_buffer, view_area())
        .WillRepeatedly(Return(screen));
    EXPECT_CALL(display_buffer, make_current())
        .Times(1);
    EXPECT_CALL(display_buffer, orientation())
        .WillOnce(Return(mir_orientation_normal));
    EXPECT_CALL(display_buffer, post_update())
        .Times(1);
    EXPECT_CALL(display_buffer, can_bypass())
        .WillRepeatedly(Return(true));

    mg::RenderableList list{
        small, //obscured
        fullscreen
    };
    FakeScene scene(list);

    EXPECT_CALL(mock_renderer, render(Ref(*small),_))
        .Times(0);  // zero due to occlusion detection
    EXPECT_CALL(mock_renderer, render(Ref(*fullscreen),_))
        .Times(1);

    auto nonbypassable = std::make_shared<mtd::MockBuffer>();
    fullscreen->set_buffer(nonbypassable);
    EXPECT_CALL(*nonbypassable, can_bypass())
        .WillRepeatedly(Return(false));

    mc::DefaultDisplayBufferCompositor compositor(
        display_buffer,
        mt::fake_shared(scene),
        mt::fake_shared(mock_renderer),
        mr::null_compositor_report());
    compositor.composite();
}

TEST_F(DefaultDisplayBufferCompositor, bypass_toggles_seamlessly)
{
    using namespace testing;
    auto compositor_buffer = std::make_shared<mtd::MockBuffer>();
    fullscreen->set_buffer(compositor_buffer);

    ON_CALL(display_buffer, can_bypass())
        .WillByDefault(Return(true));
    ON_CALL(display_buffer, view_area())
        .WillByDefault(Return(screen));
    ON_CALL(display_buffer, orientation())
        .WillByDefault(Return(mir_orientation_normal));
    ON_CALL(*compositor_buffer, can_bypass())
        .WillByDefault(Return(true));

    Sequence seq;
    // Frame 1: small window over fullscreen = no bypass
    EXPECT_CALL(display_buffer, make_current())
        .InSequence(seq);
    EXPECT_CALL(display_buffer, orientation())
        .InSequence(seq);
    EXPECT_CALL(mock_renderer, set_rotation(mir_orientation_normal))
        .InSequence(seq);
    EXPECT_CALL(mock_renderer, begin())
        .InSequence(seq);
    EXPECT_CALL(mock_renderer, render(Ref(*fullscreen),_))
        .InSequence(seq);
    EXPECT_CALL(mock_renderer, render(Ref(*small),_))
        .InSequence(seq);
    EXPECT_CALL(display_buffer, post_update())
        .InSequence(seq);

    // Frame 2: fullscreen over small window = bypass
    //we should be testing that post_buffer is called, not just that
    //we check the bits on the compositor buffer
    EXPECT_CALL(*compositor_buffer, can_bypass())
        .InSequence(seq);

    // Frame 3: only a small window = no bypass
    EXPECT_CALL(display_buffer, make_current())
        .InSequence(seq);
    EXPECT_CALL(display_buffer, orientation())
        .InSequence(seq);
    EXPECT_CALL(mock_renderer, set_rotation(mir_orientation_normal))
        .InSequence(seq);
    EXPECT_CALL(mock_renderer, begin())
        .InSequence(seq);
    EXPECT_CALL(mock_renderer, render(Ref(*small),_))
        .InSequence(seq);
    EXPECT_CALL(display_buffer, post_update())
        .InSequence(seq);

    mg::RenderableList first_list
    {
        fullscreen,
        small
    };

    mg::RenderableList second_list
    {
        small,
        fullscreen
    };

    mg::RenderableList third_list
    {
        small
    };

    FakeScene scene(first_list);
    mc::DefaultDisplayBufferCompositor compositor(
        display_buffer,
        mt::fake_shared(scene),
        mt::fake_shared(mock_renderer),
        mr::null_compositor_report());

    compositor.composite();

    scene.change(second_list);
    compositor.composite();

    scene.change(third_list);
    compositor.composite();
}

TEST_F(DefaultDisplayBufferCompositor, occluded_surfaces_are_not_rendered)
{
    using namespace testing;
    EXPECT_CALL(display_buffer, view_area())
        .WillRepeatedly(Return(screen));
    EXPECT_CALL(display_buffer, orientation())
        .WillOnce(Return(mir_orientation_normal));
    EXPECT_CALL(display_buffer, can_bypass())
        .WillRepeatedly(Return(false));

    auto window0 = std::make_shared<mtd::FakeRenderable>(99, 99, 2, 2);
    auto window1 = std::make_shared<mtd::FakeRenderable>(10, 10, 20, 20);
    auto window2 = std::make_shared<mtd::FakeRenderable>(0,0,100,100);
    auto window3 = std::make_shared<mtd::FakeRenderable>(0,0,100,100);
    auto window4 = std::make_shared<mtd::FakeRenderable>(0,0,500,500, 1.0f, true, false, true);

    mg::RenderableList list({
        window0, //not occluded
        window1, //occluded
        window2, //occluded
        window3, //not occluded
        window4  //invisible
    });
    FakeScene scene(list);

    Sequence seq;
    EXPECT_CALL(display_buffer, make_current())
        .InSequence(seq);
    EXPECT_CALL(mock_renderer, render(Ref(*window0),_))
        .InSequence(seq);
    EXPECT_CALL(mock_renderer, render(Ref(*window3),_))
        .InSequence(seq);
    EXPECT_CALL(display_buffer, post_update())
        .InSequence(seq);

    mc::DefaultDisplayBufferCompositor compositor(
        display_buffer,
        mt::fake_shared(scene),
        mt::fake_shared(mock_renderer),
        mr::null_compositor_report());
    compositor.composite();
}

//test associated with lp:1290306, 1293896, 1294048, 1294051, 1294053
TEST_F(DefaultDisplayBufferCompositor, decides_whether_to_recomposite_before_rendering)
{
    using namespace testing;
    ON_CALL(display_buffer, view_area())
        .WillByDefault(Return(screen));
    ON_CALL(display_buffer, orientation())
        .WillByDefault(Return(mir_orientation_normal));
    ON_CALL(display_buffer, can_bypass())
        .WillByDefault(Return(false));

    auto mock_renderable = std::make_shared<NiceMock<mtd::MockRenderable>>();
    ON_CALL(*mock_renderable, screen_position())
        .WillByDefault(Return(geom::Rectangle{{0,0},{200,200}})); 

    //check for how many buffers should come before accessing the buffers.
    Sequence seq;
    EXPECT_CALL(*mock_renderable, buffers_ready_for_compositor())
        .InSequence(seq)
        .WillOnce(Return(2));
    EXPECT_CALL(*mock_renderable, buffer(_))
        .InSequence(seq); 
    EXPECT_CALL(*mock_renderable, buffers_ready_for_compositor())
        .InSequence(seq)
        .WillOnce(Return(1));
    EXPECT_CALL(*mock_renderable, buffer(_))
        .InSequence(seq); 

    mg::RenderableList list({mock_renderable});
    FakeScene scene(list);

    mc::DefaultDisplayBufferCompositor compositor(
        display_buffer,
        mt::fake_shared(scene),
        mt::fake_shared(mock_renderer),
        mr::null_compositor_report());

    EXPECT_TRUE(compositor.composite());
    EXPECT_FALSE(compositor.composite());
}

TEST_F(DefaultDisplayBufferCompositor, buffers_held_until_post_update_is_done)
{
    using namespace testing;
    auto mock_renderable1 = std::make_shared<NiceMock<mtd::MockRenderable>>();
    auto mock_renderable2 = std::make_shared<NiceMock<mtd::MockRenderable>>();
    auto buf1 = std::make_shared<mtd::StubBuffer>();
    auto buf2 = std::make_shared<mtd::StubBuffer>();
    ON_CALL(*mock_renderable1, buffer(_))
        .WillByDefault(Return(buf1));
    ON_CALL(*mock_renderable2, buffer(_))
        .WillByDefault(Return(buf2));
    ON_CALL(display_buffer, view_area())
        .WillByDefault(Return(geom::Rectangle{{0,0},{14,14}}));
    EXPECT_CALL(*mock_renderable1, screen_position())
        .WillRepeatedly(Return(geom::Rectangle{{1,2}, {3,4}}));
    EXPECT_CALL(*mock_renderable2, screen_position())
        .WillRepeatedly(Return(geom::Rectangle{{0,2}, {3,4}}));

    mg::RenderableList list{
        mock_renderable1,
        mock_renderable2
    };
    FakeScene scene(list);

    long test_use_count1{buf1.use_count()};
    long test_use_count2{buf2.use_count()};

    EXPECT_CALL(display_buffer, post_update())
        .Times(1)
        .WillOnce(Invoke([&test_use_count1, &test_use_count2, &buf1, &buf2]()
        {
            EXPECT_GT(buf1.use_count(), test_use_count1);
            EXPECT_GT(buf2.use_count(), test_use_count2);
        }));

    mc::DefaultDisplayBufferCompositor compositor(
        display_buffer,
        mt::fake_shared(scene),
        mt::fake_shared(mock_renderer),
        mr::null_compositor_report());
    compositor.composite();
}
<|MERGE_RESOLUTION|>--- conflicted
+++ resolved
@@ -60,26 +60,12 @@
         return renderlist;
     }
 
-<<<<<<< HEAD
-    // Ugly...should we use delegation?
-    void for_each_if(mc::FilterForScene& filter, mc::OperatorForScene& renderable_operator)
-    {
-        for (auto it = renderlist.begin(); it != renderlist.end(); it++)
-        {
-            mg::Renderable &info = **it;
-            if (filter(info)) renderable_operator(info);
-        }
-    }
-
     void add_observer(std::shared_ptr<ms::Observer> const& /* observer */) override
     {
     }
     void remove_observer(std::shared_ptr<ms::Observer> const& /* observer */) override
     {
     }
-=======
-    void set_change_callback(std::function<void()> const&) {}
->>>>>>> 09fb27f3
 
     void change(mg::RenderableList const& new_renderlist)
     {
