/*
 * Copyright © 2012 Canonical Ltd.
 *
 * This program is free software: you can redistribute it and/or modify
 * it under the terms of the GNU General Public License version 3 as
 * published by the Free Software Foundation.
 *
 * This program is distributed in the hope that it will be useful,
 * but WITHOUT ANY WARRANTY; without even the implied warranty of
 * MERCHANTABILITY or FITNESS FOR A PARTICULAR PURPOSE.  See the
 * GNU General Public License for more details.
 *
 * You should have received a copy of the GNU General Public License
 * along with this program.  If not, see <http://www.gnu.org/licenses/>.
 *
 * Authored by: Alan Griffiths <alan@octopull.co.uk>
 */

#include "src/server/compositor/default_display_buffer_compositor.h"
#include "mir/compositor/display_buffer_compositor.h"
#include "src/server/report/null_report_factory.h"
#include "mir/compositor/scene.h"
#include "mir/compositor/renderer.h"
#include "mir/geometry/rectangle.h"
#include "mir/graphics/cursor.h"
#include "mir_test_doubles/mock_renderer.h"
#include "mir_test/fake_shared.h"
#include "mir_test_doubles/mock_display_buffer.h"
#include "mir_test_doubles/mock_renderable.h"
#include "mir_test_doubles/fake_renderable.h"
#include "mir_test_doubles/stub_display_buffer.h"
#include "mir_test_doubles/mock_buffer.h"
#include "mir_test_doubles/stub_buffer.h"
#include "mir_test_doubles/mock_compositor_report.h"
#include "mir_test_doubles/mock_scene.h"

#include <gmock/gmock.h>
#include <gtest/gtest.h>

namespace mg = mir::graphics;
namespace mc = mir::compositor;
namespace geom = mir::geometry;
namespace mt = mir::test;
namespace mtd = mir::test::doubles;
namespace mr = mir::report;

namespace
{

struct FakeScene : mc::Scene
{
    FakeScene(mg::RenderableList const& renderlist)
     : renderlist{renderlist}
    {
    }

    mg::RenderableList generate_renderable_list() const
    {
        return renderlist;
    }

    // Ugly...should we use delegation?
    void for_each_if(mc::FilterForScene& filter, mc::OperatorForScene& renderable_operator)
    {
        for (auto it = renderlist.begin(); it != renderlist.end(); it++)
        {
            mg::Renderable &info = **it;
            if (filter(info)) renderable_operator(info);
        }
    }

    void set_change_callback(std::function<void()> const&) {}

    void change(mg::RenderableList const& new_renderlist)
    {
        renderlist = new_renderlist;
    }

    void lock() {}
    void unlock() {}

    mg::RenderableList renderlist;
};

struct DefaultDisplayBufferCompositor : public testing::Test
{
    DefaultDisplayBufferCompositor()
     : small(std::make_shared<mtd::FakeRenderable>(10, 20, 30, 40)),
       big(std::make_shared<mtd::FakeRenderable>(5, 10, 100, 200)),
       fullscreen(std::make_shared<mtd::FakeRenderable>(0, 0, 1366, 768))
    {
        using namespace testing;
        ON_CALL(display_buffer, orientation())
            .WillByDefault(Return(mir_orientation_normal));
        ON_CALL(display_buffer, view_area())
            .WillByDefault(Return(screen));
        ON_CALL(display_buffer, can_bypass())
            .WillByDefault(Return(false));
    }

    testing::NiceMock<mtd::MockRenderer> mock_renderer;
    geom::Rectangle screen{{0, 0}, {1366, 768}};
    testing::NiceMock<mtd::MockDisplayBuffer> display_buffer;
    std::shared_ptr<mtd::FakeRenderable> small;
    std::shared_ptr<mtd::FakeRenderable> big;
    std::shared_ptr<mtd::FakeRenderable> fullscreen;
};
}

TEST_F(DefaultDisplayBufferCompositor, render)
{
    using namespace testing;
    mtd::MockScene scene;

    EXPECT_CALL(mock_renderer, render(_,_))
        .Times(0);
    EXPECT_CALL(display_buffer, view_area())
        .Times(AtLeast(1));
    EXPECT_CALL(display_buffer, make_current())
        .Times(1);
    EXPECT_CALL(scene, generate_renderable_list())
        .Times(1);
    EXPECT_CALL(display_buffer, post_update())
        .Times(1);

    mc::DefaultDisplayBufferCompositor compositor(
        display_buffer,
        mt::fake_shared(scene),
        mt::fake_shared(mock_renderer),
        mr::null_compositor_report());
    compositor.composite();
}

TEST_F(DefaultDisplayBufferCompositor, skips_scene_that_should_not_be_rendered)
{
    using namespace testing;
    
    mtd::StubDisplayBuffer display_buffer{geom::Rectangle{{0,0},{14,14}}};
    auto mock_renderable1 = std::make_shared<NiceMock<mtd::MockRenderable>>();
    auto mock_renderable2 = std::make_shared<NiceMock<mtd::MockRenderable>>();
    auto mock_renderable3 = std::make_shared<NiceMock<mtd::MockRenderable>>();

    auto buf = std::make_shared<mtd::StubBuffer>();
    EXPECT_CALL(*mock_renderable1, buffer(_))
        .WillOnce(Return(buf));
    EXPECT_CALL(*mock_renderable2, buffer(_))
        .Times(0);
    EXPECT_CALL(*mock_renderable3, buffer(_))
        .WillOnce(Return(buf));

    glm::mat4 simple;
    EXPECT_CALL(*mock_renderable1, transformation())
        .WillOnce(Return(simple));
    EXPECT_CALL(*mock_renderable2, transformation())
        .WillOnce(Return(simple));
    EXPECT_CALL(*mock_renderable3, transformation())
        .WillOnce(Return(simple));

    EXPECT_CALL(*mock_renderable1, visible())
        .WillRepeatedly(Return(true));
    EXPECT_CALL(*mock_renderable2, visible())
        .WillRepeatedly(Return(false));
    EXPECT_CALL(*mock_renderable3, visible())
        .WillRepeatedly(Return(true));

    EXPECT_CALL(*mock_renderable1, alpha())
        .WillOnce(Return(1.0f));
    EXPECT_CALL(*mock_renderable3, alpha())
        .WillOnce(Return(1.0f));

    EXPECT_CALL(*mock_renderable1, shaped())
        .WillOnce(Return(false));
    EXPECT_CALL(*mock_renderable3, shaped())
        .WillOnce(Return(false));

    EXPECT_CALL(*mock_renderable1, screen_position())
        .WillRepeatedly(Return(geom::Rectangle{{1,2}, {3,4}}));
    EXPECT_CALL(*mock_renderable2, screen_position())
        .WillRepeatedly(Return(geom::Rectangle{{1,2}, {3,4}}));
    EXPECT_CALL(*mock_renderable3, screen_position())
        .WillRepeatedly(Return(geom::Rectangle{{5,6}, {7,8}}));

    mg::RenderableList list{
        mock_renderable1,
        mock_renderable2,
        mock_renderable3
    };
    FakeScene scene(list);

    EXPECT_CALL(mock_renderer, render(Ref(*mock_renderable1),_))
        .Times(1);
    EXPECT_CALL(mock_renderer, render(Ref(*mock_renderable2),_))
        .Times(0);
    EXPECT_CALL(mock_renderer, render(Ref(*mock_renderable3),_))
        .Times(1);

    mc::DefaultDisplayBufferCompositor compositor(
        display_buffer,
        mt::fake_shared(scene),
        mt::fake_shared(mock_renderer),
        mr::null_compositor_report());
    compositor.composite();
}

TEST_F(DefaultDisplayBufferCompositor, bypass_skips_composition)
{
    using namespace testing;
    ON_CALL(display_buffer, can_bypass())
        .WillByDefault(Return(true));

    mg::RenderableList list{
        small,
        fullscreen
    };
    FakeScene scene(list);

    EXPECT_CALL(mock_renderer, suspend())
        .Times(1);
    EXPECT_CALL(mock_renderer, begin())
        .Times(0);
    EXPECT_CALL(mock_renderer, render(Ref(*small),_))
        .Times(0);
    EXPECT_CALL(mock_renderer, render(Ref(*fullscreen),_))
        .Times(0);
    EXPECT_CALL(mock_renderer, end())
        .Times(0);

    auto compositor_buffer = std::make_shared<mtd::MockBuffer>();
    fullscreen->set_buffer(compositor_buffer);
    EXPECT_CALL(*compositor_buffer, can_bypass())
        .WillOnce(Return(true));

    auto report = std::make_shared<mtd::MockCompositorReport>();
    EXPECT_CALL(*report, began_frame(_));
    EXPECT_CALL(*report, finished_frame(true,_));

    mc::DefaultDisplayBufferCompositor compositor(
        display_buffer,
        mt::fake_shared(scene),
        mt::fake_shared(mock_renderer),
        report);
    compositor.composite();
}

TEST_F(DefaultDisplayBufferCompositor, calls_renderer_in_sequence)
{
    using namespace testing;
    mg::RenderableList list{
        big,
        small
    };
    FakeScene scene(list);

    Sequence render_seq;
    EXPECT_CALL(mock_renderer, suspend())
        .Times(0);
    EXPECT_CALL(display_buffer, make_current())
        .InSequence(render_seq);
    EXPECT_CALL(display_buffer, orientation())
        .InSequence(render_seq)
        .WillOnce(Return(mir_orientation_normal));
    EXPECT_CALL(mock_renderer, set_rotation(_))
        .InSequence(render_seq);
    EXPECT_CALL(mock_renderer, begin())
        .InSequence(render_seq);
    EXPECT_CALL(mock_renderer, render(Ref(*big),_))
        .InSequence(render_seq);
    EXPECT_CALL(mock_renderer, render(Ref(*small),_))
        .InSequence(render_seq);
    EXPECT_CALL(mock_renderer, end())
        .InSequence(render_seq);
    EXPECT_CALL(display_buffer, post_update())
        .InSequence(render_seq);

    mc::DefaultDisplayBufferCompositor compositor(
        display_buffer,
        mt::fake_shared(scene),
        mt::fake_shared(mock_renderer),
        mr::null_compositor_report());
    compositor.composite();
}

TEST_F(DefaultDisplayBufferCompositor, obscured_fullscreen_does_not_bypass)
{
    using namespace testing;
    ON_CALL(display_buffer, can_bypass())
        .WillByDefault(Return(true));

    mg::RenderableList list{
        fullscreen,
        small
    };
    FakeScene scene(list);
    auto report = std::make_shared<mtd::MockCompositorReport>();

    InSequence seq;
    EXPECT_CALL(*report, began_frame(_))
        .Times(1);
    EXPECT_CALL(display_buffer, make_current())
        .Times(1);
    EXPECT_CALL(mock_renderer, render(Ref(*fullscreen),_))
        .Times(1);
    EXPECT_CALL(mock_renderer, render(Ref(*small),_))
        .Times(1);
    EXPECT_CALL(display_buffer, post_update())
        .Times(1);
    EXPECT_CALL(*report, finished_frame(false,_))
        .Times(1);

    mc::DefaultDisplayBufferCompositor compositor(
        display_buffer,
        mt::fake_shared(scene),
        mt::fake_shared(mock_renderer),
        report);
    compositor.composite();
}

TEST_F(DefaultDisplayBufferCompositor, platform_does_not_support_bypass)
{
    using namespace testing;
    mg::RenderableList list{
        small, //obscured
        fullscreen
    };
    FakeScene scene(list);

    EXPECT_CALL(display_buffer, view_area())
        .WillRepeatedly(Return(screen));
    EXPECT_CALL(display_buffer, make_current())
        .Times(1);
    EXPECT_CALL(display_buffer, orientation())
        .WillOnce(Return(mir_orientation_normal));
    EXPECT_CALL(display_buffer, post_update())
        .Times(1);
    EXPECT_CALL(display_buffer, can_bypass())
        .WillRepeatedly(Return(false));
    EXPECT_CALL(mock_renderer, render(Ref(*small),_))
        .Times(0);  // zero due to occlusion detection
    EXPECT_CALL(mock_renderer, render(Ref(*fullscreen),_))
        .Times(1);

    mc::DefaultDisplayBufferCompositor compositor(
        display_buffer,
        mt::fake_shared(scene),
        mt::fake_shared(mock_renderer),
        mr::null_compositor_report());
    compositor.composite();
}

TEST_F(DefaultDisplayBufferCompositor, bypass_aborted_for_incompatible_buffers)
{
    using namespace testing;

    EXPECT_CALL(display_buffer, view_area())
        .WillRepeatedly(Return(screen));
    EXPECT_CALL(display_buffer, make_current())
        .Times(1);
    EXPECT_CALL(display_buffer, orientation())
        .WillOnce(Return(mir_orientation_normal));
    EXPECT_CALL(display_buffer, post_update())
        .Times(1);
    EXPECT_CALL(display_buffer, can_bypass())
        .WillRepeatedly(Return(true));

    mg::RenderableList list{
        small, //obscured
        fullscreen
    };
    FakeScene scene(list);

    EXPECT_CALL(mock_renderer, render(Ref(*small),_))
        .Times(0);  // zero due to occlusion detection
    EXPECT_CALL(mock_renderer, render(Ref(*fullscreen),_))
        .Times(1);

    auto nonbypassable = std::make_shared<mtd::MockBuffer>();
    fullscreen->set_buffer(nonbypassable);
    EXPECT_CALL(*nonbypassable, can_bypass())
        .WillRepeatedly(Return(false));

    mc::DefaultDisplayBufferCompositor compositor(
        display_buffer,
        mt::fake_shared(scene),
        mt::fake_shared(mock_renderer),
        mr::null_compositor_report());
    compositor.composite();
}

TEST_F(DefaultDisplayBufferCompositor, bypass_toggles_seamlessly)
{
    using namespace testing;
    auto compositor_buffer = std::make_shared<mtd::MockBuffer>();
    fullscreen->set_buffer(compositor_buffer);

    ON_CALL(display_buffer, can_bypass())
        .WillByDefault(Return(true));
    ON_CALL(display_buffer, view_area())
        .WillByDefault(Return(screen));
    ON_CALL(display_buffer, orientation())
        .WillByDefault(Return(mir_orientation_normal));
    ON_CALL(*compositor_buffer, can_bypass())
        .WillByDefault(Return(true));

    Sequence seq;
    // Frame 1: small window over fullscreen = no bypass
    EXPECT_CALL(display_buffer, make_current())
        .InSequence(seq);
    EXPECT_CALL(display_buffer, orientation())
        .InSequence(seq);
    EXPECT_CALL(mock_renderer, set_rotation(mir_orientation_normal))
        .InSequence(seq);
    EXPECT_CALL(mock_renderer, begin())
        .InSequence(seq);
    EXPECT_CALL(mock_renderer, render(Ref(*fullscreen),_))
        .InSequence(seq);
    EXPECT_CALL(mock_renderer, render(Ref(*small),_))
        .InSequence(seq);
    EXPECT_CALL(display_buffer, post_update())
        .InSequence(seq);

    // Frame 2: fullscreen over small window = bypass
    //we should be testing that post_buffer is called, not just that
    //we check the bits on the compositor buffer
    EXPECT_CALL(*compositor_buffer, can_bypass())
        .InSequence(seq);

    // Frame 3: only a small window = no bypass
    EXPECT_CALL(display_buffer, make_current())
        .InSequence(seq);
    EXPECT_CALL(display_buffer, orientation())
        .InSequence(seq);
    EXPECT_CALL(mock_renderer, set_rotation(mir_orientation_normal))
        .InSequence(seq);
    EXPECT_CALL(mock_renderer, begin())
        .InSequence(seq);
    EXPECT_CALL(mock_renderer, render(Ref(*small),_))
        .InSequence(seq);
    EXPECT_CALL(display_buffer, post_update())
        .InSequence(seq);

    mg::RenderableList first_list
    {
        fullscreen,
        small
    };

    mg::RenderableList second_list
    {
        small,
        fullscreen
    };

    mg::RenderableList third_list
    {
        small
    };

    FakeScene scene(first_list);
    mc::DefaultDisplayBufferCompositor compositor(
        display_buffer,
        mt::fake_shared(scene),
        mt::fake_shared(mock_renderer),
        mr::null_compositor_report());

    compositor.composite();

    scene.change(second_list);
    compositor.composite();

    scene.change(third_list);
    compositor.composite();
}

TEST_F(DefaultDisplayBufferCompositor, occluded_surfaces_are_not_rendered)
{
    using namespace testing;
    EXPECT_CALL(display_buffer, view_area())
        .WillRepeatedly(Return(screen));
    EXPECT_CALL(display_buffer, orientation())
        .WillOnce(Return(mir_orientation_normal));
    EXPECT_CALL(display_buffer, can_bypass())
        .WillRepeatedly(Return(false));

    auto window0 = std::make_shared<mtd::FakeRenderable>(99, 99, 2, 2);
    auto window1 = std::make_shared<mtd::FakeRenderable>(10, 10, 20, 20);
    auto window2 = std::make_shared<mtd::FakeRenderable>(0,0,100,100);
    auto window3 = std::make_shared<mtd::FakeRenderable>(0,0,100,100);
    auto window4 = std::make_shared<mtd::FakeRenderable>(0,0,500,500, 1.0f, true, false, true);

    mg::RenderableList list({
        window0, //not occluded
        window1, //occluded
        window2, //occluded
        window3, //not occluded
        window4  //invisible
    });
    FakeScene scene(list);

    Sequence seq;
    EXPECT_CALL(display_buffer, make_current())
        .InSequence(seq);
    EXPECT_CALL(mock_renderer, render(Ref(*window0),_))
        .InSequence(seq);
    EXPECT_CALL(mock_renderer, render(Ref(*window3),_))
        .InSequence(seq);
    EXPECT_CALL(display_buffer, post_update())
        .InSequence(seq);

    mc::DefaultDisplayBufferCompositor compositor(
        display_buffer,
        mt::fake_shared(scene),
        mt::fake_shared(mock_renderer),
        mr::null_compositor_report());
    compositor.composite();
}

//test associated with lp:1290306, 1293896, 1294048, 1294051, 1294053
TEST_F(DefaultDisplayBufferCompositor, decides_whether_to_recomposite_before_rendering)
{
    using namespace testing;
    ON_CALL(display_buffer, view_area())
        .WillByDefault(Return(screen));
    ON_CALL(display_buffer, orientation())
        .WillByDefault(Return(mir_orientation_normal));
    ON_CALL(display_buffer, can_bypass())
        .WillByDefault(Return(false));

    auto mock_renderable = std::make_shared<NiceMock<mtd::MockRenderable>>();
    ON_CALL(*mock_renderable, screen_position())
        .WillByDefault(Return(geom::Rectangle{{0,0},{200,200}})); 

    //check for how many buffers should come before accessing the buffers.
    Sequence seq;
    EXPECT_CALL(*mock_renderable, buffers_ready_for_compositor())
        .InSequence(seq)
        .WillOnce(Return(2));
    EXPECT_CALL(*mock_renderable, buffer(_))
        .InSequence(seq); 
    EXPECT_CALL(*mock_renderable, buffers_ready_for_compositor())
        .InSequence(seq)
        .WillOnce(Return(1));
    EXPECT_CALL(*mock_renderable, buffer(_))
        .InSequence(seq); 

    mg::RenderableList list({mock_renderable});
    FakeScene scene(list);

    mc::DefaultDisplayBufferCompositor compositor(
        display_buffer,
        mt::fake_shared(scene),
        mt::fake_shared(mock_renderer),
        mr::null_compositor_report());

    EXPECT_TRUE(compositor.composite());
    EXPECT_FALSE(compositor.composite());
}

<<<<<<< HEAD
TEST_F(DefaultDisplayBufferCompositor, zooms_to_correct_region)
{
    using namespace testing;

    mtd::MockDisplayBuffer display_buffer;

    EXPECT_CALL(display_buffer, view_area())
        .WillRepeatedly(Return(screen));
    EXPECT_CALL(display_buffer, make_current())
        .Times(3);
    EXPECT_CALL(display_buffer, orientation())
        .WillRepeatedly(Return(mir_orientation_normal));
    EXPECT_CALL(display_buffer, post_update())
        .Times(3);
    EXPECT_CALL(display_buffer, can_bypass())
        .WillRepeatedly(Return(false));

    int left = screen.top_left.x.as_int();
    int top = screen.top_left.y.as_int();
    int width = screen.size.width.as_int();
    int height = screen.size.height.as_int();

    geom::Point middle{left + width/2, top + height/2};

    EXPECT_CALL(mock_renderer, set_viewport(screen))
        .Times(1);
    EXPECT_CALL(mock_renderer, set_viewport(
                     geom::Rectangle{{left, top}, {width/2,height/2}}))
        .Times(1);
    EXPECT_CALL(mock_renderer, set_viewport(
                     geom::Rectangle{{left+width/4, top+height/4},
                                     {width/2, height/2}}))
        .Times(1);

    FakeScene scene({});
=======
TEST_F(DefaultDisplayBufferCompositor, buffers_held_until_post_update_is_done)
{
    using namespace testing;
    auto mock_renderable1 = std::make_shared<NiceMock<mtd::MockRenderable>>();
    auto mock_renderable2 = std::make_shared<NiceMock<mtd::MockRenderable>>();
    auto buf1 = std::make_shared<mtd::StubBuffer>();
    auto buf2 = std::make_shared<mtd::StubBuffer>();
    ON_CALL(*mock_renderable1, buffer(_))
        .WillByDefault(Return(buf1));
    ON_CALL(*mock_renderable2, buffer(_))
        .WillByDefault(Return(buf2));
    ON_CALL(display_buffer, view_area())
        .WillByDefault(Return(geom::Rectangle{{0,0},{14,14}}));
    EXPECT_CALL(*mock_renderable1, screen_position())
        .WillRepeatedly(Return(geom::Rectangle{{1,2}, {3,4}}));
    EXPECT_CALL(*mock_renderable2, screen_position())
        .WillRepeatedly(Return(geom::Rectangle{{0,2}, {3,4}}));

    mg::RenderableList list{
        mock_renderable1,
        mock_renderable2
    };
    FakeScene scene(list);

    long test_use_count1{buf1.use_count()};
    long test_use_count2{buf2.use_count()};

    EXPECT_CALL(display_buffer, post_update())
        .Times(1)
        .WillOnce(Invoke([&test_use_count1, &test_use_count2, &buf1, &buf2]()
        {
            EXPECT_GT(buf1.use_count(), test_use_count1);
            EXPECT_GT(buf2.use_count(), test_use_count2);
        }));
>>>>>>> bee9683d

    mc::DefaultDisplayBufferCompositor compositor(
        display_buffer,
        mt::fake_shared(scene),
        mt::fake_shared(mock_renderer),
        mr::null_compositor_report());
<<<<<<< HEAD

    auto cursor = compositor.cursor().lock();
    ASSERT_NE(nullptr, cursor.get());

    compositor.zoom(1.0f);
    compositor.composite();

    cursor->move_to(screen.top_left);
    compositor.zoom(2.0f);
    compositor.composite();

    cursor->move_to(middle);
    compositor.composite();
}

TEST_F(DefaultDisplayBufferCompositor, zoom_disables_bypass)
{
    using namespace testing;
    ON_CALL(display_buffer, can_bypass())
        .WillByDefault(Return(true));

    FakeScene scene({fullscreen});

    EXPECT_CALL(mock_renderer, begin())
        .Times(1);
    EXPECT_CALL(mock_renderer, render(Ref(*fullscreen),_))
        .Times(1);
    EXPECT_CALL(mock_renderer, end())
        .Times(1);

    auto compositor_buffer = std::make_shared<mtd::MockBuffer>();
    fullscreen->set_buffer(compositor_buffer);
    EXPECT_CALL(*compositor_buffer, can_bypass())
        .Times(0);

    auto report = std::make_shared<mtd::MockCompositorReport>();
    EXPECT_CALL(*report, began_frame(_));
    EXPECT_CALL(*report, finished_frame(false,_));

    mc::DefaultDisplayBufferCompositor compositor(
        display_buffer,
        mt::fake_shared(scene),
        mt::fake_shared(mock_renderer),
        report);

    compositor.zoom(5.0f);
=======
>>>>>>> bee9683d
    compositor.composite();
}
<|MERGE_RESOLUTION|>--- conflicted
+++ resolved
@@ -22,7 +22,6 @@
 #include "mir/compositor/scene.h"
 #include "mir/compositor/renderer.h"
 #include "mir/geometry/rectangle.h"
-#include "mir/graphics/cursor.h"
 #include "mir_test_doubles/mock_renderer.h"
 #include "mir_test/fake_shared.h"
 #include "mir_test_doubles/mock_display_buffer.h"
@@ -49,7 +48,7 @@
 
 struct FakeScene : mc::Scene
 {
-    FakeScene(mg::RenderableList const& renderlist)
+    FakeScene(mg::RenderableList& renderlist)
      : renderlist{renderlist}
     {
     }
@@ -555,43 +554,6 @@
     EXPECT_FALSE(compositor.composite());
 }
 
-<<<<<<< HEAD
-TEST_F(DefaultDisplayBufferCompositor, zooms_to_correct_region)
-{
-    using namespace testing;
-
-    mtd::MockDisplayBuffer display_buffer;
-
-    EXPECT_CALL(display_buffer, view_area())
-        .WillRepeatedly(Return(screen));
-    EXPECT_CALL(display_buffer, make_current())
-        .Times(3);
-    EXPECT_CALL(display_buffer, orientation())
-        .WillRepeatedly(Return(mir_orientation_normal));
-    EXPECT_CALL(display_buffer, post_update())
-        .Times(3);
-    EXPECT_CALL(display_buffer, can_bypass())
-        .WillRepeatedly(Return(false));
-
-    int left = screen.top_left.x.as_int();
-    int top = screen.top_left.y.as_int();
-    int width = screen.size.width.as_int();
-    int height = screen.size.height.as_int();
-
-    geom::Point middle{left + width/2, top + height/2};
-
-    EXPECT_CALL(mock_renderer, set_viewport(screen))
-        .Times(1);
-    EXPECT_CALL(mock_renderer, set_viewport(
-                     geom::Rectangle{{left, top}, {width/2,height/2}}))
-        .Times(1);
-    EXPECT_CALL(mock_renderer, set_viewport(
-                     geom::Rectangle{{left+width/4, top+height/4},
-                                     {width/2, height/2}}))
-        .Times(1);
-
-    FakeScene scene({});
-=======
 TEST_F(DefaultDisplayBufferCompositor, buffers_held_until_post_update_is_done)
 {
     using namespace testing;
@@ -626,14 +588,56 @@
             EXPECT_GT(buf1.use_count(), test_use_count1);
             EXPECT_GT(buf2.use_count(), test_use_count2);
         }));
->>>>>>> bee9683d
-
-    mc::DefaultDisplayBufferCompositor compositor(
-        display_buffer,
-        mt::fake_shared(scene),
-        mt::fake_shared(mock_renderer),
-        mr::null_compositor_report());
-<<<<<<< HEAD
+
+    mc::DefaultDisplayBufferCompositor compositor(
+        display_buffer,
+        mt::fake_shared(scene),
+        mt::fake_shared(mock_renderer),
+        mr::null_compositor_report());
+    compositor.composite();
+}
+
+TEST_F(DefaultDisplayBufferCompositor, zooms_to_correct_region)
+{
+    using namespace testing;
+
+    mtd::MockDisplayBuffer display_buffer;
+
+    EXPECT_CALL(display_buffer, view_area())
+        .WillRepeatedly(Return(screen));
+    EXPECT_CALL(display_buffer, make_current())
+        .Times(3);
+    EXPECT_CALL(display_buffer, orientation())
+        .WillRepeatedly(Return(mir_orientation_normal));
+    EXPECT_CALL(display_buffer, post_update())
+        .Times(3);
+    EXPECT_CALL(display_buffer, can_bypass())
+        .WillRepeatedly(Return(false));
+
+    int left = screen.top_left.x.as_int();
+    int top = screen.top_left.y.as_int();
+    int width = screen.size.width.as_int();
+    int height = screen.size.height.as_int();
+
+    geom::Point middle{left + width/2, top + height/2};
+
+    EXPECT_CALL(mock_renderer, set_viewport(screen))
+        .Times(1);
+    EXPECT_CALL(mock_renderer, set_viewport(
+                     geom::Rectangle{{left, top}, {width/2,height/2}}))
+        .Times(1);
+    EXPECT_CALL(mock_renderer, set_viewport(
+                     geom::Rectangle{{left+width/4, top+height/4},
+                                     {width/2, height/2}}))
+        .Times(1);
+
+    FakeScene scene({});
+
+    mc::DefaultDisplayBufferCompositor compositor(
+        display_buffer,
+        mt::fake_shared(scene),
+        mt::fake_shared(mock_renderer),
+        mr::null_compositor_report());
 
     auto cursor = compositor.cursor().lock();
     ASSERT_NE(nullptr, cursor.get());
@@ -680,7 +684,5 @@
         report);
 
     compositor.zoom(5.0f);
-=======
->>>>>>> bee9683d
-    compositor.composite();
-}
+    compositor.composite();
+}
