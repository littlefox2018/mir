--- conflicted
+++ resolved
@@ -41,14 +41,8 @@
         EXPECT_CALL(*mock_buffer_handle, get_egl_client_buffer())
         .Times(AtLeast(0));
 
-<<<<<<< HEAD
         size = geom::Size{geom::Width{300}, geom::Height{220}};
-        pf = mc::PixelFormat::rgba_8888;
-=======
-        width = geom::Width(300);
-        height = geom::Height(220);
         pf = geom::PixelFormat::rgba_8888;
->>>>>>> 56d56c9b
         buffer = std::shared_ptr<mc::Buffer>(
                      new mga::AndroidBuffer(mock_alloc_dev, size, pf));
 
@@ -61,14 +55,8 @@
     };
 
 
-<<<<<<< HEAD
     geom::Size size;
-    mc::PixelFormat pf;
-=======
-    geom::Width width;
-    geom::Height height;
     geom::PixelFormat pf;
->>>>>>> 56d56c9b
 
     std::shared_ptr<mc::Buffer> buffer;
     mir::GLMock gl_mock;
