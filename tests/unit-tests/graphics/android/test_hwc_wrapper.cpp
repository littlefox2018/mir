--- conflicted
+++ resolved
@@ -78,11 +78,7 @@
         .InSequence(seq);
 
     mga::RealHwcWrapper wrapper(mock_device, mock_report);
-<<<<<<< HEAD
-    wrapper.prepare({&primary_list, nullptr, nullptr});
-=======
     wrapper.prepare({{&primary_list, nullptr, nullptr}});
->>>>>>> a1f03bfc
 
     EXPECT_EQ(&primary_list, primary_display);
     EXPECT_EQ(nullptr, virtual_display);
@@ -102,11 +98,7 @@
         .InSequence(seq);
 
     mga::RealHwcWrapper wrapper(mock_device, mock_report);
-<<<<<<< HEAD
-    wrapper.prepare({&primary_list, &external_list, nullptr});
-=======
     wrapper.prepare({{&primary_list, &external_list, nullptr}});
->>>>>>> a1f03bfc
 
     EXPECT_EQ(&primary_list, primary_display);
     EXPECT_EQ(&external_list, external_display);
@@ -124,11 +116,7 @@
         .WillOnce(Return(-1));
 
     EXPECT_THROW({
-<<<<<<< HEAD
-        wrapper.prepare({&primary_list, nullptr, nullptr});
-=======
         wrapper.prepare({{&primary_list, nullptr, nullptr}});
->>>>>>> a1f03bfc
     }, std::runtime_error);
 }
 
@@ -143,11 +131,7 @@
         .WillOnce(Invoke(this, &HwcWrapper::display_saving_fn));
 
     mga::RealHwcWrapper wrapper(mock_device, mock_report);
-<<<<<<< HEAD
-    wrapper.set({&primary_list, &external_list, &virtual_list});
-=======
     wrapper.set({{&primary_list, &external_list, &virtual_list}});
->>>>>>> a1f03bfc
 
     EXPECT_EQ(&primary_list, primary_display);
     EXPECT_EQ(&external_list, external_display);
@@ -165,11 +149,7 @@
         .WillOnce(Return(-1));
 
     EXPECT_THROW({
-<<<<<<< HEAD
-        wrapper.set({&primary_list, nullptr, nullptr});
-=======
         wrapper.set({{&primary_list, nullptr, nullptr}});
->>>>>>> a1f03bfc
     }, std::runtime_error);
 }
 
