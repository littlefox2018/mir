--- conflicted
+++ resolved
@@ -65,25 +65,12 @@
 {
     using namespace testing;
 
-<<<<<<< HEAD
-    int const success{0};
-    mg::PlatformOperationMessage auth_magic_success_response;
-    auth_magic_success_response.data.resize(sizeof(MirMesaAuthMagicResponse));
-    *reinterpret_cast<MirMesaAuthMagicResponse*>(
-        auth_magic_success_response.data.data()) =
-            MirMesaAuthMagicResponse{success};
-
-    EXPECT_CALL(mock_nested_context,
-                platform_operation(MirMesaPlatformOperation::auth_magic, _))
-        .WillOnce(Return(auth_magic_success_response));
-=======
     int const auth_fd{13};
     mg::PlatformOperationMessage auth_fd_response{{},{auth_fd}};
 
     EXPECT_CALL(mock_nested_context,
                 platform_operation(MirMesaPlatformOperation::auth_fd, _))
         .WillOnce(Return(auth_fd_response));
->>>>>>> dc0a6d96
 
     mgm::GuestPlatform native(mt::fake_shared(mock_nested_context));
     auto ipc_ops = native.make_ipc_operations();
