--- conflicted
+++ resolved
@@ -105,14 +105,9 @@
                 true,
                 geom::Point{0, 0},
                 1,
-<<<<<<< HEAD
-                0,
+                mir_pixel_format_invalid,
                 mir_power_mode_on,
                 mir_orientation_normal
-=======
-                mir_pixel_format_invalid,
-                mir_power_mode_on
->>>>>>> 47401d9d
             });
         outputs.push_back(
             {
@@ -130,14 +125,9 @@
                 true,
                 geom::Point{100, 50},
                 0,
-<<<<<<< HEAD
-                0,
+                mir_pixel_format_invalid,
                 mir_power_mode_on,
                 mir_orientation_normal
-=======
-                mir_pixel_format_invalid,
-                mir_power_mode_on
->>>>>>> 47401d9d
             });
     }
 
@@ -153,11 +143,8 @@
     }
 
     void configure_output(mg::DisplayConfigurationOutputId, bool,
-<<<<<<< HEAD
-                          geom::Point, size_t, MirPowerMode, MirOrientation)
-=======
-                          geom::Point, size_t, MirPixelFormat, MirPowerMode) override
->>>>>>> 47401d9d
+                          geom::Point, size_t, MirPixelFormat, MirPowerMode,
+                          MirOrientation) override
     {
     }
 
