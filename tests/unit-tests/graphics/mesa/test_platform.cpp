--- conflicted
+++ resolved
@@ -200,20 +200,10 @@
         .WillOnce(Return(0));
 
     mg::PlatformIPCPackage magic_pkg{{magic}, {}};
-<<<<<<< HEAD
-    mg::PlatformIPCPackage response_pkg;
-
-
-    int drm_opcode{44};
-    auto platform = create_platform();
-    auto ipc_ops = platform->make_ipc_operations();
-    ipc_ops->platform_operation(response_pkg, drm_opcode, magic_pkg);
-=======
     int drm_opcode{44};
     auto platform = create_platform();
     auto ipc_ops = platform->make_ipc_operations();
     auto response_pkg = ipc_ops->platform_operation(drm_opcode, magic_pkg);
->>>>>>> 99686dab
     ASSERT_THAT(response_pkg.ipc_data.size(), Eq(1));
     EXPECT_THAT(response_pkg.ipc_data[0], Eq(0));
 }
@@ -231,16 +221,9 @@
     auto platform = create_platform();
     auto ipc_ops = platform->make_ipc_operations();
     mg::PlatformIPCPackage magic_pkg{{magic}, {}};
-<<<<<<< HEAD
-    mg::PlatformIPCPackage response_pkg;
-
-    EXPECT_THROW({
-        ipc_ops->platform_operation(response_pkg, drm_opcode, magic_pkg);
-=======
 
     EXPECT_THROW({
         ipc_ops->platform_operation(drm_opcode, magic_pkg);
->>>>>>> 99686dab
     }, std::runtime_error);
 }
 
