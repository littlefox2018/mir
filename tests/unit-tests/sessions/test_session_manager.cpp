/*
 * Copyright © 2012 Canonical Ltd.
 *
 * This program is free software: you can redistribute it and/or modify
 * it under the terms of the GNU General Public License version 3 as
 * published by the Free Software Foundation.
 *
 * This program is distributed in the hope that it will be useful,
 * but WITHOUT ANY WARRANTY; without even the implied warranty of
 * MERCHANTABILITY or FITNESS FOR A PARTICULAR PURPOSE.  See the
 * GNU General Public License for more details.
 *
 * You should have received a copy of the GNU General Public License
 * along with this program.  If not, see <http://www.gnu.org/licenses/>.
 *
 * Authored by: Thomas Voss <thomas.voss@canonical.com>
 */

#include "mir/surfaces/buffer_bundle.h"
#include "mir/shell/session_manager.h"
#include "mir/shell/session_container.h"
#include "mir/shell/session.h"
#include "mir/shell/surface_creation_parameters.h"
#include "mir/shell/focus_sequence.h"
#include "mir/shell/focus_setter.h"
#include "mir/surfaces/surface.h"
#include "mir_test_doubles/mock_buffer_bundle.h"
#include "mir_test/fake_shared.h"
#include "mir_test_doubles/mock_surface_factory.h"
#include "mir_test_doubles/null_buffer_bundle.h"

#include "src/surfaces/proxy_surface.h"

#include <gmock/gmock.h>
#include <gtest/gtest.h>

namespace mc = mir::compositor;
namespace msh = mir::shell;
namespace ms = mir::surfaces;
namespace geom = mir::geometry;
namespace mt = mir::test;
namespace mtd = mir::test::doubles;

namespace
{

struct MockSessionContainer : public msh::SessionContainer
{
    MOCK_METHOD1(insert_session, void(std::shared_ptr<msh::Session> const&));
    MOCK_METHOD1(remove_session, void(std::shared_ptr<msh::Session> const&));
    MOCK_METHOD0(lock, void());
    MOCK_METHOD0(unlock, void());
};

struct MockFocusSequence: public msh::FocusSequence
{
    MOCK_CONST_METHOD1(successor_of, std::shared_ptr<msh::Session>(std::shared_ptr<msh::Session> const&));
    MOCK_CONST_METHOD1(predecessor_of, std::shared_ptr<msh::Session>(std::shared_ptr<msh::Session> const&));
    MOCK_CONST_METHOD0(default_focus, std::shared_ptr<msh::Session>());
};

struct MockFocusSetter: public msh::FocusSetter
{
    MOCK_METHOD1(set_focus_to, void(std::shared_ptr<msh::Session> const&));
};

struct SessionManagerSetup : public testing::Test
{
    SessionManagerSetup()
      : session_manager(mt::fake_shared(surface_factory),
                        mt::fake_shared(container),
                        mt::fake_shared(sequence),
                        mt::fake_shared(focus_setter))
    {
    }

    mtd::MockSurfaceFactory surface_factory;
    MockSessionContainer container;
    MockFocusSequence sequence;
    MockFocusSetter focus_setter;

<<<<<<< HEAD
    msess::SessionManager session_manager;
};

}
=======
    msh::SessionManager session_manager(
        mt::fake_shared(surface_factory),
        mt::fake_shared(container),
        mt::fake_shared(sequence),
        mt::fake_shared(focus_setter));
>>>>>>> 2928b7f9

TEST_F(SessionManagerSetup, open_and_close_session)
{
    using namespace ::testing;
 
    EXPECT_CALL(container, insert_session(_)).Times(1);
    EXPECT_CALL(container, remove_session(_)).Times(1);
    EXPECT_CALL(focus_setter, set_focus_to(_));
    EXPECT_CALL(focus_setter, set_focus_to(std::shared_ptr<msh::Session>())).Times(1);

    EXPECT_CALL(sequence, default_focus()).WillOnce(Return((std::shared_ptr<msh::Session>())));

    auto session = session_manager.open_session("Visual Basic Studio");
    session_manager.close_session(session);
}

TEST_F(SessionManagerSetup, closing_session_removes_surfaces)
{
    using namespace ::testing;
<<<<<<< HEAD
=======
    mtd::MockSurfaceFactory surface_factory;
    MockSessionContainer container;
    MockFocusSequence sequence;
    MockFocusSetter mechanism;

    msh::SessionManager session_manager(
        mt::fake_shared(surface_factory),
        mt::fake_shared(container),
        mt::fake_shared(sequence),
        mt::fake_shared(mechanism));
>>>>>>> 2928b7f9

    EXPECT_CALL(surface_factory, create_surface(_)).Times(1);
    std::shared_ptr<ms::BufferBundle> buffer_bundle(new mtd::NullBufferBundle());
    std::shared_ptr<ms::Surface> dummy_surface(
        std::make_shared<ms::Surface>(
            msh::a_surface().name,
            buffer_bundle));
    ON_CALL(surface_factory, create_surface(_)).WillByDefault(
        Return(std::make_shared<ms::BasicProxySurface>(dummy_surface)));

    EXPECT_CALL(container, insert_session(_)).Times(1);
    EXPECT_CALL(container, remove_session(_)).Times(1);

<<<<<<< HEAD
    EXPECT_CALL(focus_setter, set_focus_to(_)).Times(1);
    EXPECT_CALL(focus_setter, set_focus_to(std::shared_ptr<msess::Session>())).Times(1);
=======
    EXPECT_CALL(mechanism, set_focus_to(_)).Times(1);
    EXPECT_CALL(mechanism, set_focus_to(std::shared_ptr<msh::Session>())).Times(1);
>>>>>>> 2928b7f9

    EXPECT_CALL(sequence, default_focus()).WillOnce(Return((std::shared_ptr<msh::Session>())));

    auto session = session_manager.open_session("Visual Basic Studio");
    session->create_surface(msh::a_surface().of_size(geom::Size{geom::Width{1024}, geom::Height{768}}));

    session_manager.close_session(session);
}

TEST_F(SessionManagerSetup, new_applications_receive_focus)
{
    using namespace ::testing;
<<<<<<< HEAD
    std::shared_ptr<msess::Session> new_session;

=======
    mtd::MockSurfaceFactory surface_factory;
    MockSessionContainer container;
    MockFocusSequence sequence;
    MockFocusSetter mechanism;
    std::shared_ptr<msh::Session> new_session;

    msh::SessionManager session_manager(
        mt::fake_shared(surface_factory),
        mt::fake_shared(container),
        mt::fake_shared(sequence),
        mt::fake_shared(mechanism));

>>>>>>> 2928b7f9
    EXPECT_CALL(container, insert_session(_)).Times(1);
    EXPECT_CALL(focus_setter, set_focus_to(_)).WillOnce(SaveArg<0>(&new_session));

    auto session = session_manager.open_session("Visual Basic Studio");
    EXPECT_EQ(session, new_session);
}

TEST_F(SessionManagerSetup, apps_selected_by_id_receive_focus)
{
    using namespace ::testing;
<<<<<<< HEAD
=======
    mtd::MockSurfaceFactory surface_factory;
    NiceMock<MockSessionContainer> container;
    MockFocusSequence sequence;
    NiceMock<MockFocusSetter> mechanism;

    msh::SessionManager session_manager(
        mt::fake_shared(surface_factory),
        mt::fake_shared(container),
        mt::fake_shared(sequence),
        mt::fake_shared(mechanism));
>>>>>>> 2928b7f9

    auto session1 = session_manager.open_session("Visual Basic Studio");
    auto session2 = session_manager.open_session("IntelliJ IDEA");

    session_manager.tag_session_with_lightdm_id(session1, 1);

    EXPECT_CALL(focus_setter, set_focus_to(session1));
    session_manager.focus_session_with_lightdm_id(1);
}

TEST_F(SessionManagerSetup, closing_apps_selected_by_id_changes_focus)
{
    using namespace ::testing;
<<<<<<< HEAD
=======
    mtd::MockSurfaceFactory surface_factory;
    NiceMock<MockSessionContainer> container;
    MockFocusSequence sequence;
    NiceMock<MockFocusSetter> mechanism;

    msh::SessionManager session_manager(
        mt::fake_shared(surface_factory),
        mt::fake_shared(container),
        mt::fake_shared(sequence),
        mt::fake_shared(mechanism));
>>>>>>> 2928b7f9

    auto session1 = session_manager.open_session("Visual Basic Studio");
    auto session2 = session_manager.open_session("IntelliJ IDEA");

    session_manager.tag_session_with_lightdm_id(session1, 1);
    session_manager.focus_session_with_lightdm_id(1);

    EXPECT_CALL(sequence, default_focus()).WillOnce(Return(session2));
    EXPECT_CALL(focus_setter, set_focus_to(session2));

    session_manager.close_session(session1);
}<|MERGE_RESOLUTION|>--- conflicted
+++ resolved
@@ -79,18 +79,10 @@
     MockFocusSequence sequence;
     MockFocusSetter focus_setter;
 
-<<<<<<< HEAD
-    msess::SessionManager session_manager;
+    msh::SessionManager session_manager;
 };
 
 }
-=======
-    msh::SessionManager session_manager(
-        mt::fake_shared(surface_factory),
-        mt::fake_shared(container),
-        mt::fake_shared(sequence),
-        mt::fake_shared(focus_setter));
->>>>>>> 2928b7f9
 
 TEST_F(SessionManagerSetup, open_and_close_session)
 {
@@ -110,19 +102,6 @@
 TEST_F(SessionManagerSetup, closing_session_removes_surfaces)
 {
     using namespace ::testing;
-<<<<<<< HEAD
-=======
-    mtd::MockSurfaceFactory surface_factory;
-    MockSessionContainer container;
-    MockFocusSequence sequence;
-    MockFocusSetter mechanism;
-
-    msh::SessionManager session_manager(
-        mt::fake_shared(surface_factory),
-        mt::fake_shared(container),
-        mt::fake_shared(sequence),
-        mt::fake_shared(mechanism));
->>>>>>> 2928b7f9
 
     EXPECT_CALL(surface_factory, create_surface(_)).Times(1);
     std::shared_ptr<ms::BufferBundle> buffer_bundle(new mtd::NullBufferBundle());
@@ -136,13 +115,8 @@
     EXPECT_CALL(container, insert_session(_)).Times(1);
     EXPECT_CALL(container, remove_session(_)).Times(1);
 
-<<<<<<< HEAD
     EXPECT_CALL(focus_setter, set_focus_to(_)).Times(1);
-    EXPECT_CALL(focus_setter, set_focus_to(std::shared_ptr<msess::Session>())).Times(1);
-=======
-    EXPECT_CALL(mechanism, set_focus_to(_)).Times(1);
-    EXPECT_CALL(mechanism, set_focus_to(std::shared_ptr<msh::Session>())).Times(1);
->>>>>>> 2928b7f9
+    EXPECT_CALL(focus_setter, set_focus_to(std::shared_ptr<msh::Session>())).Times(1);
 
     EXPECT_CALL(sequence, default_focus()).WillOnce(Return((std::shared_ptr<msh::Session>())));
 
@@ -155,23 +129,8 @@
 TEST_F(SessionManagerSetup, new_applications_receive_focus)
 {
     using namespace ::testing;
-<<<<<<< HEAD
-    std::shared_ptr<msess::Session> new_session;
-
-=======
-    mtd::MockSurfaceFactory surface_factory;
-    MockSessionContainer container;
-    MockFocusSequence sequence;
-    MockFocusSetter mechanism;
     std::shared_ptr<msh::Session> new_session;
 
-    msh::SessionManager session_manager(
-        mt::fake_shared(surface_factory),
-        mt::fake_shared(container),
-        mt::fake_shared(sequence),
-        mt::fake_shared(mechanism));
-
->>>>>>> 2928b7f9
     EXPECT_CALL(container, insert_session(_)).Times(1);
     EXPECT_CALL(focus_setter, set_focus_to(_)).WillOnce(SaveArg<0>(&new_session));
 
@@ -182,19 +141,6 @@
 TEST_F(SessionManagerSetup, apps_selected_by_id_receive_focus)
 {
     using namespace ::testing;
-<<<<<<< HEAD
-=======
-    mtd::MockSurfaceFactory surface_factory;
-    NiceMock<MockSessionContainer> container;
-    MockFocusSequence sequence;
-    NiceMock<MockFocusSetter> mechanism;
-
-    msh::SessionManager session_manager(
-        mt::fake_shared(surface_factory),
-        mt::fake_shared(container),
-        mt::fake_shared(sequence),
-        mt::fake_shared(mechanism));
->>>>>>> 2928b7f9
 
     auto session1 = session_manager.open_session("Visual Basic Studio");
     auto session2 = session_manager.open_session("IntelliJ IDEA");
@@ -208,19 +154,6 @@
 TEST_F(SessionManagerSetup, closing_apps_selected_by_id_changes_focus)
 {
     using namespace ::testing;
-<<<<<<< HEAD
-=======
-    mtd::MockSurfaceFactory surface_factory;
-    NiceMock<MockSessionContainer> container;
-    MockFocusSequence sequence;
-    NiceMock<MockFocusSetter> mechanism;
-
-    msh::SessionManager session_manager(
-        mt::fake_shared(surface_factory),
-        mt::fake_shared(container),
-        mt::fake_shared(sequence),
-        mt::fake_shared(mechanism));
->>>>>>> 2928b7f9
 
     auto session1 = session_manager.open_session("Visual Basic Studio");
     auto session2 = session_manager.open_session("IntelliJ IDEA");
