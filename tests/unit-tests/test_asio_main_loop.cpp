/*
 * Copyright © 2013 Canonical Ltd.
 *
 * This program is free software: you can redistribute it and/or modify
 * it under the terms of the GNU General Public License version 3 as
 * published by the Free Software Foundation.
 *
 * This program is distributed in the hope that it will be useful,
 * but WITHOUT ANY WARRANTY; without even the implied warranty of
 * MERCHANTABILITY or FITNESS FOR A PARTICULAR PURPOSE.  See the
 * GNU General Public License for more details.
 *
 * You should have received a copy of the GNU General Public License
 * along with this program.  If not, see <http://www.gnu.org/licenses/>.
 *
 * Authored by: Alexandros Frantzis <alexandros.frantzis@canonical.com>
 */

#include "mir/asio_main_loop.h"
#include "mir/time/high_resolution_clock.h"
#include "mir_test/pipe.h"
#include "mir_test/auto_unblock_thread.h"
#include "mir_test/signal.h"
#include "mir_test/wait_object.h"

#include <gtest/gtest.h>
#include <gmock/gmock.h>

#include <thread>
#include <atomic>
#include <functional>
#include <mutex>
#include <condition_variable>
#include <array>
#include <boost/throw_exception.hpp>

#include <sys/types.h>
#include <unistd.h>

namespace mt = mir::test;

namespace
{

class AsioMainLoopTest : public ::testing::Test
{
public:
    mir::AsioMainLoop ml{std::make_shared<mir::time::HighResolutionClock>()};
};

class AdvanceableClock : public mir::time::Clock
{
public:
    mir::time::Timestamp sample() const override
    {
        std::lock_guard<std::mutex> lock(time_mutex);
        return current_time;
    }
    void advance_by(std::chrono::milliseconds const step, mir::AsioMainLoop & ml)
    {
        bool done = false;
        std::mutex checkpoint_mutex;
        std::condition_variable checkpoint;

        {
            std::lock_guard<std::mutex> lock(time_mutex);
            current_time += step;
        }
        auto evaluate_clock_alarm = ml.notify_in(
            std::chrono::milliseconds{0},
            [&done, &checkpoint_mutex, &checkpoint]
            {
                std::unique_lock<std::mutex> lock(checkpoint_mutex);
                done = true;
                checkpoint.notify_one();
            });

        std::unique_lock<std::mutex> lock(checkpoint_mutex);
        while(!done) checkpoint.wait(lock);

    }
private:
    mutable std::mutex time_mutex;
    mir::time::Timestamp current_time{
        []
        {
           mir::time::HighResolutionClock clock;
           return clock.sample();
        }()
        };
};


class AsioMainLoopAlarmTest : public ::testing::Test
{
public:
    std::shared_ptr<AdvanceableClock> clock = std::make_shared<AdvanceableClock>();
    mir::AsioMainLoop ml{clock};
    int call_count{0};
    mt::WaitObject wait;
    std::chrono::milliseconds delay{50};

    struct UnblockMainLoop : mt::AutoUnblockThread
    {
        UnblockMainLoop(mir::AsioMainLoop & loop)
            : mt::AutoUnblockThread([&loop]() {loop.stop();},
                                    [&loop]() {loop.run();})
        {}
    };
};

}

TEST_F(AsioMainLoopTest, signal_handled)
{
    int const signum{SIGUSR1};
    int handled_signum{0};

    ml.register_signal_handler(
        {signum},
        [&handled_signum, this](int sig)
        {
           handled_signum = sig;
           ml.stop();
        });

    kill(getpid(), signum);

    ml.run();

    ASSERT_EQ(signum, handled_signum);
}


TEST_F(AsioMainLoopTest, multiple_signals_handled)
{
    std::vector<int> const signals{SIGUSR1, SIGUSR2};
    size_t const num_signals_to_send{10};
    std::vector<int> handled_signals;
    std::atomic<unsigned int> num_handled_signals{0};

    ml.register_signal_handler(
        {signals[0], signals[1]},
        [&handled_signals, &num_handled_signals](int sig)
        {
           handled_signals.push_back(sig);
           ++num_handled_signals;
        });


    std::thread signal_sending_thread(
        [this, num_signals_to_send, &signals, &num_handled_signals]
        {
            for (size_t i = 0; i < num_signals_to_send; i++)
            {
                kill(getpid(), signals[i % signals.size()]);
                while (num_handled_signals <= i) std::this_thread::yield();
            }
            ml.stop();
        });

    ml.run();

    signal_sending_thread.join();

    ASSERT_EQ(num_signals_to_send, handled_signals.size());

    for (size_t i = 0; i < num_signals_to_send; i++)
        ASSERT_EQ(signals[i % signals.size()], handled_signals[i]) << " index " << i;
}

TEST_F(AsioMainLoopTest, all_registered_handlers_are_called)
{
    int const signum{SIGUSR1};
    std::vector<int> handled_signum{0,0,0};

    ml.register_signal_handler(
        {signum},
        [&handled_signum, this](int sig)
        {
            handled_signum[0] = sig;
            if (handled_signum[0] != 0 &&
                handled_signum[1] != 0 &&
                handled_signum[2] != 0)
            {
                ml.stop();
            }
        });

    ml.register_signal_handler(
        {signum},
        [&handled_signum, this](int sig)
        {
            handled_signum[1] = sig;
            if (handled_signum[0] != 0 &&
                handled_signum[1] != 0 &&
                handled_signum[2] != 0)
            {
                ml.stop();
            }
        });

    ml.register_signal_handler(
        {signum},
        [&handled_signum, this](int sig)
        {
            handled_signum[2] = sig;
            if (handled_signum[0] != 0 &&
                handled_signum[1] != 0 &&
                handled_signum[2] != 0)
            {
                ml.stop();
            }
        });

    kill(getpid(), signum);

    ml.run();

    ASSERT_EQ(signum, handled_signum[0]);
    ASSERT_EQ(signum, handled_signum[1]);
    ASSERT_EQ(signum, handled_signum[2]);
}

TEST_F(AsioMainLoopTest, fd_data_handled)
{
    mt::Pipe p;
    char const data_to_write{'a'};
    int handled_fd{0};
    char data_read{0};

    ml.register_fd_handler(
        {p.read_fd()},
        [&handled_fd, &data_read, this](int fd)
        {
            handled_fd = fd;
            EXPECT_EQ(1, read(fd, &data_read, 1));
            ml.stop();
        });

    EXPECT_EQ(1, write(p.write_fd(), &data_to_write, 1));

    ml.run();

    EXPECT_EQ(data_to_write, data_read);
}

TEST_F(AsioMainLoopTest, multiple_fds_with_single_handler_handled)
{
    std::vector<mt::Pipe> const pipes(2);
    size_t const num_elems_to_send{10};
    std::vector<int> handled_fds;
    std::vector<size_t> elems_read;
    std::atomic<unsigned int> num_handled_fds{0};

    ml.register_fd_handler(
        {pipes[0].read_fd(), pipes[1].read_fd()},
        [&handled_fds, &elems_read, &num_handled_fds](int fd)
        {
            handled_fds.push_back(fd);

            size_t i;
            EXPECT_EQ(static_cast<ssize_t>(sizeof(i)),
                      read(fd, &i, sizeof(i)));
            elems_read.push_back(i);

            ++num_handled_fds;
        });

    std::thread fd_writing_thread{
        [this, num_elems_to_send, &pipes, &num_handled_fds]
        {
            for (size_t i = 0; i < num_elems_to_send; i++)
            {
                EXPECT_EQ(static_cast<ssize_t>(sizeof(i)),
                          write(pipes[i % pipes.size()].write_fd(), &i, sizeof(i)));
                while (num_handled_fds <= i) std::this_thread::yield();
            }
            ml.stop();
        }};

    ml.run();

    fd_writing_thread.join();

    ASSERT_EQ(num_elems_to_send, handled_fds.size());
    ASSERT_EQ(num_elems_to_send, elems_read.size());

    for (size_t i = 0; i < num_elems_to_send; i++)
    {
        EXPECT_EQ(pipes[i % pipes.size()].read_fd(), handled_fds[i]) << " index " << i;
        EXPECT_EQ(i, elems_read[i]) << " index " << i;
    }
}

TEST_F(AsioMainLoopTest, multiple_fd_handlers_are_called)
{
    std::vector<mt::Pipe> const pipes(3);
    std::vector<int> const elems_to_send{10,11,12};
    std::vector<int> handled_fds{0,0,0};
    std::vector<int> elems_read{0,0,0};

    ml.register_fd_handler(
        {pipes[0].read_fd()},
        [&handled_fds, &elems_read, this](int fd)
        {
            EXPECT_EQ(static_cast<ssize_t>(sizeof(elems_read[0])),
                      read(fd, &elems_read[0], sizeof(elems_read[0])));
            handled_fds[0] = fd;
            if (handled_fds[0] != 0 &&
                handled_fds[1] != 0 &&
                handled_fds[2] != 0)
            {
                ml.stop();
            }
        });

    ml.register_fd_handler(
        {pipes[1].read_fd()},
        [&handled_fds, &elems_read, this](int fd)
        {
            EXPECT_EQ(static_cast<ssize_t>(sizeof(elems_read[1])),
                      read(fd, &elems_read[1], sizeof(elems_read[1])));
            handled_fds[1] = fd;
            if (handled_fds[0] != 0 &&
                handled_fds[1] != 0 &&
                handled_fds[2] != 0)
            {
                ml.stop();
            }
        });

    ml.register_fd_handler(
        {pipes[2].read_fd()},
        [&handled_fds, &elems_read, this](int fd)
        {
            EXPECT_EQ(static_cast<ssize_t>(sizeof(elems_read[2])),
                      read(fd, &elems_read[2], sizeof(elems_read[2])));
            handled_fds[2] = fd;
            if (handled_fds[0] != 0 &&
                handled_fds[1] != 0 &&
                handled_fds[2] != 0)
            {
                ml.stop();
            }
        });

    EXPECT_EQ(static_cast<ssize_t>(sizeof(elems_to_send[0])),
              write(pipes[0].write_fd(), &elems_to_send[0], sizeof(elems_to_send[0])));
    EXPECT_EQ(static_cast<ssize_t>(sizeof(elems_to_send[1])),
              write(pipes[1].write_fd(), &elems_to_send[1], sizeof(elems_to_send[1])));
    EXPECT_EQ(static_cast<ssize_t>(sizeof(elems_to_send[2])),
              write(pipes[2].write_fd(), &elems_to_send[2], sizeof(elems_to_send[2])));

    ml.run();

    EXPECT_EQ(pipes[0].read_fd(), handled_fds[0]);
    EXPECT_EQ(pipes[1].read_fd(), handled_fds[1]);
    EXPECT_EQ(pipes[2].read_fd(), handled_fds[2]);

    EXPECT_EQ(elems_to_send[0], elems_read[0]);
    EXPECT_EQ(elems_to_send[1], elems_read[1]);
    EXPECT_EQ(elems_to_send[2], elems_read[2]);
}

TEST_F(AsioMainLoopAlarmTest, main_loop_runs_until_stop_called)
{
    auto mainloop_started = std::make_shared<mt::Signal>();

    auto fire_on_mainloop_start = ml.notify_in(std::chrono::milliseconds{0},
                                               [mainloop_started]()
    {
        mainloop_started->raise();
    });

    UnblockMainLoop unblocker(ml);

<<<<<<< HEAD
    ASSERT_TRUE(mainloop_started->wait_for(std::chrono::milliseconds{100}));
=======
    // TODO time dependency:
    {
        std::unique_lock<decltype(checkpoint_mutex)> lock(checkpoint_mutex);
        ASSERT_TRUE(checkpoint.wait_for(lock, std::chrono::milliseconds{500}, [&hit_checkpoint]() { return hit_checkpoint; }));
    }
>>>>>>> 187bdea4

    auto timer_fired = std::make_shared<mt::Signal>();
    auto alarm = ml.notify_in(std::chrono::milliseconds{10}, [timer_fired]
    {
        timer_fired->raise();
    });

<<<<<<< HEAD
    EXPECT_TRUE(timer_fired->wait_for(std::chrono::milliseconds{500}));
=======
    clock->advance_by(std::chrono::milliseconds{10}, ml);
    EXPECT_NO_THROW(wait.wait_until_ready(std::chrono::milliseconds{500}));
>>>>>>> 187bdea4

    ml.stop();
    // Main loop should be stopped now

    timer_fired = std::make_shared<mt::Signal>();
    auto should_not_fire =  ml.notify_in(std::chrono::milliseconds{0},
                                         [timer_fired]()
    {
        timer_fired->raise();
    });

    EXPECT_FALSE(timer_fired->wait_for(std::chrono::milliseconds{100}));
}

TEST_F(AsioMainLoopAlarmTest, alarm_starts_in_pending_state)
{
<<<<<<< HEAD
    UnblockMainLoop unblocker(ml);

    auto timer_fired = std::make_shared<mt::Signal>();
    auto alarm = ml.notify_in(std::chrono::milliseconds{100}, [timer_fired]()
    {
        timer_fired->raise();
    });
=======
    auto alarm = ml.notify_in(delay, [this]() {});
>>>>>>> 187bdea4

    // Shouldn't fire before timeout
    EXPECT_FALSE(timer_fired->wait_for(std::chrono::milliseconds{50}));

<<<<<<< HEAD
    // Give a nice, long wait for our slow ARM valgrind friends
    EXPECT_TRUE(timer_fired->wait_for(std::chrono::milliseconds{200}));
=======
    EXPECT_EQ(mir::time::Alarm::pending, alarm->state());
>>>>>>> 187bdea4
}

TEST_F(AsioMainLoopAlarmTest, alarm_fires_with_correct_delay)
{
<<<<<<< HEAD
    int const alarm_count{10};
    std::atomic<int> call_count{0};
    std::array<std::unique_ptr<mir::time::Alarm>, alarm_count> alarms;

    auto alarms_fired = std::make_shared<mt::Signal>();

    for (auto& alarm : alarms)
    {
        alarm = ml.notify_in(std::chrono::milliseconds{5}, [alarms_fired, &call_count]()
        {
            call_count++;
            if (call_count == alarm_count)
                alarms_fired->raise();
        });
    }

    UnblockMainLoop unblocker(ml);

    EXPECT_TRUE(alarms_fired->wait_for(std::chrono::milliseconds{100}));

    for (auto& alarm : alarms)
        EXPECT_EQ(mir::time::Alarm::triggered, alarm->state());
}

TEST_F(AsioMainLoopAlarmTest, alarm_changes_to_triggered_state)
{
    auto alarm_fired = std::make_shared<mt::Signal>();
    auto alarm = ml.notify_in(std::chrono::milliseconds{5}, [alarm_fired]()
    {
        alarm_fired->raise();
    });

    UnblockMainLoop unblocker(ml);

    ASSERT_TRUE(alarm_fired->wait_for(std::chrono::milliseconds{100}));
=======
    UnblockMainLoop unblocker(ml);

    auto alarm = ml.notify_in(delay, [](){});

    clock->advance_by(delay - std::chrono::milliseconds{1}, ml);
    EXPECT_EQ(mir::time::Alarm::pending, alarm->state());
>>>>>>> 187bdea4

    clock->advance_by(delay, ml);
    EXPECT_EQ(mir::time::Alarm::triggered, alarm->state());
}

TEST_F(AsioMainLoopAlarmTest, multiple_alarms_fire)
{
<<<<<<< HEAD
=======
    int const alarm_count{10};
    std::atomic<int> call_count{0};
    std::array<std::unique_ptr<mir::time::Alarm>, alarm_count> alarms;

    for (auto& alarm : alarms)
        alarm = ml.notify_in(delay, [&call_count](){++call_count;});

>>>>>>> 187bdea4
    UnblockMainLoop unblocker(ml);
    clock->advance_by(delay, ml);

<<<<<<< HEAD
    auto alarm = ml.notify_in(std::chrono::milliseconds{5000}, [](){});

    EXPECT_EQ(mir::time::Alarm::pending, alarm->state());
=======
    for (auto const& alarm : alarms)
        EXPECT_EQ(mir::time::Alarm::triggered, alarm->state());
>>>>>>> 187bdea4
}

TEST_F(AsioMainLoopAlarmTest, cancelled_alarm_doesnt_fire)
{
    UnblockMainLoop unblocker(ml);
<<<<<<< HEAD
    auto alarm_fired = std::make_shared<mt::Signal>();

    auto alarm = ml.notify_in(std::chrono::milliseconds{100}, [alarm_fired]()
    {
        alarm_fired->raise();
    });

    EXPECT_TRUE(alarm->cancel());

    EXPECT_FALSE(alarm_fired->wait_for(std::chrono::milliseconds{300}));
=======
    auto alarm = ml.notify_in(std::chrono::milliseconds{100},
                              [](){ FAIL() << "Alarm handler of canceld alarm called";});

    EXPECT_TRUE(alarm->cancel());

    EXPECT_EQ(mir::time::Alarm::cancelled, alarm->state());

    clock->advance_by(std::chrono::milliseconds{100}, ml);

>>>>>>> 187bdea4
    EXPECT_EQ(mir::time::Alarm::cancelled, alarm->state());
}

TEST_F(AsioMainLoopAlarmTest, destroyed_alarm_doesnt_fire)
{
<<<<<<< HEAD
    auto alarm_fired = std::make_shared<mt::Signal>();

    auto alarm = ml.notify_in(std::chrono::milliseconds{200}, [alarm_fired]()
    {
        alarm_fired->raise();
    });
=======
    auto alarm = ml.notify_in(std::chrono::milliseconds{200},
                              [](){ FAIL() << "Alarm handler of destroyed alarm called"; });
>>>>>>> 187bdea4

    UnblockMainLoop unblocker(ml);

    alarm.reset(nullptr);
<<<<<<< HEAD

    EXPECT_FALSE(alarm_fired->wait_for(std::chrono::milliseconds{300}));
=======
    clock->advance_by(std::chrono::milliseconds{200}, ml);
>>>>>>> 187bdea4
}

TEST_F(AsioMainLoopAlarmTest, rescheduled_alarm_fires_again)
{
<<<<<<< HEAD
    auto first_trigger = std::make_shared<mt::Signal>();
    auto second_trigger = std::make_shared<mt::Signal>();
    std::atomic<int> call_count{0};

    auto alarm = ml.notify_in(std::chrono::milliseconds{0}, [first_trigger, second_trigger, &call_count]()
    {
        auto prev_call_count = call_count++;
        if (prev_call_count == 0)
            first_trigger->raise();
        if (prev_call_count == 1)
            second_trigger->raise();
        if (prev_call_count > 1)
=======
    std::atomic<int> call_count{0};

    auto alarm = ml.notify_in(std::chrono::milliseconds{0}, [&call_count]()
    {
        if (call_count++ > 1)
>>>>>>> 187bdea4
            FAIL() << "Alarm called too many times";
    });

    UnblockMainLoop unblocker(ml);

<<<<<<< HEAD
    ASSERT_TRUE(first_trigger->wait_for(std::chrono::milliseconds{50}));
    ASSERT_EQ(mir::time::Alarm::triggered, alarm->state());


=======
    clock->advance_by(std::chrono::milliseconds{0}, ml);
    ASSERT_EQ(mir::time::Alarm::triggered, alarm->state());

>>>>>>> 187bdea4
    alarm->reschedule_in(std::chrono::milliseconds{100});

    EXPECT_EQ(mir::time::Alarm::pending, alarm->state());

<<<<<<< HEAD
    EXPECT_TRUE(second_trigger->wait_for(std::chrono::milliseconds{500}));
=======
    clock->advance_by(std::chrono::milliseconds{100}, ml);
>>>>>>> 187bdea4
    EXPECT_EQ(mir::time::Alarm::triggered, alarm->state());
}

TEST_F(AsioMainLoopAlarmTest, rescheduled_alarm_cancels_previous_scheduling)
{
    std::atomic<int> call_count{0};

<<<<<<< HEAD
    auto alarm = ml.notify_in(std::chrono::milliseconds{50}, [&call_count]()
=======
    auto alarm = ml.notify_in(std::chrono::milliseconds{100}, [&call_count]()
>>>>>>> 187bdea4
    {
        call_count++;
    });

    UnblockMainLoop unblocker(ml);
    clock->advance_by(std::chrono::milliseconds{90}, ml);

<<<<<<< HEAD
    EXPECT_TRUE(alarm->reschedule_in(std::chrono::milliseconds{10}));
    EXPECT_EQ(mir::time::Alarm::pending, alarm->state());

    std::this_thread::sleep_for(std::chrono::milliseconds{200});
=======
    EXPECT_EQ(mir::time::Alarm::pending, alarm->state());
    EXPECT_EQ(0, call_count);
    EXPECT_TRUE(alarm->reschedule_in(std::chrono::milliseconds{100}));
    EXPECT_EQ(mir::time::Alarm::pending, alarm->state());

    clock->advance_by(std::chrono::milliseconds{110}, ml);
>>>>>>> 187bdea4

    EXPECT_EQ(mir::time::Alarm::triggered, alarm->state());
    EXPECT_EQ(1, call_count);
}

TEST_F(AsioMainLoopAlarmTest, alarm_fires_at_correct_time_point)
{
    mir::time::Timestamp real_soon = clock->sample() + std::chrono::milliseconds{120};

<<<<<<< HEAD
    mir::time::Timestamp real_soon = clock.sample() + std::chrono::milliseconds{120};
    auto alarm_fired = std::make_shared<mt::Signal>();

    auto alarm = ml.notify_at(real_soon, [alarm_fired]()
    {			     
        alarm_fired->raise();
    });

    UnblockMainLoop unblocker(ml);

    EXPECT_FALSE(alarm_fired->wait_until(real_soon - std::chrono::milliseconds{50}));
    EXPECT_TRUE(alarm_fired->wait_until(real_soon + std::chrono::milliseconds{50}));
=======
    auto alarm = ml.notify_at(real_soon, []{});

    UnblockMainLoop unblocker(ml);

    clock->advance_by(std::chrono::milliseconds{119}, ml);
    EXPECT_EQ(mir::time::Alarm::pending, alarm->state());

    clock->advance_by(std::chrono::milliseconds{1}, ml);
    EXPECT_EQ(mir::time::Alarm::triggered, alarm->state());
>>>>>>> 187bdea4
}

TEST_F(AsioMainLoopTest, dispatches_action)
{
    using namespace testing;

    int num_actions{0};
    int const owner{0};

    ml.enqueue(
        &owner,
        [&]
        {
            ++num_actions;
            ml.stop();
        });

    ml.run();

    EXPECT_THAT(num_actions, Eq(1));
}

TEST_F(AsioMainLoopTest, dispatches_multiple_actions_in_order)
{
    using namespace testing;

    int const num_actions{5};
    std::vector<int> actions;
    int const owner{0};

    for (int i = 0; i < num_actions; ++i)
    {
        ml.enqueue(
            &owner,
            [&,i]
            {
                actions.push_back(i);
                if (i == num_actions - 1)
                    ml.stop();
            });
    }

    ml.run();

    ASSERT_THAT(actions.size(), Eq(num_actions));
    for (int i = 0; i < num_actions; ++i)
        EXPECT_THAT(actions[i], Eq(i)) << "i = " << i;
}

TEST_F(AsioMainLoopTest, does_not_dispatch_paused_actions)
{
    using namespace testing;

    std::vector<int> actions;
    int const owner1{0};
    int const owner2{0};

    ml.enqueue(
        &owner1,

        [&]
        {
            int const id = 0;
            actions.push_back(id);
        });

    ml.enqueue(
        &owner2,
        [&]
        {
            int const id = 1;
            actions.push_back(id);
        });

    ml.enqueue(
        &owner1,
        [&]
        {
            int const id = 2;
            actions.push_back(id);
        });

    ml.enqueue(
        &owner2,
        [&]
        {
            int const id = 3;
            actions.push_back(id);
            ml.stop();
        });

    ml.pause_processing_for(&owner1);

    ml.run();

    ASSERT_THAT(actions.size(), Eq(2));
    EXPECT_THAT(actions[0], Eq(1));
    EXPECT_THAT(actions[1], Eq(3));
}

TEST_F(AsioMainLoopTest, dispatches_resumed_actions)
{
    using namespace testing;

    std::vector<int> actions;
    void const* const owner1_ptr{&actions};
    int const owner2{0};

    ml.enqueue(
        owner1_ptr,
        [&]
        {
            int const id = 0;
            actions.push_back(id);
            ml.stop();
        });

    ml.enqueue(
        &owner2,
        [&]
        {
            int const id = 1;
            actions.push_back(id);
            ml.resume_processing_for(owner1_ptr);
        });

    ml.pause_processing_for(owner1_ptr);

    ml.run();

    ASSERT_THAT(actions.size(), Eq(2));
    EXPECT_THAT(actions[0], Eq(1));
    EXPECT_THAT(actions[1], Eq(0));
}

TEST_F(AsioMainLoopTest, handles_enqueue_from_within_action)
{
    using namespace testing;

    std::vector<int> actions;
    int const num_actions{10};
    void const* const owner{&num_actions};

    ml.enqueue(
        owner,
        [&]
        {
            int const id = 0;
            actions.push_back(id);
            
            for (int i = 1; i < num_actions; ++i)
            {
                ml.enqueue(
                    owner,
                    [&,i]
                    {
                        actions.push_back(i);
                        if (i == num_actions - 1)
                            ml.stop();
                    });
            }
        });

    ml.run();

    ASSERT_THAT(actions.size(), Eq(num_actions));
    for (int i = 0; i < num_actions; ++i)
        EXPECT_THAT(actions[i], Eq(i)) << "i = " << i;
}<|MERGE_RESOLUTION|>--- conflicted
+++ resolved
@@ -375,15 +375,7 @@
 
     UnblockMainLoop unblocker(ml);
 
-<<<<<<< HEAD
     ASSERT_TRUE(mainloop_started->wait_for(std::chrono::milliseconds{100}));
-=======
-    // TODO time dependency:
-    {
-        std::unique_lock<decltype(checkpoint_mutex)> lock(checkpoint_mutex);
-        ASSERT_TRUE(checkpoint.wait_for(lock, std::chrono::milliseconds{500}, [&hit_checkpoint]() { return hit_checkpoint; }));
-    }
->>>>>>> 187bdea4
 
     auto timer_fired = std::make_shared<mt::Signal>();
     auto alarm = ml.notify_in(std::chrono::milliseconds{10}, [timer_fired]
@@ -391,12 +383,8 @@
         timer_fired->raise();
     });
 
-<<<<<<< HEAD
+    clock->advance_by(std::chrono::milliseconds{10}, ml);
     EXPECT_TRUE(timer_fired->wait_for(std::chrono::milliseconds{500}));
-=======
-    clock->advance_by(std::chrono::milliseconds{10}, ml);
-    EXPECT_NO_THROW(wait.wait_until_ready(std::chrono::milliseconds{500}));
->>>>>>> 187bdea4
 
     ml.stop();
     // Main loop should be stopped now
@@ -413,53 +401,39 @@
 
 TEST_F(AsioMainLoopAlarmTest, alarm_starts_in_pending_state)
 {
-<<<<<<< HEAD
-    UnblockMainLoop unblocker(ml);
-
-    auto timer_fired = std::make_shared<mt::Signal>();
-    auto alarm = ml.notify_in(std::chrono::milliseconds{100}, [timer_fired]()
-    {
-        timer_fired->raise();
-    });
-=======
     auto alarm = ml.notify_in(delay, [this]() {});
->>>>>>> 187bdea4
-
-    // Shouldn't fire before timeout
-    EXPECT_FALSE(timer_fired->wait_for(std::chrono::milliseconds{50}));
-
-<<<<<<< HEAD
-    // Give a nice, long wait for our slow ARM valgrind friends
-    EXPECT_TRUE(timer_fired->wait_for(std::chrono::milliseconds{200}));
-=======
+
+    UnblockMainLoop unblocker(ml);
+
     EXPECT_EQ(mir::time::Alarm::pending, alarm->state());
->>>>>>> 187bdea4
 }
 
 TEST_F(AsioMainLoopAlarmTest, alarm_fires_with_correct_delay)
 {
-<<<<<<< HEAD
+    UnblockMainLoop unblocker(ml);
+
+    auto alarm = ml.notify_in(delay, [](){});
+
+    clock->advance_by(delay - std::chrono::milliseconds{1}, ml);
+    EXPECT_EQ(mir::time::Alarm::pending, alarm->state());
+
+    clock->advance_by(delay, ml);
+    EXPECT_EQ(mir::time::Alarm::triggered, alarm->state());
+}
+
+TEST_F(AsioMainLoopAlarmTest, multiple_alarms_fire)
+{
     int const alarm_count{10};
     std::atomic<int> call_count{0};
     std::array<std::unique_ptr<mir::time::Alarm>, alarm_count> alarms;
 
-    auto alarms_fired = std::make_shared<mt::Signal>();
-
     for (auto& alarm : alarms)
-    {
-        alarm = ml.notify_in(std::chrono::milliseconds{5}, [alarms_fired, &call_count]()
-        {
-            call_count++;
-            if (call_count == alarm_count)
-                alarms_fired->raise();
-        });
-    }
-
-    UnblockMainLoop unblocker(ml);
-
-    EXPECT_TRUE(alarms_fired->wait_for(std::chrono::milliseconds{100}));
-
-    for (auto& alarm : alarms)
+        alarm = ml.notify_in(delay, [&call_count](){++call_count;});
+
+    UnblockMainLoop unblocker(ml);
+    clock->advance_by(delay, ml);
+
+    for (auto const& alarm : alarms)
         EXPECT_EQ(mir::time::Alarm::triggered, alarm->state());
 }
 
@@ -473,60 +447,15 @@
 
     UnblockMainLoop unblocker(ml);
 
+    clock->advance_by(delay, ml);
     ASSERT_TRUE(alarm_fired->wait_for(std::chrono::milliseconds{100}));
-=======
-    UnblockMainLoop unblocker(ml);
-
-    auto alarm = ml.notify_in(delay, [](){});
-
-    clock->advance_by(delay - std::chrono::milliseconds{1}, ml);
-    EXPECT_EQ(mir::time::Alarm::pending, alarm->state());
->>>>>>> 187bdea4
-
-    clock->advance_by(delay, ml);
+
     EXPECT_EQ(mir::time::Alarm::triggered, alarm->state());
 }
 
-TEST_F(AsioMainLoopAlarmTest, multiple_alarms_fire)
-{
-<<<<<<< HEAD
-=======
-    int const alarm_count{10};
-    std::atomic<int> call_count{0};
-    std::array<std::unique_ptr<mir::time::Alarm>, alarm_count> alarms;
-
-    for (auto& alarm : alarms)
-        alarm = ml.notify_in(delay, [&call_count](){++call_count;});
-
->>>>>>> 187bdea4
-    UnblockMainLoop unblocker(ml);
-    clock->advance_by(delay, ml);
-
-<<<<<<< HEAD
-    auto alarm = ml.notify_in(std::chrono::milliseconds{5000}, [](){});
-
-    EXPECT_EQ(mir::time::Alarm::pending, alarm->state());
-=======
-    for (auto const& alarm : alarms)
-        EXPECT_EQ(mir::time::Alarm::triggered, alarm->state());
->>>>>>> 187bdea4
-}
-
 TEST_F(AsioMainLoopAlarmTest, cancelled_alarm_doesnt_fire)
 {
     UnblockMainLoop unblocker(ml);
-<<<<<<< HEAD
-    auto alarm_fired = std::make_shared<mt::Signal>();
-
-    auto alarm = ml.notify_in(std::chrono::milliseconds{100}, [alarm_fired]()
-    {
-        alarm_fired->raise();
-    });
-
-    EXPECT_TRUE(alarm->cancel());
-
-    EXPECT_FALSE(alarm_fired->wait_for(std::chrono::milliseconds{300}));
-=======
     auto alarm = ml.notify_in(std::chrono::milliseconds{100},
                               [](){ FAIL() << "Alarm handler of canceld alarm called";});
 
@@ -536,81 +465,39 @@
 
     clock->advance_by(std::chrono::milliseconds{100}, ml);
 
->>>>>>> 187bdea4
     EXPECT_EQ(mir::time::Alarm::cancelled, alarm->state());
 }
 
 TEST_F(AsioMainLoopAlarmTest, destroyed_alarm_doesnt_fire)
 {
-<<<<<<< HEAD
-    auto alarm_fired = std::make_shared<mt::Signal>();
-
-    auto alarm = ml.notify_in(std::chrono::milliseconds{200}, [alarm_fired]()
-    {
-        alarm_fired->raise();
-    });
-=======
     auto alarm = ml.notify_in(std::chrono::milliseconds{200},
                               [](){ FAIL() << "Alarm handler of destroyed alarm called"; });
->>>>>>> 187bdea4
 
     UnblockMainLoop unblocker(ml);
 
     alarm.reset(nullptr);
-<<<<<<< HEAD
-
-    EXPECT_FALSE(alarm_fired->wait_for(std::chrono::milliseconds{300}));
-=======
     clock->advance_by(std::chrono::milliseconds{200}, ml);
->>>>>>> 187bdea4
 }
 
 TEST_F(AsioMainLoopAlarmTest, rescheduled_alarm_fires_again)
 {
-<<<<<<< HEAD
-    auto first_trigger = std::make_shared<mt::Signal>();
-    auto second_trigger = std::make_shared<mt::Signal>();
     std::atomic<int> call_count{0};
 
-    auto alarm = ml.notify_in(std::chrono::milliseconds{0}, [first_trigger, second_trigger, &call_count]()
-    {
-        auto prev_call_count = call_count++;
-        if (prev_call_count == 0)
-            first_trigger->raise();
-        if (prev_call_count == 1)
-            second_trigger->raise();
-        if (prev_call_count > 1)
-=======
-    std::atomic<int> call_count{0};
-
     auto alarm = ml.notify_in(std::chrono::milliseconds{0}, [&call_count]()
     {
         if (call_count++ > 1)
->>>>>>> 187bdea4
             FAIL() << "Alarm called too many times";
     });
 
     UnblockMainLoop unblocker(ml);
 
-<<<<<<< HEAD
-    ASSERT_TRUE(first_trigger->wait_for(std::chrono::milliseconds{50}));
-    ASSERT_EQ(mir::time::Alarm::triggered, alarm->state());
-
-
-=======
     clock->advance_by(std::chrono::milliseconds{0}, ml);
     ASSERT_EQ(mir::time::Alarm::triggered, alarm->state());
 
->>>>>>> 187bdea4
     alarm->reschedule_in(std::chrono::milliseconds{100});
-
     EXPECT_EQ(mir::time::Alarm::pending, alarm->state());
 
-<<<<<<< HEAD
-    EXPECT_TRUE(second_trigger->wait_for(std::chrono::milliseconds{500}));
-=======
     clock->advance_by(std::chrono::milliseconds{100}, ml);
->>>>>>> 187bdea4
     EXPECT_EQ(mir::time::Alarm::triggered, alarm->state());
 }
 
@@ -618,11 +505,7 @@
 {
     std::atomic<int> call_count{0};
 
-<<<<<<< HEAD
-    auto alarm = ml.notify_in(std::chrono::milliseconds{50}, [&call_count]()
-=======
     auto alarm = ml.notify_in(std::chrono::milliseconds{100}, [&call_count]()
->>>>>>> 187bdea4
     {
         call_count++;
     });
@@ -630,19 +513,12 @@
     UnblockMainLoop unblocker(ml);
     clock->advance_by(std::chrono::milliseconds{90}, ml);
 
-<<<<<<< HEAD
-    EXPECT_TRUE(alarm->reschedule_in(std::chrono::milliseconds{10}));
-    EXPECT_EQ(mir::time::Alarm::pending, alarm->state());
-
-    std::this_thread::sleep_for(std::chrono::milliseconds{200});
-=======
     EXPECT_EQ(mir::time::Alarm::pending, alarm->state());
     EXPECT_EQ(0, call_count);
     EXPECT_TRUE(alarm->reschedule_in(std::chrono::milliseconds{100}));
     EXPECT_EQ(mir::time::Alarm::pending, alarm->state());
 
     clock->advance_by(std::chrono::milliseconds{110}, ml);
->>>>>>> 187bdea4
 
     EXPECT_EQ(mir::time::Alarm::triggered, alarm->state());
     EXPECT_EQ(1, call_count);
@@ -652,20 +528,6 @@
 {
     mir::time::Timestamp real_soon = clock->sample() + std::chrono::milliseconds{120};
 
-<<<<<<< HEAD
-    mir::time::Timestamp real_soon = clock.sample() + std::chrono::milliseconds{120};
-    auto alarm_fired = std::make_shared<mt::Signal>();
-
-    auto alarm = ml.notify_at(real_soon, [alarm_fired]()
-    {			     
-        alarm_fired->raise();
-    });
-
-    UnblockMainLoop unblocker(ml);
-
-    EXPECT_FALSE(alarm_fired->wait_until(real_soon - std::chrono::milliseconds{50}));
-    EXPECT_TRUE(alarm_fired->wait_until(real_soon + std::chrono::milliseconds{50}));
-=======
     auto alarm = ml.notify_at(real_soon, []{});
 
     UnblockMainLoop unblocker(ml);
@@ -675,7 +537,6 @@
 
     clock->advance_by(std::chrono::milliseconds{1}, ml);
     EXPECT_EQ(mir::time::Alarm::triggered, alarm->state());
->>>>>>> 187bdea4
 }
 
 TEST_F(AsioMainLoopTest, dispatches_action)
