--- conflicted
+++ resolved
@@ -47,14 +47,7 @@
 {
 static std::shared_ptr<mtd::MockSurface> make_mock_surface()
 {
-<<<<<<< HEAD
-    auto builder = std::make_shared<mtd::StubSurfaceBuilder>();
-    return std::make_shared<mtd::MockSurface>(nullptr, builder);
-=======
-    mtd::StubSurfaceBuilder surface_builder;
-
     return std::make_shared<mtd::MockSurface>(std::make_shared<mtd::StubSurfaceBuilder>());
->>>>>>> f103a25c
 }
 }
 
