/*
 * Copyright © 2012-2014 Canonical Ltd.
 *
 * This program is free software: you can redistribute it and/or modify
 * it under the terms of the GNU General Public License version 3 as
 * published by the Free Software Foundation.
 *
 * This program is distributed in the hope that it will be useful,
 * but WITHOUT ANY WARRANTY; without even the implied warranty of
 * MERCHANTABILITY or FITNESS FOR A PARTICULAR PURPOSE.  See the
 * GNU General Public License for more details.
 *
 * You should have received a copy of the GNU General Public License
 * along with this program.  If not, see <http://www.gnu.org/licenses/>.
 *
 * Authored by: Thomas Voss <thomas.voss@canonical.com>
 */

#include "src/server/scene/session_manager.h"
#include "mir/compositor/buffer_stream.h"
<<<<<<< HEAD
#include "src/server/scene/session_container.h"
=======
#include "src/server/scene/default_session_container.h"
#include "mir/scene/surface.h"
>>>>>>> 853ddee7
#include "mir/shell/session.h"
#include "mir/shell/session_listener.h"
#include "mir/shell/null_session_listener.h"
#include "mir/shell/surface_creation_parameters.h"
#include "src/server/scene/session_event_sink.h"
#include "src/server/scene/basic_surface.h"
<<<<<<< HEAD
#include "mir_test_doubles/null_event_sink.h"
#include "mir/shell/trust_session_creation_parameters.h"
#include "mir/shell/null_trust_session_listener.h"
#include "mir/shell/trust_session.h"
=======
#include "src/server/report/null_report_factory.h"
>>>>>>> 853ddee7

#include "mir_test/fake_shared.h"
#include "mir_test_doubles/mock_buffer_stream.h"
#include "mir_test_doubles/mock_surface_factory.h"
#include "mir_test_doubles/mock_focus_setter.h"
#include "mir_test_doubles/mock_session_listener.h"
#include "mir_test_doubles/stub_buffer_stream.h"
#include "mir_test_doubles/null_snapshot_strategy.h"
#include "mir_test_doubles/null_surface_configurator.h"
#include "mir_test_doubles/null_session_event_sink.h"
#include "mir_test_doubles/mock_trust_session_listener.h"

#include <gmock/gmock.h>
#include <gtest/gtest.h>

namespace mc = mir::compositor;
namespace mf = mir::frontend;
namespace mi = mir::input;
namespace msh = mir::shell;
namespace ms = mir::scene;
namespace geom = mir::geometry;
namespace mt = mir::test;
namespace mtd = mir::test::doubles;

namespace
{
struct MockSessionContainer : public ms::SessionContainer
{
    MOCK_METHOD1(insert_session, void(std::shared_ptr<msh::Session> const&));
    MOCK_METHOD1(remove_session, void(std::shared_ptr<msh::Session> const&));
    MOCK_CONST_METHOD1(successor_of, std::shared_ptr<msh::Session>(std::shared_ptr<msh::Session> const&));
    MOCK_CONST_METHOD1(for_each, void(std::function<void(std::shared_ptr<msh::Session> const&)>));
    MOCK_METHOD0(lock, void());
    MOCK_METHOD0(unlock, void());
    ~MockSessionContainer() noexcept {}
};

struct MockSessionEventSink : public ms::SessionEventSink
{
    MOCK_METHOD1(handle_focus_change, void(std::shared_ptr<msh::Session> const& session));
    MOCK_METHOD0(handle_no_focus, void());
    MOCK_METHOD1(handle_session_stopping, void(std::shared_ptr<msh::Session> const& session));
};

struct SessionManagerSetup : public testing::Test
{
    SessionManagerSetup()
      : session_manager(mt::fake_shared(surface_factory),
                        mt::fake_shared(container),
                        mt::fake_shared(focus_setter),
                        std::make_shared<mtd::NullSnapshotStrategy>(),
                        std::make_shared<mtd::NullSessionEventSink>(),
                        mt::fake_shared(session_listener),
                        std::make_shared<msh::NullTrustSessionListener>())
    {
        using namespace ::testing;
        ON_CALL(container, successor_of(_)).WillByDefault(Return((std::shared_ptr<msh::Session>())));
    }

    std::shared_ptr<ms::Surface> dummy_surface = std::make_shared<ms::BasicSurface>(
        std::string("stub"),
        geom::Rectangle{{},{}},
        false,
        std::make_shared<mtd::StubBufferStream>(),
        std::shared_ptr<mi::InputChannel>(),
        std::shared_ptr<ms::SurfaceConfigurator>(),
        mir::report::null_scene_report());
    mtd::MockSurfaceFactory surface_factory;
    testing::NiceMock<MockSessionContainer> container;    // Inelegant but some tests need a stub
    testing::NiceMock<mtd::MockFocusSetter> focus_setter; // Inelegant but some tests need a stub
    msh::NullSessionListener session_listener;
    mtd::NullEventSink event_sink;

    ms::SessionManager session_manager;
};

}

TEST_F(SessionManagerSetup, open_and_close_session)
{
    using namespace ::testing;

    EXPECT_CALL(container, insert_session(_)).Times(1);
    EXPECT_CALL(container, remove_session(_)).Times(1);
    EXPECT_CALL(focus_setter, set_focus_to(_));
    EXPECT_CALL(focus_setter, set_focus_to(std::shared_ptr<msh::Session>())).Times(1);

    auto session = session_manager.open_session(__LINE__, "Visual Basic Studio", mt::fake_shared(event_sink));
    session_manager.close_session(session);
}

TEST_F(SessionManagerSetup, closing_session_removes_surfaces)
{
    using namespace ::testing;

    EXPECT_CALL(surface_factory, create_surface(_, _, _)).Times(1);

    ON_CALL(surface_factory, create_surface(_, _, _)).WillByDefault(
       Return(dummy_surface));

    EXPECT_CALL(container, insert_session(_)).Times(1);
    EXPECT_CALL(container, remove_session(_)).Times(1);

    EXPECT_CALL(focus_setter, set_focus_to(_)).Times(1);
    EXPECT_CALL(focus_setter, set_focus_to(std::shared_ptr<msh::Session>())).Times(1);

    auto session = session_manager.open_session(__LINE__, "Visual Basic Studio", mt::fake_shared(event_sink));
    session->create_surface(msh::a_surface().of_size(geom::Size{geom::Width{1024}, geom::Height{768}}));

    session_manager.close_session(session);
}

TEST_F(SessionManagerSetup, new_applications_receive_focus)
{
    using namespace ::testing;
    std::shared_ptr<msh::Session> new_session;

    EXPECT_CALL(container, insert_session(_)).Times(1);
    EXPECT_CALL(focus_setter, set_focus_to(_)).WillOnce(SaveArg<0>(&new_session));

    auto session = session_manager.open_session(__LINE__, "Visual Basic Studio", mt::fake_shared(event_sink));
    EXPECT_EQ(session, new_session);
}

TEST_F(SessionManagerSetup, create_surface_for_session_forwards_and_then_focuses_session)
{
    using namespace ::testing;
<<<<<<< HEAD
    ON_CALL(surface_factory, create_surface(_, _, _, _)).WillByDefault(
       Return(std::make_shared<ms::SurfaceImpl>(
           surface_builder.create_surface(mf::SurfaceId{}, msh::a_surface(), mt::fake_shared(event_sink), std::make_shared<mtd::NullSurfaceConfigurator>()),
           mt::fake_shared(surface_builder))));
=======
    ON_CALL(surface_factory, create_surface(_, _, _)).WillByDefault(
       Return(dummy_surface));
>>>>>>> 853ddee7

    // Once for session creation and once for surface creation
    {
        InSequence seq;

        EXPECT_CALL(focus_setter, set_focus_to(_)).Times(1); // Session creation
        EXPECT_CALL(surface_factory, create_surface(_, _, _)).Times(1);
        EXPECT_CALL(focus_setter, set_focus_to(_)).Times(1); // Post Surface creation
    }

    auto session1 = session_manager.open_session(__LINE__, "Weather Report", mt::fake_shared(event_sink));
    session_manager.create_surface_for(session1, msh::a_surface());
}

namespace
{

struct SessionManagerSessionListenerSetup : public testing::Test
{
    SessionManagerSessionListenerSetup()
      : session_manager(mt::fake_shared(surface_factory),
                        mt::fake_shared(container),
                        mt::fake_shared(focus_setter),
                        std::make_shared<mtd::NullSnapshotStrategy>(),
                        std::make_shared<mtd::NullSessionEventSink>(),
                        mt::fake_shared(session_listener),
                        std::make_shared<msh::NullTrustSessionListener>())
    {
        using namespace ::testing;
        ON_CALL(container, successor_of(_)).WillByDefault(Return((std::shared_ptr<msh::Session>())));
    }

    mtd::MockSurfaceFactory surface_factory;
    testing::NiceMock<MockSessionContainer> container;    // Inelegant but some tests need a stub
    testing::NiceMock<mtd::MockFocusSetter> focus_setter; // Inelegant but some tests need a stub
    testing::NiceMock<mtd::MockSessionListener> session_listener;
    mtd::NullEventSink event_sink;

    ms::SessionManager session_manager;
};
}

TEST_F(SessionManagerSessionListenerSetup, session_listener_is_notified_of_lifecycle_and_focus)
{
    using namespace ::testing;

    EXPECT_CALL(session_listener, starting(_)).Times(1);
    EXPECT_CALL(session_listener, focused(_)).Times(1);
    EXPECT_CALL(session_listener, stopping(_)).Times(1);
    EXPECT_CALL(session_listener, unfocused()).Times(1);

    auto session = session_manager.open_session(__LINE__, "XPlane", mt::fake_shared(event_sink));
    session_manager.close_session(session);
}

namespace
{

struct SessionManagerSessionEventsSetup : public testing::Test
{
    SessionManagerSessionEventsSetup()
      : session_manager(mt::fake_shared(surface_factory),
                        mt::fake_shared(container),
                        mt::fake_shared(focus_setter),
                        std::make_shared<mtd::NullSnapshotStrategy>(),
                        mt::fake_shared(session_event_sink),
                        std::make_shared<msh::NullSessionListener>(),
                        std::make_shared<msh::NullTrustSessionListener>())
    {
        using namespace ::testing;
        ON_CALL(container, successor_of(_)).WillByDefault(Return((std::shared_ptr<msh::Session>())));
    }

    mtd::MockSurfaceFactory surface_factory;
    testing::NiceMock<MockSessionContainer> container;    // Inelegant but some tests need a stub
    testing::NiceMock<mtd::MockFocusSetter> focus_setter; // Inelegant but some tests need a stub
    MockSessionEventSink session_event_sink;
    mtd::NullEventSink event_sink;

    ms::SessionManager session_manager;
};

}

TEST_F(SessionManagerSessionEventsSetup, session_event_sink_is_notified_of_lifecycle_and_focus)
{
    using namespace ::testing;

    EXPECT_CALL(session_event_sink, handle_focus_change(_)).Times(2);

    auto session = session_manager.open_session(__LINE__, "XPlane", mt::fake_shared(event_sink));
    auto session1 = session_manager.open_session(__LINE__, "Bla", mt::fake_shared(event_sink));

    Mock::VerifyAndClearExpectations(&session_event_sink);

    InSequence s;
    EXPECT_CALL(session_event_sink, handle_session_stopping(_)).Times(1);
    EXPECT_CALL(container, successor_of(_)).
        WillOnce(Return(std::dynamic_pointer_cast<msh::Session>(session)));
    EXPECT_CALL(session_event_sink, handle_focus_change(_)).Times(1);
    EXPECT_CALL(session_event_sink, handle_session_stopping(_)).Times(1);
    EXPECT_CALL(container, successor_of(_)).
        WillOnce(Return(std::shared_ptr<msh::Session>()));
    EXPECT_CALL(session_event_sink, handle_no_focus()).Times(1);

    session_manager.close_session(session1);
    session_manager.close_session(session);
}

namespace
{

struct SessionManagerTrustSessionListenerSetup : public testing::Test
{
    SessionManagerTrustSessionListenerSetup()
      : session_manager(mt::fake_shared(surface_factory),
                        mt::fake_shared(container),
                        mt::fake_shared(focus_setter),
                        std::make_shared<mtd::NullSnapshotStrategy>(),
                        std::make_shared<mtd::NullSessionEventSink>(),
                        std::make_shared<msh::NullSessionListener>(),
                        mt::fake_shared(trust_session_listener))
    {
        using namespace ::testing;
        ON_CALL(container, successor_of(_)).WillByDefault(Return((std::shared_ptr<msh::Session>())));
    }

    mtd::MockSurfaceFactory surface_factory;
    testing::NiceMock<MockSessionContainer> container;    // Inelegant but some tests need a stub
    testing::NiceMock<mtd::MockFocusSetter> focus_setter; // Inelegant but some tests need a stub
    testing::NiceMock<mtd::MockTrustSessionListener> trust_session_listener;
    mtd::NullEventSink event_sink;

    ms::SessionManager session_manager;
};
}

TEST_F(SessionManagerTrustSessionListenerSetup, trust_session_listener_is_notified_of_trust_session_start_and_stop)
{
    using namespace ::testing;

    EXPECT_CALL(trust_session_listener, starting(_)).Times(1);
    EXPECT_CALL(trust_session_listener, stopping(_)).Times(1);

    auto helper = session_manager.open_session(__LINE__, "XPlane", mt::fake_shared(event_sink));

    std::string error;
    msh::TrustSessionCreationParameters parameters;

    auto trust_session = session_manager.start_trust_session_for(error, helper, parameters);
    session_manager.stop_trust_session(trust_session);
}<|MERGE_RESOLUTION|>--- conflicted
+++ resolved
@@ -18,26 +18,18 @@
 
 #include "src/server/scene/session_manager.h"
 #include "mir/compositor/buffer_stream.h"
-<<<<<<< HEAD
-#include "src/server/scene/session_container.h"
-=======
 #include "src/server/scene/default_session_container.h"
 #include "mir/scene/surface.h"
->>>>>>> 853ddee7
 #include "mir/shell/session.h"
 #include "mir/shell/session_listener.h"
 #include "mir/shell/null_session_listener.h"
 #include "mir/shell/surface_creation_parameters.h"
 #include "src/server/scene/session_event_sink.h"
 #include "src/server/scene/basic_surface.h"
-<<<<<<< HEAD
-#include "mir_test_doubles/null_event_sink.h"
+#include "src/server/report/null_report_factory.h"
 #include "mir/shell/trust_session_creation_parameters.h"
 #include "mir/shell/null_trust_session_listener.h"
 #include "mir/shell/trust_session.h"
-=======
-#include "src/server/report/null_report_factory.h"
->>>>>>> 853ddee7
 
 #include "mir_test/fake_shared.h"
 #include "mir_test_doubles/mock_buffer_stream.h"
@@ -49,6 +41,7 @@
 #include "mir_test_doubles/null_surface_configurator.h"
 #include "mir_test_doubles/null_session_event_sink.h"
 #include "mir_test_doubles/mock_trust_session_listener.h"
+#include "mir_test_doubles/null_event_sink.h"
 
 #include <gmock/gmock.h>
 #include <gtest/gtest.h>
@@ -109,7 +102,6 @@
     testing::NiceMock<MockSessionContainer> container;    // Inelegant but some tests need a stub
     testing::NiceMock<mtd::MockFocusSetter> focus_setter; // Inelegant but some tests need a stub
     msh::NullSessionListener session_listener;
-    mtd::NullEventSink event_sink;
 
     ms::SessionManager session_manager;
 };
@@ -125,7 +117,7 @@
     EXPECT_CALL(focus_setter, set_focus_to(_));
     EXPECT_CALL(focus_setter, set_focus_to(std::shared_ptr<msh::Session>())).Times(1);
 
-    auto session = session_manager.open_session(__LINE__, "Visual Basic Studio", mt::fake_shared(event_sink));
+    auto session = session_manager.open_session(__LINE__, "Visual Basic Studio", std::shared_ptr<mf::EventSink>());
     session_manager.close_session(session);
 }
 
@@ -144,7 +136,7 @@
     EXPECT_CALL(focus_setter, set_focus_to(_)).Times(1);
     EXPECT_CALL(focus_setter, set_focus_to(std::shared_ptr<msh::Session>())).Times(1);
 
-    auto session = session_manager.open_session(__LINE__, "Visual Basic Studio", mt::fake_shared(event_sink));
+    auto session = session_manager.open_session(__LINE__, "Visual Basic Studio", std::shared_ptr<mf::EventSink>());
     session->create_surface(msh::a_surface().of_size(geom::Size{geom::Width{1024}, geom::Height{768}}));
 
     session_manager.close_session(session);
@@ -158,22 +150,15 @@
     EXPECT_CALL(container, insert_session(_)).Times(1);
     EXPECT_CALL(focus_setter, set_focus_to(_)).WillOnce(SaveArg<0>(&new_session));
 
-    auto session = session_manager.open_session(__LINE__, "Visual Basic Studio", mt::fake_shared(event_sink));
+    auto session = session_manager.open_session(__LINE__, "Visual Basic Studio", std::shared_ptr<mf::EventSink>());
     EXPECT_EQ(session, new_session);
 }
 
 TEST_F(SessionManagerSetup, create_surface_for_session_forwards_and_then_focuses_session)
 {
     using namespace ::testing;
-<<<<<<< HEAD
-    ON_CALL(surface_factory, create_surface(_, _, _, _)).WillByDefault(
-       Return(std::make_shared<ms::SurfaceImpl>(
-           surface_builder.create_surface(mf::SurfaceId{}, msh::a_surface(), mt::fake_shared(event_sink), std::make_shared<mtd::NullSurfaceConfigurator>()),
-           mt::fake_shared(surface_builder))));
-=======
     ON_CALL(surface_factory, create_surface(_, _, _)).WillByDefault(
        Return(dummy_surface));
->>>>>>> 853ddee7
 
     // Once for session creation and once for surface creation
     {
@@ -184,7 +169,7 @@
         EXPECT_CALL(focus_setter, set_focus_to(_)).Times(1); // Post Surface creation
     }
 
-    auto session1 = session_manager.open_session(__LINE__, "Weather Report", mt::fake_shared(event_sink));
+    auto session1 = session_manager.open_session(__LINE__, "Weather Report", std::shared_ptr<mf::EventSink>());
     session_manager.create_surface_for(session1, msh::a_surface());
 }
 
@@ -210,7 +195,6 @@
     testing::NiceMock<MockSessionContainer> container;    // Inelegant but some tests need a stub
     testing::NiceMock<mtd::MockFocusSetter> focus_setter; // Inelegant but some tests need a stub
     testing::NiceMock<mtd::MockSessionListener> session_listener;
-    mtd::NullEventSink event_sink;
 
     ms::SessionManager session_manager;
 };
@@ -225,7 +209,7 @@
     EXPECT_CALL(session_listener, stopping(_)).Times(1);
     EXPECT_CALL(session_listener, unfocused()).Times(1);
 
-    auto session = session_manager.open_session(__LINE__, "XPlane", mt::fake_shared(event_sink));
+    auto session = session_manager.open_session(__LINE__, "XPlane", std::shared_ptr<mf::EventSink>());
     session_manager.close_session(session);
 }
 
@@ -251,7 +235,6 @@
     testing::NiceMock<MockSessionContainer> container;    // Inelegant but some tests need a stub
     testing::NiceMock<mtd::MockFocusSetter> focus_setter; // Inelegant but some tests need a stub
     MockSessionEventSink session_event_sink;
-    mtd::NullEventSink event_sink;
 
     ms::SessionManager session_manager;
 };
@@ -264,8 +247,8 @@
 
     EXPECT_CALL(session_event_sink, handle_focus_change(_)).Times(2);
 
-    auto session = session_manager.open_session(__LINE__, "XPlane", mt::fake_shared(event_sink));
-    auto session1 = session_manager.open_session(__LINE__, "Bla", mt::fake_shared(event_sink));
+    auto session = session_manager.open_session(__LINE__, "XPlane", std::shared_ptr<mf::EventSink>());
+    auto session1 = session_manager.open_session(__LINE__, "Bla", std::shared_ptr<mf::EventSink>());
 
     Mock::VerifyAndClearExpectations(&session_event_sink);
 
