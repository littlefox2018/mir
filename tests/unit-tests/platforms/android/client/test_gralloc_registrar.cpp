--- conflicted
+++ resolved
@@ -95,11 +95,7 @@
         for (auto i = 0; i < stub_package.fd_items; i++)
             stub_package.fd[i] = (i*4);
         stub_package.flags = 0;
-<<<<<<< HEAD
-        for (auto i = 1; i < stub_package.data_items; i++)
-=======
         for (auto i = 0; i < stub_package.data_items; i++)
->>>>>>> c637795d
             stub_package.data[i] = (i*3);
     }
 
