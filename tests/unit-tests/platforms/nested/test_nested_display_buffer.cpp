/*
 * Copyright © 2016 Canonical Ltd.
 *
 * This program is free software: you can redistribute it and/or modify
 * it under the terms of the GNU General Public License version 3 as
 * published by the Free Software Foundation.
 *
 * This program is distributed in the hope that it will be useful,
 * but WITHOUT ANY WARRANTY; without even the implied warranty of
 * MERCHANTABILITY or FITNESS FOR A PARTICULAR PURPOSE.  See the
 * GNU General Public License for more details.
 *
 * You should have received a copy of the GNU General Public License
 * along with this program.  If not, see <http://www.gnu.org/licenses/>.
 *
 * Authored by: Alexandros Frantzis <alexandros.frantzis@canonical.com>
 */

#include "src/server/graphics/nested/display_buffer.h"
#include "src/server/graphics/nested/native_buffer.h"
#include "src/server/graphics/nested/host_stream.h"
#include "src/server/graphics/nested/host_chain.h"
#include "src/server/graphics/nested/host_surface_spec.h"

#include "mir/events/event_builders.h"

#include "mir/test/doubles/mock_egl.h"
#include "mir/test/doubles/stub_gl_config.h"
#include "mir/test/doubles/stub_buffer.h"
#include "mir/test/doubles/stub_host_connection.h"
#include "mir/test/doubles/stub_renderable.h"
#include "mir/test/doubles/null_client_buffer.h"
#include "mir/test/fake_shared.h"

#include <gtest/gtest.h>
#include <gmock/gmock.h>

namespace mg = mir::graphics;
namespace mgn = mir::graphics::nested;
namespace mgnd = mgn::detail;
namespace mt = mir::test;
namespace mtd = mir::test::doubles;
namespace geom = mir::geometry;
using namespace testing;

namespace
{
struct FunkyBuffer : mg::NativeBuffer
{
};

class EventHostSurface : public mgn::HostSurface
{
public:
    EGLNativeWindowType egl_native_window() override { return {}; }

    void set_event_handler(mir_surface_event_callback cb, void* ctx) override
    {
        std::lock_guard<std::mutex> lock{event_mutex};
        event_handler = cb;
        event_context = ctx;
    }

    void emit_input_event()
    {
        auto const ev = mir::events::make_event(
            MirInputDeviceId(), {}, std::vector<uint8_t>{},
            MirKeyboardAction(), 0, 0, MirInputEventModifiers());

        std::lock_guard<std::mutex> lock{event_mutex};
        // Normally we shouldn't call external code under lock, but, for our
        // test use case, doing so is safe and simplifies the test code.
        if (event_handler)
            event_handler(nullptr, ev.get(), event_context);
    }

    void apply_spec(mgn::HostSurfaceSpec&) override
    {
    }
private:
    std::mutex event_mutex;
    mir_surface_event_callback event_handler;
    void* event_context;
};

struct MockHostSurface : mgn::HostSurface
{
    MOCK_METHOD0(egl_native_window, EGLNativeWindowType());
    MOCK_METHOD2(set_event_handler, void(mir_surface_event_callback, void*));
    MOCK_METHOD1(apply_spec, void(mgn::HostSurfaceSpec&));
};

struct MockNestedChain : mgn::HostChain
{
    MOCK_METHOD1(submit_buffer, void(mgn::NativeBuffer&));
    MOCK_METHOD0(handle, MirPresentationChain*());
};

struct MockNestedStream : mgn::HostStream
{
    MOCK_CONST_METHOD0(handle, MirBufferStream*());
    MOCK_CONST_METHOD0(egl_native_window, EGLNativeWindowType());
};

struct StubNestedBuffer :
    mtd::StubBuffer,
    mgn::NativeBuffer,
    std::enable_shared_from_this<StubNestedBuffer>
{
    std::shared_ptr<mg::NativeBuffer> native_buffer_handle() const override
    {
        return std::const_pointer_cast<StubNestedBuffer>(shared_from_this());
    }

    mtd::NullClientBuffer mutable null_buffer;
    MirBuffer* client_handle() const override { return reinterpret_cast<::MirBuffer*>(&null_buffer); }
    void sync(MirBufferAccess, std::chrono::nanoseconds) override {}
    MirGraphicsRegion get_graphics_region() override
    {
        return MirGraphicsRegion{ 0, 0, 0, mir_pixel_format_invalid, nullptr };
    }
    geom::Size size() const override { return {}; }
    MirPixelFormat format() const override { return mir_pixel_format_invalid; }
    void on_ownership_notification(std::function<void()> const& f) override { fn = f; }
<<<<<<< HEAD
=======
    MirNativeBuffer* get_native_handle() override { return nullptr; }
    MirBufferPackage* package() const override { return nullptr; }
    mir::Fd fence() const override { return mir::Fd{mir::Fd::invalid}; }
    void set_fence(mir::Fd) override {}
>>>>>>> e561fb06
    std::tuple<EGLenum, EGLClientBuffer, EGLint*> egl_image_creation_hints() const override
    {
        return std::tuple<EGLenum, EGLClientBuffer, EGLint*>{};
    }
<<<<<<< HEAD
    MirBufferPackage* package() const override { return nullptr; }
    mir::Fd fence() const override { return mir::Fd{mir::Fd::invalid}; }
    void set_fence(mir::Fd) override {}

=======
>>>>>>> e561fb06
    void trigger()
    {
        if (fn) fn();
    }
    std::function<void()> fn;
};

struct MockNestedBuffer : StubNestedBuffer
{
    MOCK_METHOD1(on_ownership_notification, void(std::function<void()> const&));
};


struct NestedDisplayBuffer : Test
{
    NestedDisplayBuffer()
    {
        output.top_left = rectangle.top_left;
        output.current_mode_index = 0;
        output.orientation = mir_orientation_normal;
        output.current_format = mir_pixel_format_abgr_8888;
        output.modes = { { rectangle.size, 55.0f } };
    }

    auto create_display_buffer(std::shared_ptr<mgn::HostConnection> const& connection)
    {
        return std::make_shared<mgnd::DisplayBuffer>(egl_display, output, connection);
    }

    mir::geometry::Rectangle const rectangle { {0,0}, {1024, 768} };
    NiceMock<mtd::MockEGL> mock_egl;
    mgnd::EGLDisplayHandle egl_display{nullptr, std::make_shared<mtd::StubGLConfig>()};
    EventHostSurface host_surface;
    std::shared_ptr<mtd::StubHostConnection> host_connection =
        std::make_shared<mtd::StubHostConnection>(mt::fake_shared(host_surface));
    mg::DisplayConfigurationOutput output;
};

}

// Regression test for LP: #1612012
// This test is trying to reproduce a race, so it's not deterministic, but
// in practice the reproduction rate is very close to 100%.
TEST_F(NestedDisplayBuffer, event_dispatch_does_not_race_with_destruction)
{
    auto display_buffer = create_display_buffer(host_connection);
    std::thread t{
        [&]
        {
            for (int i = 0; i < 100; ++i)
                host_surface.emit_input_event();
        }};

    display_buffer.reset();
    t.join();
}

TEST_F(NestedDisplayBuffer, creates_stream_and_chain_for_passthrough)
{
    NiceMock<MockHostSurface> mock_host_surface;
    mtd::MockHostConnection mock_host_connection;
    NiceMock<MockNestedBuffer> nested_buffer; 
    mg::RenderableList list =
        { std::make_shared<mtd::StubRenderable>(mt::fake_shared(nested_buffer), rectangle) };

    auto mock_stream = std::make_unique<NiceMock<MockNestedStream>>();
    auto mock_chain = std::make_unique<NiceMock<MockNestedChain>>();
    EXPECT_CALL(nested_buffer, on_ownership_notification(_));
    EXPECT_CALL(*mock_chain, submit_buffer(Ref(nested_buffer)));

    EXPECT_CALL(mock_host_connection, create_surface(_,_,_,_,_))
        .WillOnce(Return(mt::fake_shared(mock_host_surface)));
    EXPECT_CALL(mock_host_connection, create_stream(_))
        .WillOnce(InvokeWithoutArgs([&] { return std::move(mock_stream); }));
    EXPECT_CALL(mock_host_connection, create_chain())
        .WillOnce(InvokeWithoutArgs([&] { return std::move(mock_chain); }));
    EXPECT_CALL(mock_host_surface, apply_spec(_));

    auto display_buffer = create_display_buffer(mt::fake_shared(mock_host_connection));
    EXPECT_TRUE(display_buffer->overlay(list));
    Mock::VerifyAndClearExpectations(&nested_buffer);
}

TEST_F(NestedDisplayBuffer, accepts_double_submissions_of_same_buffer_after_buffer_triggered)
{
    StubNestedBuffer nested_buffer1; 
    StubNestedBuffer nested_buffer2; 
    mg::RenderableList list1 =
        { std::make_shared<mtd::StubRenderable>(mt::fake_shared(nested_buffer1), rectangle) };
    mg::RenderableList list2 =
        { std::make_shared<mtd::StubRenderable>(mt::fake_shared(nested_buffer2), rectangle) };

    auto display_buffer = create_display_buffer(host_connection);
    EXPECT_TRUE(display_buffer->overlay(list1));
    EXPECT_TRUE(display_buffer->overlay(list2));
    nested_buffer1.trigger();
    EXPECT_TRUE(display_buffer->overlay(list1));
}

TEST_F(NestedDisplayBuffer, throws_on_interleaving_without_trigger)
{
    StubNestedBuffer nested_buffer1; 
    StubNestedBuffer nested_buffer2; 
    mg::RenderableList list1 =
        { std::make_shared<mtd::StubRenderable>(mt::fake_shared(nested_buffer1), rectangle) };
    mg::RenderableList list2 =
        { std::make_shared<mtd::StubRenderable>(mt::fake_shared(nested_buffer2), rectangle) };

    auto display_buffer = create_display_buffer(host_connection);
    EXPECT_TRUE(display_buffer->overlay(list1));
    EXPECT_TRUE(display_buffer->overlay(list2));
    EXPECT_THROW({
        EXPECT_TRUE(display_buffer->overlay(list1));
    }, std::logic_error);
}

TEST_F(NestedDisplayBuffer, holds_buffer_until_host_says_its_done_using_it)
{
    auto nested_buffer = std::make_shared<StubNestedBuffer>();
    mg::RenderableList list =
        { std::make_shared<mtd::StubRenderable>(nested_buffer, rectangle) };

    auto display_buffer = create_display_buffer(host_connection);

    auto use_count = nested_buffer.use_count(); 
    EXPECT_TRUE(display_buffer->overlay(list));
    EXPECT_THAT(nested_buffer.use_count(), Eq(use_count + 1));
    nested_buffer->trigger();
    EXPECT_THAT(nested_buffer.use_count(), Eq(use_count));
}

TEST_F(NestedDisplayBuffer, toggles_back_to_gl)
{
    NiceMock<MockHostSurface> mock_host_surface;
    mtd::StubHostConnection host_connection(mt::fake_shared(mock_host_surface));

    StubNestedBuffer nested_buffer; 
    mg::RenderableList list =
        { std::make_shared<mtd::StubRenderable>(mt::fake_shared(nested_buffer), rectangle) };

    InSequence seq;
    EXPECT_CALL(mock_host_surface, apply_spec(_));
    EXPECT_CALL(mock_egl, eglSwapBuffers(_,_));
    EXPECT_CALL(mock_host_surface, apply_spec(_));

    auto display_buffer = create_display_buffer(mt::fake_shared(host_connection));
    EXPECT_TRUE(display_buffer->overlay(list));
    display_buffer->swap_buffers();
}

//If we don't release the HostChain, then one of the client's buffers will get
//reserved in the host, but not shown onscreen. This will degrade the client's
//available buffers by one. Releasing the chain will result in that buffer
//getting returned to the client.
TEST_F(NestedDisplayBuffer, recreates_chain)
{
    int fake_chain_handle = 4;
    NiceMock<MockHostSurface> mock_host_surface;
    mtd::MockHostConnection mock_host_connection;
    NiceMock<MockNestedBuffer> nested_buffer; 
    mg::RenderableList list =
        { std::make_shared<mtd::StubRenderable>(mt::fake_shared(nested_buffer), rectangle) };

    auto mock_stream = std::make_unique<NiceMock<MockNestedStream>>();
    auto mock_chain = std::make_unique<NiceMock<MockNestedChain>>();
    auto mock_chain2 = std::make_unique<NiceMock<MockNestedChain>>();
    EXPECT_CALL(nested_buffer, on_ownership_notification(_))
        .Times(2);
    EXPECT_CALL(*mock_chain, submit_buffer(Ref(nested_buffer)));
    ON_CALL(*mock_chain, handle())
        .WillByDefault(Return(reinterpret_cast<MirPresentationChain*>(&fake_chain_handle)));
    EXPECT_CALL(*mock_chain2, submit_buffer(Ref(nested_buffer)));

    EXPECT_CALL(mock_host_connection, create_surface(_,_,_,_,_))
        .WillOnce(Return(mt::fake_shared(mock_host_surface)));
    EXPECT_CALL(mock_host_connection, create_stream(_))
        .WillOnce(InvokeWithoutArgs([&] { return std::move(mock_stream); }));
    EXPECT_CALL(mock_host_connection, create_chain())
        .Times(2)
        .WillOnce(InvokeWithoutArgs([&] { return std::move(mock_chain); }))
        .WillOnce(InvokeWithoutArgs([&] { return std::move(mock_chain2); }));

    auto display_buffer = create_display_buffer(mt::fake_shared(mock_host_connection));
    EXPECT_TRUE(display_buffer->overlay(list));
    display_buffer->swap_buffers();
    EXPECT_TRUE(display_buffer->overlay(list));
    Mock::VerifyAndClearExpectations(&nested_buffer);
}

TEST_F(NestedDisplayBuffer, only_applies_spec_once_per_mode_toggle)
{
    NiceMock<MockHostSurface> mock_host_surface;
    mtd::StubHostConnection host_connection(mt::fake_shared(mock_host_surface));

    StubNestedBuffer nested_buffer; 
    mg::RenderableList list =
          { std::make_shared<mtd::StubRenderable>(mt::fake_shared(nested_buffer), rectangle) };

    auto display_buffer = create_display_buffer(mt::fake_shared(host_connection));

    EXPECT_CALL(mock_host_surface, apply_spec(_))
        .Times(2);
    EXPECT_TRUE(display_buffer->overlay(list));
    EXPECT_TRUE(display_buffer->overlay(list));
    display_buffer->swap_buffers();
    display_buffer->swap_buffers();
}

TEST_F(NestedDisplayBuffer, rejects_list_containing_unknown_buffers)
{
    mtd::StubBuffer foreign_buffer(std::make_shared<FunkyBuffer>());
 
    mg::RenderableList list =
        { std::make_shared<mtd::StubRenderable>(mt::fake_shared(foreign_buffer), rectangle) };

    auto display_buffer = create_display_buffer(host_connection);
    EXPECT_FALSE(display_buffer->overlay(list));
}

TEST_F(NestedDisplayBuffer, rejects_list_containing_rotated_buffers)
{
    StubNestedBuffer nested_buffer; 
    mg::RenderableList list =
        { std::make_shared<mtd::StubTransformedRenderable>(mt::fake_shared(nested_buffer), rectangle) };

    auto display_buffer = create_display_buffer(host_connection);
    EXPECT_FALSE(display_buffer->overlay(list));
}

TEST_F(NestedDisplayBuffer, accepts_list_with_unshown_unknown_buffers)
{
    StubNestedBuffer nested_buffer; 
    mtd::StubBuffer foreign_buffer(std::make_shared<FunkyBuffer>());
    mg::RenderableList list =
        { std::make_shared<mtd::StubRenderable>(mt::fake_shared(foreign_buffer), rectangle),
          std::make_shared<mtd::StubRenderable>(mt::fake_shared(nested_buffer), rectangle) };

    auto display_buffer = create_display_buffer(host_connection);
    EXPECT_TRUE(display_buffer->overlay(list));
}

TEST_F(NestedDisplayBuffer, rejects_empty_list)
{
    mg::RenderableList list;
    auto display_buffer = create_display_buffer(host_connection);
    EXPECT_FALSE(display_buffer->overlay(list));
}

TEST_F(NestedDisplayBuffer, rejects_list_containing_buffers_with_different_size_from_output)
{
    StubNestedBuffer nested_buffer; 
    geom::Size different_size{rectangle.size.width, rectangle.size.height + geom::DeltaY{1}};
    mg::RenderableList list = {
        std::make_shared<mtd::StubRenderable>(
            mt::fake_shared(nested_buffer),
            geom::Rectangle{rectangle.top_left, different_size})
    };

    auto display_buffer = create_display_buffer(host_connection);
    EXPECT_FALSE(display_buffer->overlay(list));
}

/* Once we have synchronous MirSurface scene updates, we can probably
 * passthrough more than one renderable if needed
 */
TEST_F(NestedDisplayBuffer, rejects_list_containing_multiple_onscreen_renderables)
{
    StubNestedBuffer nested_buffer; 
    geom::Rectangle small_rect { {0, 0}, { 5, 5 }};
    mg::RenderableList list = {
        std::make_shared<mtd::StubRenderable>(mt::fake_shared(nested_buffer), rectangle),
        std::make_shared<mtd::StubRenderable>(mt::fake_shared(nested_buffer), small_rect) };

    auto display_buffer = create_display_buffer(host_connection);
    EXPECT_FALSE(display_buffer->overlay(list));
}

TEST_F(NestedDisplayBuffer, accepts_list_containing_multiple_renderables_with_fullscreen_on_top)
{
    StubNestedBuffer nested_buffer; 
    geom::Rectangle small_rect { {0, 0}, { 5, 5 }};
    mg::RenderableList list = {
        std::make_shared<mtd::StubRenderable>(mt::fake_shared(nested_buffer), small_rect),
        std::make_shared<mtd::StubRenderable>(mt::fake_shared(nested_buffer), rectangle) };

    auto display_buffer = create_display_buffer(host_connection);
    EXPECT_TRUE(display_buffer->overlay(list));
}<|MERGE_RESOLUTION|>--- conflicted
+++ resolved
@@ -122,24 +122,13 @@
     geom::Size size() const override { return {}; }
     MirPixelFormat format() const override { return mir_pixel_format_invalid; }
     void on_ownership_notification(std::function<void()> const& f) override { fn = f; }
-<<<<<<< HEAD
-=======
-    MirNativeBuffer* get_native_handle() override { return nullptr; }
     MirBufferPackage* package() const override { return nullptr; }
     mir::Fd fence() const override { return mir::Fd{mir::Fd::invalid}; }
     void set_fence(mir::Fd) override {}
->>>>>>> e561fb06
     std::tuple<EGLenum, EGLClientBuffer, EGLint*> egl_image_creation_hints() const override
     {
         return std::tuple<EGLenum, EGLClientBuffer, EGLint*>{};
     }
-<<<<<<< HEAD
-    MirBufferPackage* package() const override { return nullptr; }
-    mir::Fd fence() const override { return mir::Fd{mir::Fd::invalid}; }
-    void set_fence(mir::Fd) override {}
-
-=======
->>>>>>> e561fb06
     void trigger()
     {
         if (fn) fn();
