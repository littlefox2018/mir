--- conflicted
+++ resolved
@@ -142,31 +142,12 @@
     FAIL() << "Expected an exception to be thrown.";
 }
 
-<<<<<<< HEAD
-=======
-TEST_F(MesaGraphicsPlatform, fails_if_no_resources)
-{
-    using namespace ::testing;
-
-    EXPECT_CALL(mock_drm, drmModeGetResources(_))
-        .Times(Exactly(1))
-        .WillOnce(Return(reinterpret_cast<drmModeRes*>(0)));
-
-    EXPECT_CALL(mock_drm, drmModeFreeResources(_))
-        .Times(Exactly(0));
-
-    EXPECT_THROW({
-        auto platform = create_platform();
-    }, std::runtime_error) << "Expected that c'tor of Platform throws";
-}
-
 TEST_F(MesaGraphicsPlatform, egl_native_display_is_gbm_device)
 {
     auto platform = create_platform();
     EXPECT_EQ(mock_gbm.fake_gbm.device, platform->egl_native_display());
 }
 
->>>>>>> 0d769827
 namespace
 {
 
