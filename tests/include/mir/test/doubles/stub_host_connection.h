--- conflicted
+++ resolved
@@ -165,14 +165,11 @@
     {
         return true;
     }
-<<<<<<< HEAD
     optional_value<std::shared_ptr<graphics::MesaAuthExtensions>> auth_extensions()
     {
         return {};
     }
-=======
     void* request_interface(char const*, int) { return nullptr; }
->>>>>>> bd9834c1
 };
 
 struct MockHostConnection : StubHostConnection
