--- conflicted
+++ resolved
@@ -51,19 +51,12 @@
         return std::make_shared<graphics::PlatformIPCPackage>();
     }
 
-<<<<<<< HEAD
-=======
-    std::shared_ptr<graphics::InternalClient> create_internal_client()
-    {
-        return nullptr;
-    }
-    
+   
     std::shared_ptr<graphics::BufferWriter> make_buffer_writer()
     {
         return nullptr;
     }
 
->>>>>>> d58e2cb7
     void fill_buffer_package(
         graphics::BufferIPCPacker*, graphics::Buffer const*, graphics::BufferIpcMsgType) const
     {
