# Copyright © 2012 Canonical Ltd.
#
# This program is free software: you can redistribute it and/or modify
# it under the terms of the GNU General Public License version 3 as
# published by the Free Software Foundation.
#
# This program is distributed in the hope that it will be useful,
# but WITHOUT ANY WARRANTY; without even the implied warranty of
# MERCHANTABILITY or FITNESS FOR A PARTICULAR PURPOSE.  See the
# GNU General Public License for more details.
#
# You should have received a copy of the GNU General Public License
# along with this program.  If not, see <http://www.gnu.org/licenses/>.
#
# Authored by: Kevin DuBois <kevin.dubois@canonical.com>

include_directories(
    ${Boost_INCLUDE_DIRS}
    ${GLESv2_INCLUDE_DIRS}
    ${CMAKE_SOURCE_DIR}
)

set(
  TEST_UTILS_SRCS

  graphics_utils.cpp 
  testing_server_options.cpp
  testing_process_manager.cpp
  display_server_test_fixture.cpp
  test_protobuf_client.cpp
  fake_event_hub.cpp
)

if (MIR_PLATFORM STREQUAL "android")
  set(
    TEST_UTILS_SRCS

    android_graphics.cpp
    ${TEST_UTILS_SRCS} 
    )
else()
  set(
    TEST_UTILS_SRCS

    fake_event_hub.cpp
    ${TEST_UTILS_SRCS} 
    )
  
endif()

add_library(
  test-utils STATIC 
  ${TEST_UTILS_SRCS})

target_link_libraries(
  test-utils 

  mir
  miroptions
  mircompositor
  mirfrontend
  mirgraphics
  mirinput
  mirprocess
  mirsurfaces
  mirclient
  mirplatformgraphics
  mirprotobuf

  test-utils
  3rd_party
  
<<<<<<< HEAD
  android-input

=======
>>>>>>> d855613e
  ${PROTOBUF_LIBRARIES}
  ${Boost_LIBRARIES}
  ${GTEST_BOTH_LIBRARIES}
  ${GMOCK_LIBRARY}
  ${GMOCK_MAIN_LIBRARY}
  ${CMAKE_THREAD_LIBS_INIT} # Link in pthread.
)<|MERGE_RESOLUTION|>--- conflicted
+++ resolved
@@ -28,7 +28,6 @@
   testing_process_manager.cpp
   display_server_test_fixture.cpp
   test_protobuf_client.cpp
-  fake_event_hub.cpp
 )
 
 if (MIR_PLATFORM STREQUAL "android")
@@ -70,11 +69,6 @@
   test-utils
   3rd_party
   
-<<<<<<< HEAD
-  android-input
-
-=======
->>>>>>> d855613e
   ${PROTOBUF_LIBRARIES}
   ${Boost_LIBRARIES}
   ${GTEST_BOTH_LIBRARIES}
