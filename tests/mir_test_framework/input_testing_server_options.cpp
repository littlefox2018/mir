/*
 * Copyright © 2013 Canonical Ltd.
 *
 * This program is free software: you can redistribute it and/or modify it
 * under the terms of the GNU General Public License version 3,
 * as published by the Free Software Foundation.
 *
 * This program is distributed in the hope that it will be useful,
 * but WITHOUT ANY WARRANTY; without even the implied warranty of
 * MERCHANTABILITY or FITNESS FOR A PARTICULAR PURPOSE.  See the
 * GNU General Public License for more details.
 *
 * You should have received a copy of the GNU General Public License
 * along with this program.  If not, see <http://www.gnu.org/licenses/>.
 *
 * Authored by: Robert Carr <robert.carr@canonical.com>
 */

#include "mir_test_framework/input_testing_server_configuration.h"

#include "mir/input/input_channel.h"
<<<<<<< HEAD
#include "mir/input/surface_info.h"
=======
#include "mir/surfaces/input_registrar.h"
#include "mir/input/surface.h"
>>>>>>> 08e7c3d0
#include "mir/graphics/display.h"
#include "mir/graphics/viewable_area.h"
#include "mir/shell/surface_creation_parameters.h"
#include "mir/frontend/shell.h"

#include "mir_test/fake_event_hub.h"
#include "mir_test/fake_event_hub_input_configuration.h"

#include <boost/throw_exception.hpp>

#include <functional>
#include <stdexcept>

namespace mtf = mir_test_framework;

namespace ms = mir::surfaces;
namespace msh = mir::shell;
namespace mf = mir::frontend;
namespace mg = mir::graphics;
namespace mi = mir::input;
namespace mia = mi::android;
namespace geom = mir::geometry;
namespace mtd = mir::test::doubles;

namespace
{
class SurfaceReadinessListener
{
public:
    virtual ~SurfaceReadinessListener() = default;
    
    virtual void channel_ready_for_input(std::string const& channel_name) = 0;

protected:
    SurfaceReadinessListener() = default;
    SurfaceReadinessListener(SurfaceReadinessListener const&) = delete;
    SurfaceReadinessListener& operator=(SurfaceReadinessListener const&) = delete;
};

class ProxyShell : public mf::Shell
{
public:
    ProxyShell(std::shared_ptr<mf::Shell> const& underlying_shell,
               std::shared_ptr<SurfaceReadinessListener> const listener)
        : underlying_shell(underlying_shell),
          listener(listener)
    {   
    }

    ~ProxyShell() noexcept(true) = default;
    
<<<<<<< HEAD
    mf::SurfaceId create_surface_for(std::shared_ptr<mf::Session> const& session,
        msh::SurfaceCreationParameters const& params)
    {
        auto id = underlying_shell->create_surface_for(session, params);
        listener->channel_ready_for_input(params.name);
        return id;
=======
    void input_channel_opened(std::shared_ptr<mi::InputChannel> const& opened_channel,
                              std::shared_ptr<mi::Surface> const& surface)
    {
        outstanding_channels[opened_channel] = surface->name();
        underlying_registrar->input_channel_opened(opened_channel, surface);
        listener->channel_ready_for_input(surface->name());
>>>>>>> 08e7c3d0
    }

    std::shared_ptr<mf::Session> open_session(std::string const& name, 
                                              std::shared_ptr<mir::events::EventSink> const& sink)
    {
        return underlying_shell->open_session(name, sink);
    }
    void close_session(std::shared_ptr<mf::Session> const& session)
    {
        underlying_shell->close_session(session);
    }

private:
    std::shared_ptr<mf::Shell> const underlying_shell;
    std::shared_ptr<SurfaceReadinessListener> const listener;
};

struct SizedViewArea : public mg::ViewableArea
{
    SizedViewArea(geom::Rectangle const& area)
        : area(area)
    {
    }
    geom::Rectangle view_area() const override
    {
        return area;
    }
    geom::Rectangle area;
};
}

mtf::InputTestingServerConfiguration::InputTestingServerConfiguration()
{
}

void mtf::InputTestingServerConfiguration::exec()
{
    input_injection_thread = std::thread(std::mem_fn(&mtf::InputTestingServerConfiguration::inject_input), this);
}

void mtf::InputTestingServerConfiguration::on_exit()
{
    input_injection_thread.join();
}

std::shared_ptr<mi::InputConfiguration> mtf::InputTestingServerConfiguration::the_input_configuration()
{
    if (!input_configuration)
    {
        std::shared_ptr<mi::CursorListener> null_cursor_listener{nullptr};

        input_configuration = std::make_shared<mtd::FakeEventHubInputConfiguration>(the_event_filters(),
            the_display(),
            null_cursor_listener,
            the_input_report());
        fake_event_hub = input_configuration->the_fake_event_hub();

        fake_event_hub->synthesize_builtin_keyboard_added();
        fake_event_hub->synthesize_builtin_cursor_added();
        fake_event_hub->synthesize_device_scan_complete();
    }
    
    return input_configuration;
}

std::shared_ptr<mf::Shell> mtf::InputTestingServerConfiguration::the_frontend_shell()
{
    struct LifecycleTracker : public SurfaceReadinessListener
    {
        LifecycleTracker(std::mutex& lifecycle_lock,
                          std::condition_variable &lifecycle_condition,
                          std::map<std::string, mtf::ClientLifecycleState> &client_lifecycles)
            : lifecycle_lock(lifecycle_lock),
              lifecycle_condition(lifecycle_condition),
              client_lifecycles(client_lifecycles)
        {
        }
        void channel_ready_for_input(std::string const& channel_name)
        {
            std::unique_lock<std::mutex> lg(lifecycle_lock);
            client_lifecycles[channel_name] = mtf::ClientLifecycleState::appeared;
            lifecycle_condition.notify_all();
        }

        std::mutex &lifecycle_lock;
        std::condition_variable &lifecycle_condition;
        std::map<std::string, mtf::ClientLifecycleState> &client_lifecycles;
    };
    
    if (!frontend_shell)
    {
        auto readiness_listener = std::make_shared<LifecycleTracker>(lifecycle_lock,
            lifecycle_condition,
            client_lifecycles);
        frontend_shell = std::make_shared<ProxyShell>(DefaultServerConfiguration::the_frontend_shell(), readiness_listener);
    }

    return frontend_shell;
}

geom::Rectangle mtf::InputTestingServerConfiguration::the_screen_geometry()
{
    static geom::Rectangle const default_geometry{geom::Point{0, 0}, geom::Size{1600, 1600}};
    return default_geometry;
}

std::shared_ptr<mg::ViewableArea> mtf::InputTestingServerConfiguration::the_viewable_area()
{
    if (!view_area)
        view_area = std::make_shared<SizedViewArea>(the_screen_geometry());
    return view_area;
}

void mtf::InputTestingServerConfiguration::wait_until_client_appears(std::string const& channel_name)
{
    std::unique_lock<std::mutex> lg(lifecycle_lock);
    
    std::chrono::seconds timeout(60);
    auto end_time = std::chrono::system_clock::now() + timeout;
    
    if (client_lifecycles[channel_name] == vanished)
    {
        BOOST_THROW_EXCEPTION(std::runtime_error("Waiting for a client (" + channel_name + ") to appear but it has already vanished"));
    }
    while (client_lifecycles[channel_name] != appeared)
    {
        if (lifecycle_condition.wait_until(lg, end_time) == std::cv_status::timeout)
            BOOST_THROW_EXCEPTION(std::runtime_error("Timed out waiting for client (" + channel_name + ") to appear"));
    }
}<|MERGE_RESOLUTION|>--- conflicted
+++ resolved
@@ -19,12 +19,8 @@
 #include "mir_test_framework/input_testing_server_configuration.h"
 
 #include "mir/input/input_channel.h"
-<<<<<<< HEAD
-#include "mir/input/surface_info.h"
-=======
 #include "mir/surfaces/input_registrar.h"
 #include "mir/input/surface.h"
->>>>>>> 08e7c3d0
 #include "mir/graphics/display.h"
 #include "mir/graphics/viewable_area.h"
 #include "mir/shell/surface_creation_parameters.h"
@@ -76,21 +72,12 @@
 
     ~ProxyShell() noexcept(true) = default;
     
-<<<<<<< HEAD
     mf::SurfaceId create_surface_for(std::shared_ptr<mf::Session> const& session,
         msh::SurfaceCreationParameters const& params)
     {
         auto id = underlying_shell->create_surface_for(session, params);
         listener->channel_ready_for_input(params.name);
         return id;
-=======
-    void input_channel_opened(std::shared_ptr<mi::InputChannel> const& opened_channel,
-                              std::shared_ptr<mi::Surface> const& surface)
-    {
-        outstanding_channels[opened_channel] = surface->name();
-        underlying_registrar->input_channel_opened(opened_channel, surface);
-        listener->channel_ready_for_input(surface->name());
->>>>>>> 08e7c3d0
     }
 
     std::shared_ptr<mf::Session> open_session(std::string const& name, 
@@ -98,6 +85,7 @@
     {
         return underlying_shell->open_session(name, sink);
     }
+
     void close_session(std::shared_ptr<mf::Session> const& session)
     {
         underlying_shell->close_session(session);
